// SPDX-License-Identifier: GPL-2.0-or-later
/*
 * net/sched/cls_matchll.c		Match-all classifier
 *
 * Copyright (c) 2016 Jiri Pirko <jiri@mellanox.com>
 */

#include <linux/kernel.h>
#include <linux/init.h>
#include <linux/module.h>
#include <linux/percpu.h>

#include <net/sch_generic.h>
#include <net/pkt_cls.h>

struct cls_mall_head {
	struct tcf_exts exts;
	struct tcf_result res;
	u32 handle;
	u32 flags;
	unsigned int in_hw_count;
	struct tc_matchall_pcnt __percpu *pf;
	struct rcu_work rwork;
};

static int mall_classify(struct sk_buff *skb, const struct tcf_proto *tp,
			 struct tcf_result *res)
{
	struct cls_mall_head *head = rcu_dereference_bh(tp->root);

	if (unlikely(!head))
		return -1;

	if (tc_skip_sw(head->flags))
		return -1;

	*res = head->res;
	__this_cpu_inc(head->pf->rhit);
	return tcf_exts_exec(skb, &head->exts, res);
}

static int mall_init(struct tcf_proto *tp)
{
	return 0;
}

static void __mall_destroy(struct cls_mall_head *head)
{
	tcf_exts_destroy(&head->exts);
	tcf_exts_put_net(&head->exts);
	free_percpu(head->pf);
	kfree(head);
}

static void mall_destroy_work(struct work_struct *work)
{
	struct cls_mall_head *head = container_of(to_rcu_work(work),
						  struct cls_mall_head,
						  rwork);
	rtnl_lock();
	__mall_destroy(head);
	rtnl_unlock();
}

static void mall_destroy_hw_filter(struct tcf_proto *tp,
				   struct cls_mall_head *head,
				   unsigned long cookie,
				   struct netlink_ext_ack *extack)
{
	struct tc_cls_matchall_offload cls_mall = {};
	struct tcf_block *block = tp->chain->block;

	tc_cls_common_offload_init(&cls_mall.common, tp, head->flags, extack);
	cls_mall.command = TC_CLSMATCHALL_DESTROY;
	cls_mall.cookie = cookie;

	tc_setup_cb_call(block, TC_SETUP_CLSMATCHALL, &cls_mall, false);
	tcf_block_offload_dec(block, &head->flags);
}

static int mall_replace_hw_filter(struct tcf_proto *tp,
				  struct cls_mall_head *head,
				  unsigned long cookie,
				  struct netlink_ext_ack *extack)
{
	struct tc_cls_matchall_offload cls_mall = {};
	struct tcf_block *block = tp->chain->block;
	bool skip_sw = tc_skip_sw(head->flags);
	int err;

	cls_mall.rule =	flow_rule_alloc(tcf_exts_num_actions(&head->exts));
	if (!cls_mall.rule)
		return -ENOMEM;

	tc_cls_common_offload_init(&cls_mall.common, tp, head->flags, extack);
	cls_mall.command = TC_CLSMATCHALL_REPLACE;
	cls_mall.cookie = cookie;

<<<<<<< HEAD
	err = tc_setup_cb_call(block, TC_SETUP_CLSMATCHALL, &cls_mall, skip_sw);
=======
	err = tc_setup_flow_action(&cls_mall.rule->action, &head->exts);
	if (err) {
		kfree(cls_mall.rule);
		mall_destroy_hw_filter(tp, head, cookie, NULL);
		if (skip_sw)
			NL_SET_ERR_MSG_MOD(extack, "Failed to setup flow action");
		else
			err = 0;

		return err;
	}

	err = tc_setup_cb_call(block, TC_SETUP_CLSMATCHALL, &cls_mall, skip_sw);
	kfree(cls_mall.rule);

>>>>>>> 0ecfebd2
	if (err < 0) {
		mall_destroy_hw_filter(tp, head, cookie, NULL);
		return err;
	} else if (err > 0) {
		head->in_hw_count = err;
		tcf_block_offload_inc(block, &head->flags);
	}

	if (skip_sw && !(head->flags & TCA_CLS_FLAGS_IN_HW))
		return -EINVAL;

	return 0;
}

static void mall_destroy(struct tcf_proto *tp, bool rtnl_held,
			 struct netlink_ext_ack *extack)
{
	struct cls_mall_head *head = rtnl_dereference(tp->root);

	if (!head)
		return;

	tcf_unbind_filter(tp, &head->res);

	if (!tc_skip_hw(head->flags))
		mall_destroy_hw_filter(tp, head, (unsigned long) head, extack);

	if (tcf_exts_get_net(&head->exts))
		tcf_queue_work(&head->rwork, mall_destroy_work);
	else
		__mall_destroy(head);
}

static void *mall_get(struct tcf_proto *tp, u32 handle)
{
	struct cls_mall_head *head = rtnl_dereference(tp->root);

	if (head && head->handle == handle)
		return head;

	return NULL;
}

static const struct nla_policy mall_policy[TCA_MATCHALL_MAX + 1] = {
	[TCA_MATCHALL_UNSPEC]		= { .type = NLA_UNSPEC },
	[TCA_MATCHALL_CLASSID]		= { .type = NLA_U32 },
};

static int mall_set_parms(struct net *net, struct tcf_proto *tp,
			  struct cls_mall_head *head,
			  unsigned long base, struct nlattr **tb,
			  struct nlattr *est, bool ovr,
			  struct netlink_ext_ack *extack)
{
	int err;

	err = tcf_exts_validate(net, tp, tb, est, &head->exts, ovr, true,
				extack);
	if (err < 0)
		return err;

	if (tb[TCA_MATCHALL_CLASSID]) {
		head->res.classid = nla_get_u32(tb[TCA_MATCHALL_CLASSID]);
		tcf_bind_filter(tp, &head->res, base);
	}
	return 0;
}

static int mall_change(struct net *net, struct sk_buff *in_skb,
		       struct tcf_proto *tp, unsigned long base,
		       u32 handle, struct nlattr **tca,
		       void **arg, bool ovr, bool rtnl_held,
		       struct netlink_ext_ack *extack)
{
	struct cls_mall_head *head = rtnl_dereference(tp->root);
	struct nlattr *tb[TCA_MATCHALL_MAX + 1];
	struct cls_mall_head *new;
	u32 flags = 0;
	int err;

	if (!tca[TCA_OPTIONS])
		return -EINVAL;

	if (head)
		return -EEXIST;

	err = nla_parse_nested_deprecated(tb, TCA_MATCHALL_MAX,
					  tca[TCA_OPTIONS], mall_policy, NULL);
	if (err < 0)
		return err;

	if (tb[TCA_MATCHALL_FLAGS]) {
		flags = nla_get_u32(tb[TCA_MATCHALL_FLAGS]);
		if (!tc_flags_valid(flags))
			return -EINVAL;
	}

	new = kzalloc(sizeof(*new), GFP_KERNEL);
	if (!new)
		return -ENOBUFS;

	err = tcf_exts_init(&new->exts, net, TCA_MATCHALL_ACT, 0);
	if (err)
		goto err_exts_init;

	if (!handle)
		handle = 1;
	new->handle = handle;
	new->flags = flags;
	new->pf = alloc_percpu(struct tc_matchall_pcnt);
	if (!new->pf) {
		err = -ENOMEM;
		goto err_alloc_percpu;
	}

	err = mall_set_parms(net, tp, new, base, tb, tca[TCA_RATE], ovr,
			     extack);
	if (err)
		goto err_set_parms;

	if (!tc_skip_hw(new->flags)) {
		err = mall_replace_hw_filter(tp, new, (unsigned long)new,
					     extack);
		if (err)
			goto err_replace_hw_filter;
	}

	if (!tc_in_hw(new->flags))
		new->flags |= TCA_CLS_FLAGS_NOT_IN_HW;

	*arg = head;
	rcu_assign_pointer(tp->root, new);
	return 0;

err_replace_hw_filter:
err_set_parms:
	free_percpu(new->pf);
err_alloc_percpu:
	tcf_exts_destroy(&new->exts);
err_exts_init:
	kfree(new);
	return err;
}

static int mall_delete(struct tcf_proto *tp, void *arg, bool *last,
		       bool rtnl_held, struct netlink_ext_ack *extack)
{
	return -EOPNOTSUPP;
}

static void mall_walk(struct tcf_proto *tp, struct tcf_walker *arg,
		      bool rtnl_held)
{
	struct cls_mall_head *head = rtnl_dereference(tp->root);

	if (arg->count < arg->skip)
		goto skip;

	if (!head)
		return;
	if (arg->fn(tp, head, arg) < 0)
		arg->stop = 1;
skip:
	arg->count++;
}

static int mall_reoffload(struct tcf_proto *tp, bool add, tc_setup_cb_t *cb,
			  void *cb_priv, struct netlink_ext_ack *extack)
{
	struct cls_mall_head *head = rtnl_dereference(tp->root);
	struct tc_cls_matchall_offload cls_mall = {};
	struct tcf_block *block = tp->chain->block;
	int err;

	if (tc_skip_hw(head->flags))
		return 0;

	cls_mall.rule =	flow_rule_alloc(tcf_exts_num_actions(&head->exts));
	if (!cls_mall.rule)
		return -ENOMEM;

	tc_cls_common_offload_init(&cls_mall.common, tp, head->flags, extack);
	cls_mall.command = add ?
		TC_CLSMATCHALL_REPLACE : TC_CLSMATCHALL_DESTROY;
	cls_mall.cookie = (unsigned long)head;

	err = tc_setup_flow_action(&cls_mall.rule->action, &head->exts);
	if (err) {
		kfree(cls_mall.rule);
		if (add && tc_skip_sw(head->flags)) {
			NL_SET_ERR_MSG_MOD(extack, "Failed to setup flow action");
			return err;
		}
		return 0;
	}

	err = cb(TC_SETUP_CLSMATCHALL, &cls_mall, cb_priv);
	kfree(cls_mall.rule);

	if (err) {
		if (add && tc_skip_sw(head->flags))
			return err;
		return 0;
	}

	tc_cls_offload_cnt_update(block, &head->in_hw_count, &head->flags, add);

	return 0;
}

static void mall_stats_hw_filter(struct tcf_proto *tp,
				 struct cls_mall_head *head,
				 unsigned long cookie)
{
	struct tc_cls_matchall_offload cls_mall = {};
	struct tcf_block *block = tp->chain->block;

	tc_cls_common_offload_init(&cls_mall.common, tp, head->flags, NULL);
	cls_mall.command = TC_CLSMATCHALL_STATS;
	cls_mall.cookie = cookie;

	tc_setup_cb_call(block, TC_SETUP_CLSMATCHALL, &cls_mall, false);

	tcf_exts_stats_update(&head->exts, cls_mall.stats.bytes,
			      cls_mall.stats.pkts, cls_mall.stats.lastused);
}

static int mall_dump(struct net *net, struct tcf_proto *tp, void *fh,
		     struct sk_buff *skb, struct tcmsg *t, bool rtnl_held)
{
	struct tc_matchall_pcnt gpf = {};
	struct cls_mall_head *head = fh;
	struct nlattr *nest;
	int cpu;

	if (!head)
		return skb->len;

	if (!tc_skip_hw(head->flags))
		mall_stats_hw_filter(tp, head, (unsigned long)head);

	t->tcm_handle = head->handle;

	nest = nla_nest_start_noflag(skb, TCA_OPTIONS);
	if (!nest)
		goto nla_put_failure;

	if (head->res.classid &&
	    nla_put_u32(skb, TCA_MATCHALL_CLASSID, head->res.classid))
		goto nla_put_failure;

	if (head->flags && nla_put_u32(skb, TCA_MATCHALL_FLAGS, head->flags))
		goto nla_put_failure;

	for_each_possible_cpu(cpu) {
		struct tc_matchall_pcnt *pf = per_cpu_ptr(head->pf, cpu);

		gpf.rhit += pf->rhit;
	}

	if (nla_put_64bit(skb, TCA_MATCHALL_PCNT,
			  sizeof(struct tc_matchall_pcnt),
			  &gpf, TCA_MATCHALL_PAD))
		goto nla_put_failure;

	if (tcf_exts_dump(skb, &head->exts))
		goto nla_put_failure;

	nla_nest_end(skb, nest);

	if (tcf_exts_dump_stats(skb, &head->exts) < 0)
		goto nla_put_failure;

	return skb->len;

nla_put_failure:
	nla_nest_cancel(skb, nest);
	return -1;
}

static void mall_bind_class(void *fh, u32 classid, unsigned long cl)
{
	struct cls_mall_head *head = fh;

	if (head && head->res.classid == classid)
		head->res.class = cl;
}

static struct tcf_proto_ops cls_mall_ops __read_mostly = {
	.kind		= "matchall",
	.classify	= mall_classify,
	.init		= mall_init,
	.destroy	= mall_destroy,
	.get		= mall_get,
	.change		= mall_change,
	.delete		= mall_delete,
	.walk		= mall_walk,
	.reoffload	= mall_reoffload,
	.dump		= mall_dump,
	.bind_class	= mall_bind_class,
	.owner		= THIS_MODULE,
};

static int __init cls_mall_init(void)
{
	return register_tcf_proto_ops(&cls_mall_ops);
}

static void __exit cls_mall_exit(void)
{
	unregister_tcf_proto_ops(&cls_mall_ops);
}

module_init(cls_mall_init);
module_exit(cls_mall_exit);

MODULE_AUTHOR("Jiri Pirko <jiri@mellanox.com>");
MODULE_DESCRIPTION("Match-all classifier");
MODULE_LICENSE("GPL v2");<|MERGE_RESOLUTION|>--- conflicted
+++ resolved
@@ -96,9 +96,6 @@
 	cls_mall.command = TC_CLSMATCHALL_REPLACE;
 	cls_mall.cookie = cookie;
 
-<<<<<<< HEAD
-	err = tc_setup_cb_call(block, TC_SETUP_CLSMATCHALL, &cls_mall, skip_sw);
-=======
 	err = tc_setup_flow_action(&cls_mall.rule->action, &head->exts);
 	if (err) {
 		kfree(cls_mall.rule);
@@ -114,7 +111,6 @@
 	err = tc_setup_cb_call(block, TC_SETUP_CLSMATCHALL, &cls_mall, skip_sw);
 	kfree(cls_mall.rule);
 
->>>>>>> 0ecfebd2
 	if (err < 0) {
 		mall_destroy_hw_filter(tp, head, cookie, NULL);
 		return err;
