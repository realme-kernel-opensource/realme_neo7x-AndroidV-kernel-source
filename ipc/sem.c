--- conflicted
+++ resolved
@@ -786,11 +786,8 @@
 {
 	struct task_struct *sleeper;
 
-<<<<<<< HEAD
-=======
 	sleeper = get_task_struct(q->sleeper);
 
->>>>>>> 3b7961a3
 	/* see SEM_BARRIER_2 for purpose/pairing */
 	smp_store_release(&q->status, error);
 
