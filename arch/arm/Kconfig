#
# For a description of the syntax of this configuration file,
# see Documentation/kbuild/kconfig-language.txt.
#

mainmenu "Linux Kernel Configuration"

config ARM
	bool
	default y
	select RTC_LIB
	select SYS_SUPPORTS_APM_EMULATION
	help
	  The ARM series is a line of low-power-consumption RISC chip designs
	  licensed by ARM Ltd and targeted at embedded applications and
	  handhelds such as the Compaq IPAQ.  ARM-based PCs are no longer
	  manufactured, but legacy ARM-based PC hardware remains popular in
	  Europe.  There is an ARM Linux project with a web page at
	  <http://www.arm.linux.org.uk/>.

config SYS_SUPPORTS_APM_EMULATION
	bool

config GENERIC_GPIO
	bool
	default n

config GENERIC_TIME
	bool
	default n

config GENERIC_CLOCKEVENTS
	bool
	default n

config MMU
	bool
	default y

config NO_IOPORT
	bool
	default n

config EISA
	bool
	---help---
	  The Extended Industry Standard Architecture (EISA) bus was
	  developed as an open alternative to the IBM MicroChannel bus.

	  The EISA bus provided some of the features of the IBM MicroChannel
	  bus while maintaining backward compatibility with cards made for
	  the older ISA bus.  The EISA bus saw limited use between 1988 and
	  1995 when it was made obsolete by the PCI bus.

	  Say Y here if you are building a kernel for an EISA-based machine.

	  Otherwise, say N.

config SBUS
	bool

config MCA
	bool
	help
	  MicroChannel Architecture is found in some IBM PS/2 machines and
	  laptops.  It is a bus system similar to PCI or ISA. See
	  <file:Documentation/mca.txt> (and especially the web page given
	  there) before attempting to build an MCA bus kernel.

config GENERIC_HARDIRQS
	bool
	default y

config STACKTRACE_SUPPORT
	bool
	default y

config LOCKDEP_SUPPORT
	bool
	default y

config TRACE_IRQFLAGS_SUPPORT
	bool
	default y

config HARDIRQS_SW_RESEND
	bool
	default y

config GENERIC_IRQ_PROBE
	bool
	default y

config RWSEM_GENERIC_SPINLOCK
	bool
	default y

config RWSEM_XCHGADD_ALGORITHM
	bool

config ARCH_HAS_ILOG2_U32
	bool
	default n

config ARCH_HAS_ILOG2_U64
	bool
	default n

config GENERIC_HWEIGHT
	bool
	default y

config GENERIC_CALIBRATE_DELAY
	bool
	default y

config ARCH_MAY_HAVE_PC_FDC
	bool

config ZONE_DMA
	bool
	default y

config GENERIC_ISA_DMA
	bool

config FIQ
	bool

config ARCH_MTD_XIP
	bool

config VECTORS_BASE
	hex
	default 0xffff0000 if MMU || CPU_HIGH_VECTOR
	default DRAM_BASE if REMAP_VECTORS_TO_RAM
	default 0x00000000
	help
	  The base address of exception vectors.

source "init/Kconfig"

menu "System Type"

choice
	prompt "ARM system type"
	default ARCH_VERSATILE

config ARCH_AAEC2000
	bool "Agilent AAEC-2000 based"
	select ARM_AMBA
	help
	  This enables support for systems based on the Agilent AAEC-2000

config ARCH_INTEGRATOR
	bool "ARM Ltd. Integrator family"
	select ARM_AMBA
	select ICST525
	help
	  Support for ARM's Integrator platform.

config ARCH_REALVIEW
	bool "ARM Ltd. RealView family"
	select ARM_AMBA
	select ICST307
	help
	  This enables support for ARM Ltd RealView boards.

config ARCH_VERSATILE
	bool "ARM Ltd. Versatile family"
	select ARM_AMBA
	select ARM_VIC
	select ICST307
	select GENERIC_TIME
	select GENERIC_CLOCKEVENTS
	help
	  This enables support for ARM Ltd Versatile board.

config ARCH_AT91
	bool "Atmel AT91"
	select GENERIC_GPIO
	help
	  This enables support for systems based on the Atmel AT91RM9200,
	  AT91SAM9 and AT91CAP9 processors.

config ARCH_CLPS7500
	bool "Cirrus CL-PS7500FE"
	select TIMER_ACORN
	select ISA
	select NO_IOPORT
	help
	  Support for the Cirrus Logic PS7500FE system-on-a-chip.

config ARCH_CLPS711X
	bool "Cirrus Logic CLPS711x/EP721x-based"
	help
	  Support for Cirrus Logic 711x/721x based boards.

config ARCH_CO285
	bool "Co-EBSA285"
	select FOOTBRIDGE
	select FOOTBRIDGE_ADDIN
	help
	  Support for Intel's EBSA285 companion chip.

config ARCH_EBSA110
	bool "EBSA-110"
	select ISA
	select NO_IOPORT
	help
	  This is an evaluation board for the StrongARM processor available
	  from Digital. It has limited hardware on-board, including an
	  Ethernet interface, two PCMCIA sockets, two serial ports and a
	  parallel port.

config ARCH_EP93XX
	bool "EP93xx-based"
	select ARM_AMBA
	select ARM_VIC
	select GENERIC_GPIO
	help
	  This enables support for the Cirrus EP93xx series of CPUs.

config ARCH_FOOTBRIDGE
	bool "FootBridge"
	select FOOTBRIDGE
	help
	  Support for systems based on the DC21285 companion chip
	  ("FootBridge"), such as the Simtec CATS and the Rebel NetWinder.

config ARCH_NETX
	bool "Hilscher NetX based"
	select ARM_VIC
	help
	  This enables support for systems based on the Hilscher NetX Soc

config ARCH_H720X
	bool "Hynix HMS720x-based"
	select ISA_DMA_API
	help
	  This enables support for systems based on the Hynix HMS720x

config ARCH_IMX
	bool "IMX"
	select GENERIC_GPIO
	select GENERIC_TIME
	select GENERIC_CLOCKEVENTS
	help
	  Support for Motorola's i.MX family of processors (MX1, MXL).

config ARCH_IOP13XX
	bool "IOP13xx-based"
	depends on MMU
	select PLAT_IOP
	select PCI
	select ARCH_SUPPORTS_MSI
	help
	  Support for Intel's IOP13XX (XScale) family of processors.

config ARCH_IOP32X
	bool "IOP32x-based"
	depends on MMU
	select PLAT_IOP
	select PCI
	help
	  Support for Intel's 80219 and IOP32X (XScale) family of
	  processors.

config ARCH_IOP33X
	bool "IOP33x-based"
	depends on MMU
	select PLAT_IOP
	select PCI
	help
	  Support for Intel's IOP33X (XScale) family of processors.

config ARCH_IXP23XX
 	bool "IXP23XX-based"
	depends on MMU
 	select PCI
	help
	  Support for Intel's IXP23xx (XScale) family of processors.

config ARCH_IXP2000
	bool "IXP2400/2800-based"
	depends on MMU
	select PCI
	help
	  Support for Intel's IXP2400/2800 (XScale) family of processors.

config ARCH_IXP4XX
	bool "IXP4xx-based"
	depends on MMU
	select GENERIC_GPIO
	select GENERIC_TIME
	select GENERIC_CLOCKEVENTS
	help
	  Support for Intel's IXP4XX (XScale) family of processors.

config ARCH_L7200
	bool "LinkUp-L7200"
	select FIQ
	help
	  Say Y here if you intend to run this kernel on a LinkUp Systems
	  L7200 Software Development Board which uses an ARM720T processor.
	  Information on this board can be obtained at:

	  <http://www.linkupsys.com/>

	  If you have any questions or comments about the Linux kernel port
	  to this board, send e-mail to <sjhill@cotw.com>.

config ARCH_KS8695
	bool "Micrel/Kendin KS8695"
	select GENERIC_GPIO
	help
	  Support for Micrel/Kendin KS8695 "Centaur" (ARM922T) based
	  System-on-Chip devices.

config ARCH_NS9XXX
	bool "NetSilicon NS9xxx"
	select GENERIC_GPIO
	select GENERIC_TIME
	select GENERIC_CLOCKEVENTS
	help
	  Say Y here if you intend to run this kernel on a NetSilicon NS9xxx
	  System.

	  <http://www.digi.com/products/microprocessors/index.jsp>

config ARCH_MXC
	bool "Freescale MXC/iMX-based"
	select ARCH_MTD_XIP
	help
	  Support for Freescale MXC/iMX-based family of processors

config ARCH_ORION
	bool "Marvell Orion"
	depends on MMU
	select PCI
	select GENERIC_GPIO
	select GENERIC_TIME
	select GENERIC_CLOCKEVENTS
	help
	  Support for Marvell Orion System on Chip family.

config ARCH_PNX4008
	bool "Philips Nexperia PNX4008 Mobile"
	help
	  This enables support for Philips PNX4008 mobile platform.

config ARCH_PXA
	bool "PXA2xx/PXA3xx-based"
	depends on MMU
	select ARCH_MTD_XIP
	select GENERIC_GPIO
	select GENERIC_TIME
	select GENERIC_CLOCKEVENTS
	help
	  Support for Intel/Marvell's PXA2xx/PXA3xx processor line.

config ARCH_RPC
	bool "RiscPC"
	select ARCH_ACORN
	select FIQ
	select TIMER_ACORN
	select ARCH_MAY_HAVE_PC_FDC
	select ISA_DMA_API
	select NO_IOPORT
	help
	  On the Acorn Risc-PC, Linux can support the internal IDE disk and
	  CD-ROM interface, serial and parallel port, and the floppy drive.

config ARCH_SA1100
	bool "SA1100-based"
	select ISA
	select ARCH_DISCONTIGMEM_ENABLE
	select ARCH_MTD_XIP
	select GENERIC_GPIO
	select GENERIC_TIME
	help
	  Support for StrongARM 11x0 based boards.

config ARCH_S3C2410
	bool "Samsung S3C2410, S3C2412, S3C2413, S3C2440, S3C2442, S3C2443"
	select GENERIC_GPIO
	help
	  Samsung S3C2410X CPU based systems, such as the Simtec Electronics
	  BAST (<http://www.simtec.co.uk/products/EB110ITX/>), the IPAQ 1940 or
	  the Samsung SMDK2410 development board (and derivatives).

config ARCH_SHARK
	bool "Shark"
	select ISA
	select ISA_DMA
	select PCI
	help
	  Support for the StrongARM based Digital DNARD machine, also known
	  as "Shark" (<http://www.shark-linux.de/shark.html>).

config ARCH_LH7A40X
	bool "Sharp LH7A40X"
	help
	  Say Y here for systems based on one of the Sharp LH7A40X
	  System on a Chip processors.  These CPUs include an ARM922T
	  core with a wide array of integrated devices for
	  hand-held and low-power applications.

config ARCH_DAVINCI
	bool "TI DaVinci"
	select GENERIC_TIME
	select GENERIC_CLOCKEVENTS
	select GENERIC_GPIO
	help
	  Support for TI's DaVinci platform.

config ARCH_OMAP
	bool "TI OMAP"
	select GENERIC_GPIO
	select GENERIC_TIME
	help
	  Support for TI's OMAP platform (OMAP1 and OMAP2).

config ARCH_MSM7X00A
	bool "Qualcomm MSM7X00A"
	select GENERIC_TIME
	select GENERIC_CLOCKEVENTS
	help
	  Support for Qualcomm MSM7X00A based systems.  This runs on the ARM11
	  apps processor of the MSM7X00A and depends on a shared memory
	  interface to the ARM9 modem processor which runs the baseband stack
	  and controls some vital subsystems (clock and power control, etc).
	  <http://www.cdmatech.com/products/msm7200_chipset_solution.jsp>

endchoice

source "arch/arm/mach-clps711x/Kconfig"

source "arch/arm/mach-ep93xx/Kconfig"

source "arch/arm/mach-footbridge/Kconfig"

source "arch/arm/mach-integrator/Kconfig"

source "arch/arm/mach-iop32x/Kconfig"

source "arch/arm/mach-iop33x/Kconfig"

source "arch/arm/mach-iop13xx/Kconfig"

source "arch/arm/mach-ixp4xx/Kconfig"

source "arch/arm/mach-ixp2000/Kconfig"

source "arch/arm/mach-ixp23xx/Kconfig"

source "arch/arm/mach-pxa/Kconfig"

source "arch/arm/mach-sa1100/Kconfig"

source "arch/arm/plat-omap/Kconfig"

source "arch/arm/mach-omap1/Kconfig"

source "arch/arm/mach-omap2/Kconfig"

source "arch/arm/mach-orion/Kconfig"

source "arch/arm/plat-s3c24xx/Kconfig"
source "arch/arm/plat-s3c/Kconfig"

if ARCH_S3C2410
source "arch/arm/mach-s3c2400/Kconfig"
source "arch/arm/mach-s3c2410/Kconfig"
source "arch/arm/mach-s3c2412/Kconfig"
source "arch/arm/mach-s3c2440/Kconfig"
source "arch/arm/mach-s3c2442/Kconfig"
source "arch/arm/mach-s3c2443/Kconfig"
endif

source "arch/arm/mach-lh7a40x/Kconfig"

source "arch/arm/mach-imx/Kconfig"

source "arch/arm/mach-h720x/Kconfig"

source "arch/arm/mach-versatile/Kconfig"

source "arch/arm/mach-aaec2000/Kconfig"

source "arch/arm/mach-realview/Kconfig"

source "arch/arm/mach-at91/Kconfig"

source "arch/arm/plat-mxc/Kconfig"

source "arch/arm/mach-netx/Kconfig"

source "arch/arm/mach-ns9xxx/Kconfig"

source "arch/arm/mach-davinci/Kconfig"

source "arch/arm/mach-ks8695/Kconfig"

source "arch/arm/mach-msm/Kconfig"

# Definitions to make life easier
config ARCH_ACORN
	bool

config PLAT_IOP
	bool

source arch/arm/mm/Kconfig

config IWMMXT
	bool "Enable iWMMXt support"
	depends on CPU_XSCALE || CPU_XSC3
	default y if PXA27x || PXA3xx
	help
	  Enable support for iWMMXt context switching at run time if
	  running on a CPU that supports it.

#  bool 'Use XScale PMU as timer source' CONFIG_XSCALE_PMU_TIMER
config XSCALE_PMU
	bool
	depends on CPU_XSCALE && !XSCALE_PMU_TIMER
	default y

if !MMU
source "arch/arm/Kconfig-nommu"
endif

endmenu

source "arch/arm/common/Kconfig"

config FORCE_MAX_ZONEORDER
	int
	depends on SA1111
	default "9"

menu "Bus support"

config ARM_AMBA
	bool

config ISA
	bool
	help
	  Find out whether you have ISA slots on your motherboard.  ISA is the
	  name of a bus system, i.e. the way the CPU talks to the other stuff
	  inside your box.  Other bus systems are PCI, EISA, MicroChannel
	  (MCA) or VESA.  ISA is an older system, now being displaced by PCI;
	  newer boards don't support it.  If you have ISA, say Y, otherwise N.

# Select ISA DMA controller support
config ISA_DMA
	bool
	select ISA_DMA_API

# Select ISA DMA interface
config ISA_DMA_API
	bool

config PCI
	bool "PCI support" if ARCH_INTEGRATOR_AP || ARCH_VERSATILE_PB || ARCH_IXP4XX || ARCH_KS8695 || MACH_ARMCORE
	help
	  Find out whether you have a PCI motherboard. PCI is the name of a
	  bus system, i.e. the way the CPU talks to the other stuff inside
	  your box. Other bus systems are ISA, EISA, MicroChannel (MCA) or
	  VESA. If you have PCI, say Y, otherwise N.

	  The PCI-HOWTO, available from
	  <http://www.tldp.org/docs.html#howto>, contains valuable
	  information about which PCI hardware does work under Linux and which
	  doesn't.

config PCI_SYSCALL
	def_bool PCI

# Select the host bridge type
config PCI_HOST_VIA82C505
	bool
	depends on PCI && ARCH_SHARK
	default y

config PCI_HOST_ITE8152
	bool
	depends on PCI && MACH_ARMCORE
	default y
	select DMABOUNCE

source "drivers/pci/Kconfig"

source "drivers/pcmcia/Kconfig"

endmenu

menu "Kernel Features"

source "kernel/time/Kconfig"

config SMP
	bool "Symmetric Multi-Processing (EXPERIMENTAL)"
	depends on EXPERIMENTAL && REALVIEW_MPCORE
	help
	  This enables support for systems with more than one CPU. If you have
	  a system with only one CPU, like most personal computers, say N. If
	  you have a system with more than one CPU, say Y.

	  If you say N here, the kernel will run on single and multiprocessor
	  machines, but will use only one CPU of a multiprocessor machine. If
	  you say Y here, the kernel will run on many, but not all, single
	  processor machines. On a single processor machine, the kernel will
	  run faster if you say N here.

	  See also the <file:Documentation/smp.txt>,
	  <file:Documentation/i386/IO-APIC.txt>,
	  <file:Documentation/nmi_watchdog.txt> and the SMP-HOWTO available at
	  <http://www.linuxdoc.org/docs.html#howto>.

	  If you don't know what to do here, say N.

config NR_CPUS
	int "Maximum number of CPUs (2-32)"
	range 2 32
	depends on SMP
	default "4"

config HOTPLUG_CPU
	bool "Support for hot-pluggable CPUs (EXPERIMENTAL)"
	depends on SMP && HOTPLUG && EXPERIMENTAL
	help
	  Say Y here to experiment with turning CPUs off and on.  CPUs
	  can be controlled through /sys/devices/system/cpu.

config LOCAL_TIMERS
	bool "Use local timer interrupts"
	depends on SMP && REALVIEW_MPCORE
	default y
	help
	  Enable support for local timers on SMP platforms, rather then the
	  legacy IPI broadcast method.  Local timers allows the system
	  accounting to be spread across the timer interval, preventing a
	  "thundering herd" at every timer tick.

config PREEMPT
	bool "Preemptible Kernel (EXPERIMENTAL)"
	depends on EXPERIMENTAL
	help
	  This option reduces the latency of the kernel when reacting to
	  real-time or interactive events by allowing a low priority process to
	  be preempted even if it is in kernel mode executing a system call.
	  This allows applications to run more reliably even when the system is
	  under load.

	  Say Y here if you are building a kernel for a desktop, embedded
	  or real-time system.  Say N if you are unsure.

config NO_IDLE_HZ
	bool "Dynamic tick timer"
	depends on !GENERIC_CLOCKEVENTS
	help
	  Select this option if you want to disable continuous timer ticks
	  and have them programmed to occur as required. This option saves
	  power as the system can remain in idle state for longer.

	  By default dynamic tick is disabled during the boot, and can be
	  manually enabled with:

	    echo 1 > /sys/devices/system/timer/timer0/dyn_tick

	  Alternatively, if you want dynamic tick automatically enabled
	  during boot, pass "dyntick=enable" via the kernel command string.

	  Please note that dynamic tick may affect the accuracy of
	  timekeeping on some platforms depending on the implementation.
	  Currently at least OMAP, PXA2xx and SA11x0 platforms are known
	  to have accurate timekeeping with dynamic tick.

config HZ
	int
	default 128 if ARCH_L7200
	default 200 if ARCH_EBSA110 || ARCH_S3C2410
	default OMAP_32K_TIMER_HZ if ARCH_OMAP && OMAP_32K_TIMER
	default AT91_TIMER_HZ if ARCH_AT91
	default 100

config AEABI
	bool "Use the ARM EABI to compile the kernel"
	help
	  This option allows for the kernel to be compiled using the latest
	  ARM ABI (aka EABI).  This is only useful if you are using a user
	  space environment that is also compiled with EABI.

	  Since there are major incompatibilities between the legacy ABI and
	  EABI, especially with regard to structure member alignment, this
	  option also changes the kernel syscall calling convention to
	  disambiguate both ABIs and allow for backward compatibility support
	  (selected with CONFIG_OABI_COMPAT).

	  To use this you need GCC version 4.0.0 or later.

config OABI_COMPAT
	bool "Allow old ABI binaries to run with this kernel (EXPERIMENTAL)"
	depends on AEABI && EXPERIMENTAL
	default y
	help
	  This option preserves the old syscall interface along with the
	  new (ARM EABI) one. It also provides a compatibility layer to
	  intercept syscalls that have structure arguments which layout
	  in memory differs between the legacy ABI and the new ARM EABI
	  (only for non "thumb" binaries). This option adds a tiny
	  overhead to all syscalls and produces a slightly larger kernel.
	  If you know you'll be using only pure EABI user space then you
	  can say N here. If this option is not selected and you attempt
	  to execute a legacy ABI binary then the result will be
	  UNPREDICTABLE (in fact it can be predicted that it won't work
	  at all). If in doubt say Y.

config ARCH_DISCONTIGMEM_ENABLE
	bool
	default (ARCH_LH7A40X && !LH7A40X_CONTIGMEM)
	help
	  Say Y to support efficient handling of discontiguous physical memory,
	  for architectures which are either NUMA (Non-Uniform Memory Access)
	  or have huge holes in the physical address space for other reasons.
	  See <file:Documentation/vm/numa> for more.

config NODES_SHIFT
	int
	default "4" if ARCH_LH7A40X
	default "2"
	depends on NEED_MULTIPLE_NODES

source "mm/Kconfig"

config LEDS
	bool "Timer and CPU usage LEDs"
	depends on ARCH_CDB89712 || ARCH_CO285 || ARCH_EBSA110 || \
		   ARCH_EBSA285 || ARCH_IMX || ARCH_INTEGRATOR || \
		   ARCH_LUBBOCK || MACH_MAINSTONE || ARCH_NETWINDER || \
		   ARCH_OMAP || ARCH_P720T || ARCH_PXA_IDP || \
		   ARCH_SA1100 || ARCH_SHARK || ARCH_VERSATILE || \
		   ARCH_AT91 || MACH_TRIZEPS4 || ARCH_DAVINCI || \
		   ARCH_KS8695 || MACH_RD88F5182
	help
	  If you say Y here, the LEDs on your machine will be used
	  to provide useful information about your current system status.

	  If you are compiling a kernel for a NetWinder or EBSA-285, you will
	  be able to select which LEDs are active using the options below. If
	  you are compiling a kernel for the EBSA-110 or the LART however, the
	  red LED will simply flash regularly to indicate that the system is
	  still functional. It is safe to say Y here if you have a CATS
	  system, but the driver will do nothing.

config LEDS_TIMER
	bool "Timer LED" if (!ARCH_CDB89712 && !ARCH_OMAP) || \
			    OMAP_OSK_MISTRAL || MACH_OMAP_H2 \
			    || MACH_OMAP_PERSEUS2
	depends on LEDS
	depends on !GENERIC_CLOCKEVENTS
	default y if ARCH_EBSA110
	help
	  If you say Y here, one of the system LEDs (the green one on the
	  NetWinder, the amber one on the EBSA285, or the red one on the LART)
	  will flash regularly to indicate that the system is still
	  operational. This is mainly useful to kernel hackers who are
	  debugging unstable kernels.

	  The LART uses the same LED for both Timer LED and CPU usage LED
	  functions. You may choose to use both, but the Timer LED function
	  will overrule the CPU usage LED.

config LEDS_CPU
	bool "CPU usage LED" if (!ARCH_CDB89712 && !ARCH_EBSA110 && \
			!ARCH_OMAP) \
			|| OMAP_OSK_MISTRAL || MACH_OMAP_H2 \
			|| MACH_OMAP_PERSEUS2
	depends on LEDS
	help
	  If you say Y here, the red LED will be used to give a good real
	  time indication of CPU usage, by lighting whenever the idle task
	  is not currently executing.

	  The LART uses the same LED for both Timer LED and CPU usage LED
	  functions. You may choose to use both, but the Timer LED function
	  will overrule the CPU usage LED.

config ALIGNMENT_TRAP
	bool
	depends on CPU_CP15_MMU
	default y if !ARCH_EBSA110
	help
	  ARM processors cannot fetch/store information which is not
	  naturally aligned on the bus, i.e., a 4 byte fetch must start at an
	  address divisible by 4. On 32-bit ARM processors, these non-aligned
	  fetch/store instructions will be emulated in software if you say
	  here, which has a severe performance impact. This is necessary for
	  correct operation of some network protocols. With an IP-only
	  configuration it is safe to say N, otherwise say Y.

endmenu

menu "Boot options"

# Compressed boot loader in ROM.  Yes, we really want to ask about
# TEXT and BSS so we preserve their values in the config files.
config ZBOOT_ROM_TEXT
	hex "Compressed ROM boot loader base address"
	default "0"
	help
	  The physical address at which the ROM-able zImage is to be
	  placed in the target.  Platforms which normally make use of
	  ROM-able zImage formats normally set this to a suitable
	  value in their defconfig file.

	  If ZBOOT_ROM is not enabled, this has no effect.

config ZBOOT_ROM_BSS
	hex "Compressed ROM boot loader BSS address"
	default "0"
	help
	  The base address of an area of read/write memory in the target
	  for the ROM-able zImage which must be available while the
	  decompressor is running. It must be large enough to hold the
	  entire decompressed kernel plus an additional 128 KiB.
	  Platforms which normally make use of ROM-able zImage formats
	  normally set this to a suitable value in their defconfig file.

	  If ZBOOT_ROM is not enabled, this has no effect.

config ZBOOT_ROM
	bool "Compressed boot loader in ROM/flash"
	depends on ZBOOT_ROM_TEXT != ZBOOT_ROM_BSS
	help
	  Say Y here if you intend to execute your compressed kernel image
	  (zImage) directly from ROM or flash.  If unsure, say N.

config CMDLINE
	string "Default kernel command string"
	default ""
	help
	  On some architectures (EBSA110 and CATS), there is currently no way
	  for the boot loader to pass arguments to the kernel. For these
	  architectures, you should supply some command-line options at build
	  time by entering them here. As a minimum, you should specify the
	  memory size and the root device (e.g., mem=64M root=/dev/nfs).

config XIP_KERNEL
	bool "Kernel Execute-In-Place from ROM"
	depends on !ZBOOT_ROM
	help
	  Execute-In-Place allows the kernel to run from non-volatile storage
	  directly addressable by the CPU, such as NOR flash. This saves RAM
	  space since the text section of the kernel is not loaded from flash
	  to RAM.  Read-write sections, such as the data section and stack,
	  are still copied to RAM.  The XIP kernel is not compressed since
	  it has to run directly from flash, so it will take more space to
	  store it.  The flash address used to link the kernel object files,
	  and for storing it, is configuration dependent. Therefore, if you
	  say Y here, you must know the proper physical address where to
	  store the kernel image depending on your own flash memory usage.

	  Also note that the make target becomes "make xipImage" rather than
	  "make zImage" or "make Image".  The final kernel binary to put in
	  ROM memory will be arch/arm/boot/xipImage.

	  If unsure, say N.

config XIP_PHYS_ADDR
	hex "XIP Kernel Physical Location"
	depends on XIP_KERNEL
	default "0x00080000"
	help
	  This is the physical address in your flash memory the kernel will
	  be linked for and stored to.  This address is dependent on your
	  own flash usage.

config KEXEC
	bool "Kexec system call (EXPERIMENTAL)"
	depends on EXPERIMENTAL
	help
	  kexec is a system call that implements the ability to shutdown your
	  current kernel, and to start another kernel.  It is like a reboot
	  but it is independent of the system firmware.   And like a reboot
	  you can start any kernel with it, not just Linux.

	  It is an ongoing process to be certain the hardware in a machine
	  is properly shutdown, so do not be surprised if this code does not
	  initially work for you.  It may help to enable device hotplugging
	  support.

endmenu

if (ARCH_SA1100 || ARCH_INTEGRATOR || ARCH_OMAP || ARCH_IMX )

menu "CPU Frequency scaling"

source "drivers/cpufreq/Kconfig"

config CPU_FREQ_SA1100
	bool
	depends on CPU_FREQ && (SA1100_H3100 || SA1100_H3600 || SA1100_H3800 || SA1100_LART || SA1100_PLEB || SA1100_BADGE4 || SA1100_HACKKIT)
	default y

config CPU_FREQ_SA1110
	bool
	depends on CPU_FREQ && (SA1100_ASSABET || SA1100_CERF || SA1100_PT_SYSTEM3)
	default y

config CPU_FREQ_INTEGRATOR
	tristate "CPUfreq driver for ARM Integrator CPUs"
	depends on ARCH_INTEGRATOR && CPU_FREQ
	default y
	help
	  This enables the CPUfreq driver for ARM Integrator CPUs.

	  For details, take a look at <file:Documentation/cpu-freq>.

	  If in doubt, say Y.

config CPU_FREQ_IMX
	tristate "CPUfreq driver for i.MX CPUs"
	depends on ARCH_IMX && CPU_FREQ
	default n
	help
	  This enables the CPUfreq driver for i.MX CPUs.

	  If in doubt, say N.

endmenu

endif

menu "Floating point emulation"

comment "At least one emulation must be selected"

config FPE_NWFPE
	bool "NWFPE math emulation"
	depends on !AEABI || OABI_COMPAT
	---help---
	  Say Y to include the NWFPE floating point emulator in the kernel.
	  This is necessary to run most binaries. Linux does not currently
	  support floating point hardware so you need to say Y here even if
	  your machine has an FPA or floating point co-processor podule.

	  You may say N here if you are going to load the Acorn FPEmulator
	  early in the bootup.

config FPE_NWFPE_XP
	bool "Support extended precision"
	depends on FPE_NWFPE
	help
	  Say Y to include 80-bit support in the kernel floating-point
	  emulator.  Otherwise, only 32 and 64-bit support is compiled in.
	  Note that gcc does not generate 80-bit operations by default,
	  so in most cases this option only enlarges the size of the
	  floating point emulator without any good reason.

	  You almost surely want to say N here.

config FPE_FASTFPE
	bool "FastFPE math emulation (EXPERIMENTAL)"
	depends on (!AEABI || OABI_COMPAT) && !CPU_32v3 && EXPERIMENTAL
	---help---
	  Say Y here to include the FAST floating point emulator in the kernel.
	  This is an experimental much faster emulator which now also has full
	  precision for the mantissa.  It does not support any exceptions.
	  It is very simple, and approximately 3-6 times faster than NWFPE.

	  It should be sufficient for most programs.  It may be not suitable
	  for scientific calculations, but you have to check this for yourself.
	  If you do not feel you need a faster FP emulation you should better
	  choose NWFPE.

config VFP
	bool "VFP-format floating point maths"
<<<<<<< HEAD
	depends on CPU_V6 || CPU_ARM926T || CPU_V7
=======
	depends on CPU_V6 || CPU_ARM926T || CPU_FEROCEON
>>>>>>> 8f86dda3
	help
	  Say Y to include VFP support code in the kernel. This is needed
	  if your hardware includes a VFP unit.

	  Please see <file:Documentation/arm/VFP/release-notes.txt> for
	  release notes and additional status information.

	  Say N if your target does not have VFP hardware.

config VFPv3
	bool
	depends on VFP
	default y if CPU_V7

config NEON
	bool "Advanced SIMD (NEON) Extension support"
	depends on VFPv3 && CPU_V7
	help
	  Say Y to include support code for NEON, the ARMv7 Advanced SIMD
	  Extension.

endmenu

menu "Userspace binary formats"

source "fs/Kconfig.binfmt"

config ARTHUR
	tristate "RISC OS personality"
	depends on !AEABI
	help
	  Say Y here to include the kernel code necessary if you want to run
	  Acorn RISC OS/Arthur binaries under Linux. This code is still very
	  experimental; if this sounds frightening, say N and sleep in peace.
	  You can also say M here to compile this support as a module (which
	  will be called arthur).

endmenu

menu "Power management options"

source "kernel/power/Kconfig"

endmenu

source "net/Kconfig"

menu "Device Drivers"

source "drivers/base/Kconfig"

source "drivers/connector/Kconfig"

if ALIGNMENT_TRAP || !CPU_CP15_MMU
source "drivers/mtd/Kconfig"
endif

source "drivers/parport/Kconfig"

source "drivers/pnp/Kconfig"

source "drivers/block/Kconfig"

# misc before ide - BLK_DEV_SGIIOC4 depends on SGI_IOC4

source "drivers/misc/Kconfig"

if PCMCIA || ARCH_CLPS7500 || ARCH_IOP32X || ARCH_IOP33X || ARCH_IXP4XX \
	|| ARCH_L7200 || ARCH_LH7A40X || ARCH_PXA || ARCH_RPC \
	|| ARCH_S3C2410 || ARCH_SA1100 || ARCH_SHARK || FOOTBRIDGE \
	|| ARCH_IXP23XX
source "drivers/ide/Kconfig"
endif

source "drivers/scsi/Kconfig"

source "drivers/ata/Kconfig"

source "drivers/md/Kconfig"

source "drivers/message/fusion/Kconfig"

source "drivers/ieee1394/Kconfig"

source "drivers/message/i2o/Kconfig"

source "drivers/net/Kconfig"

source "drivers/isdn/Kconfig"

# input before char - char/joystick depends on it. As does USB.

source "drivers/input/Kconfig"

source "drivers/char/Kconfig"

source "drivers/i2c/Kconfig"

source "drivers/spi/Kconfig"

source "drivers/w1/Kconfig"

source "drivers/power/Kconfig"

source "drivers/hwmon/Kconfig"

source "drivers/watchdog/Kconfig"

source "drivers/ssb/Kconfig"

#source "drivers/l3/Kconfig"

source "drivers/mfd/Kconfig"

source "drivers/media/Kconfig"

source "drivers/video/Kconfig"

source "sound/Kconfig"

source "drivers/hid/Kconfig"

source "drivers/usb/Kconfig"

source "drivers/mmc/Kconfig"

source "drivers/leds/Kconfig"

source "drivers/rtc/Kconfig"

source "drivers/dma/Kconfig"

source "drivers/dca/Kconfig"

endmenu

source "fs/Kconfig"

source "arch/arm/Kconfig.instrumentation"

source "arch/arm/Kconfig.debug"

source "security/Kconfig"

source "crypto/Kconfig"

source "lib/Kconfig"<|MERGE_RESOLUTION|>--- conflicted
+++ resolved
@@ -979,11 +979,7 @@
 
 config VFP
 	bool "VFP-format floating point maths"
-<<<<<<< HEAD
-	depends on CPU_V6 || CPU_ARM926T || CPU_V7
-=======
-	depends on CPU_V6 || CPU_ARM926T || CPU_FEROCEON
->>>>>>> 8f86dda3
+	depends on CPU_V6 || CPU_ARM926T || CPU_V7 || CPU_FEROCEON
 	help
 	  Say Y to include VFP support code in the kernel. This is needed
 	  if your hardware includes a VFP unit.
