

	List of maintainers and how to submit kernel changes

Please try to follow the guidelines below.  This will make things
easier on the maintainers.  Not all of these guidelines matter for every
trivial patch so apply some common sense.

1.	Always _test_ your changes, however small, on at least 4 or
	5 people, preferably many more.

2.	Try to release a few ALPHA test versions to the net. Announce
	them onto the kernel channel and await results. This is especially
	important for device drivers, because often that's the only way
	you will find things like the fact version 3 firmware needs
	a magic fix you didn't know about, or some clown changed the
	chips on a board and not its name.  (Don't laugh!  Look at the
	SMC etherpower for that.)

3.	Make sure your changes compile correctly in multiple
	configurations. In particular check that changes work both as a
	module and built into the kernel.

4.	When you are happy with a change make it generally available for
	testing and await feedback.

5.	Make a patch available to the relevant maintainer in the list. Use
	'diff -u' to make the patch easy to merge. Be prepared to get your
	changes sent back with seemingly silly requests about formatting
	and variable names.  These aren't as silly as they seem. One
	job the maintainers (and especially Linus) do is to keep things
	looking the same. Sometimes this means that the clever hack in
	your driver to get around a problem actually needs to become a
	generalized kernel feature ready for next time.

	PLEASE check your patch with the automated style checker
	(scripts/checkpatch.pl) to catch trivial style violations.
	See Documentation/CodingStyle for guidance here.

	PLEASE CC: the maintainers and mailing lists that are generated
	by scripts/get_maintainer.pl.  The results returned by the
	script will be best if you have git installed and are making
	your changes in a branch derived from Linus' latest git tree.
	See Documentation/SubmittingPatches for details.

	PLEASE try to include any credit lines you want added with the
	patch. It avoids people being missed off by mistake and makes
	it easier to know who wants adding and who doesn't.

	PLEASE document known bugs. If it doesn't work for everything
	or does something very odd once a month document it.

	PLEASE remember that submissions must be made under the terms
	of the Linux Foundation certificate of contribution and should
	include a Signed-off-by: line.  The current version of this
	"Developer's Certificate of Origin" (DCO) is listed in the file
	Documentation/SubmittingPatches.

6.	Make sure you have the right to send any changes you make. If you
	do changes at work you may find your employer owns the patch
	not you.

7.	When sending security related changes or reports to a maintainer
	please Cc: security@kernel.org, especially if the maintainer
	does not respond.

8.	Happy hacking.

Descriptions of section entries:

	P: Person (obsolete)
	M: Mail patches to: FullName <address@domain>
	R: Designated reviewer: FullName <address@domain>
	   These reviewers should be CCed on patches.
	L: Mailing list that is relevant to this area
	W: Web-page with status/info
	Q: Patchwork web based patch tracking system site
	T: SCM tree type and location.
	   Type is one of: git, hg, quilt, stgit, topgit
	S: Status, one of the following:
	   Supported:	Someone is actually paid to look after this.
	   Maintained:	Someone actually looks after it.
	   Odd Fixes:	It has a maintainer but they don't have time to do
			much other than throw the odd patch in. See below..
	   Orphan:	No current maintainer [but maybe you could take the
			role as you write your new code].
	   Obsolete:	Old code. Something tagged obsolete generally means
			it has been replaced by a better system and you
			should be using that.
	F: Files and directories with wildcard patterns.
	   A trailing slash includes all files and subdirectory files.
	   F:	drivers/net/	all files in and below drivers/net
	   F:	drivers/net/*	all files in drivers/net, but not below
	   F:	*/net/*		all files in "any top level directory"/net
	   One pattern per line.  Multiple F: lines acceptable.
	N: Files and directories with regex patterns.
	   N:	[^a-z]tegra	all files whose path contains the word tegra
	   One pattern per line.  Multiple N: lines acceptable.
	   scripts/get_maintainer.pl has different behavior for files that
	   match F: pattern and matches of N: patterns.  By default,
	   get_maintainer will not look at git log history when an F: pattern
	   match occurs.  When an N: match occurs, git log history is used
	   to also notify the people that have git commit signatures.
	X: Files and directories that are NOT maintained, same rules as F:
	   Files exclusions are tested before file matches.
	   Can be useful for excluding a specific subdirectory, for instance:
	   F:	net/
	   X:	net/ipv6/
	   matches all files in and below net excluding net/ipv6/
	K: Keyword perl extended regex pattern to match content in a
	   patch or file.  For instance:
	   K: of_get_profile
	      matches patches or files that contain "of_get_profile"
	   K: \b(printk|pr_(info|err))\b
	      matches patches or files that contain one or more of the words
	      printk, pr_info or pr_err
	   One regex pattern per line.  Multiple K: lines acceptable.

Note: For the hard of thinking, this list is meant to remain in alphabetical
order. If you could add yourselves to it in alphabetical order that would be
so much easier [Ed]

Maintainers List (try to look for most precise areas first)

		-----------------------------------

3C59X NETWORK DRIVER
M:	Steffen Klassert <klassert@mathematik.tu-chemnitz.de>
L:	netdev@vger.kernel.org
S:	Maintained
F:	Documentation/networking/vortex.txt
F:	drivers/net/ethernet/3com/3c59x.c

3CR990 NETWORK DRIVER
M:	David Dillow <dave@thedillows.org>
L:	netdev@vger.kernel.org
S:	Maintained
F:	drivers/net/ethernet/3com/typhoon*

3WARE SAS/SATA-RAID SCSI DRIVERS (3W-XXXX, 3W-9XXX, 3W-SAS)
M:	Adam Radford <linuxraid@lsi.com>
L:	linux-scsi@vger.kernel.org
W:	http://www.lsi.com
S:	Supported
F:	drivers/scsi/3w-*

53C700 AND 53C700-66 SCSI DRIVER
M:	"James E.J. Bottomley" <James.Bottomley@HansenPartnership.com>
L:	linux-scsi@vger.kernel.org
S:	Maintained
F:	drivers/scsi/53c700*

6LOWPAN GENERIC (BTLE/IEEE 802.15.4)
M:	Alexander Aring <alex.aring@gmail.com>
M:	Jukka Rissanen <jukka.rissanen@linux.intel.com>
L:	linux-bluetooth@vger.kernel.org
L:	linux-wpan@vger.kernel.org
S:	Maintained
F:	net/6lowpan/
F:	include/net/6lowpan.h
F:	Documentation/networking/6lowpan.txt

6PACK NETWORK DRIVER FOR AX.25
M:	Andreas Koensgen <ajk@comnets.uni-bremen.de>
L:	linux-hams@vger.kernel.org
S:	Maintained
F:	drivers/net/hamradio/6pack.c

8169 10/100/1000 GIGABIT ETHERNET DRIVER
M:	Realtek linux nic maintainers <nic_swsd@realtek.com>
L:	netdev@vger.kernel.org
S:	Maintained
F:	drivers/net/ethernet/realtek/r8169.c

8250/16?50 (AND CLONE UARTS) SERIAL DRIVER
M:	Greg Kroah-Hartman <gregkh@linuxfoundation.org>
L:	linux-serial@vger.kernel.org
W:	http://serial.sourceforge.net
S:	Maintained
T:	git git://git.kernel.org/pub/scm/linux/kernel/git/gregkh/tty.git
F:	drivers/tty/serial/8250*
F:	include/linux/serial_8250.h

8390 NETWORK DRIVERS [WD80x3/SMC-ELITE, SMC-ULTRA, NE2000, 3C503, etc.]
L:	netdev@vger.kernel.org
S:	Orphan / Obsolete
F:	drivers/net/ethernet/8390/

9P FILE SYSTEM
M:	Eric Van Hensbergen <ericvh@gmail.com>
M:	Ron Minnich <rminnich@sandia.gov>
M:	Latchesar Ionkov <lucho@ionkov.net>
L:	v9fs-developer@lists.sourceforge.net
W:	http://swik.net/v9fs
Q:	http://patchwork.kernel.org/project/v9fs-devel/list/
T:	git git://git.kernel.org/pub/scm/linux/kernel/git/ericvh/v9fs.git
S:	Maintained
F:	Documentation/filesystems/9p.txt
F:	fs/9p/
F:	net/9p/
F:	include/net/9p/
F:	include/uapi/linux/virtio_9p.h
F:	include/trace/events/9p.h


A8293 MEDIA DRIVER
M:	Antti Palosaari <crope@iki.fi>
L:	linux-media@vger.kernel.org
W:	https://linuxtv.org
W:	http://palosaari.fi/linux/
Q:	http://patchwork.linuxtv.org/project/linux-media/list/
T:	git git://linuxtv.org/anttip/media_tree.git
S:	Maintained
F:	drivers/media/dvb-frontends/a8293*

AACRAID SCSI RAID DRIVER
M:	Adaptec OEM Raid Solutions <aacraid@adaptec.com>
L:	linux-scsi@vger.kernel.org
W:	http://www.adaptec.com/
S:	Supported
F:	Documentation/scsi/aacraid.txt
F:	drivers/scsi/aacraid/

ABI/API
L:	linux-api@vger.kernel.org
F:	include/linux/syscalls.h
F:	kernel/sys_ni.c

ABIT UGURU 1,2 HARDWARE MONITOR DRIVER
M:	Hans de Goede <hdegoede@redhat.com>
L:	lm-sensors@lm-sensors.org
S:	Maintained
F:	drivers/hwmon/abituguru.c

ABIT UGURU 3 HARDWARE MONITOR DRIVER
M:	Alistair John Strachan <alistair@devzero.co.uk>
L:	lm-sensors@lm-sensors.org
S:	Maintained
F:	drivers/hwmon/abituguru3.c

ACCES 104-IDI-48 GPIO DRIVER
M:	"William Breathitt Gray" <vilhelm.gray@gmail.com>
L:	linux-gpio@vger.kernel.org
S:	Maintained
F:	drivers/gpio/gpio-104-idi-48.c

ACCES 104-IDIO-16 GPIO DRIVER
M:	"William Breathitt Gray" <vilhelm.gray@gmail.com>
L:	linux-gpio@vger.kernel.org
S:	Maintained
F:	drivers/gpio/gpio-104-idio-16.c

ACENIC DRIVER
M:	Jes Sorensen <jes@trained-monkey.org>
L:	linux-acenic@sunsite.dk
S:	Maintained
F:	drivers/net/ethernet/alteon/acenic*

ACER ASPIRE ONE TEMPERATURE AND FAN DRIVER
M:	Peter Feuerer <peter@piie.net>
L:	platform-driver-x86@vger.kernel.org
W:	http://piie.net/?section=acerhdf
S:	Maintained
F:	drivers/platform/x86/acerhdf.c

ACER WMI LAPTOP EXTRAS
M:	"Lee, Chun-Yi" <jlee@suse.com>
L:	platform-driver-x86@vger.kernel.org
S:	Maintained
F:	drivers/platform/x86/acer-wmi.c

ACPI
M:	"Rafael J. Wysocki" <rjw@rjwysocki.net>
M:	Len Brown <lenb@kernel.org>
L:	linux-acpi@vger.kernel.org
W:	https://01.org/linux-acpi
Q:	https://patchwork.kernel.org/project/linux-acpi/list/
T:	git git://git.kernel.org/pub/scm/linux/kernel/git/rafael/linux-pm
S:	Supported
F:	drivers/acpi/
F:	drivers/pnp/pnpacpi/
F:	include/linux/acpi.h
F:	include/acpi/
F:	Documentation/acpi/
F:	Documentation/ABI/testing/sysfs-bus-acpi
F:	drivers/pci/*acpi*
F:	drivers/pci/*/*acpi*
F:	drivers/pci/*/*/*acpi*
F:	tools/power/acpi/

ACPI COMPONENT ARCHITECTURE (ACPICA)
M:	Robert Moore <robert.moore@intel.com>
M:	Lv Zheng <lv.zheng@intel.com>
M:	"Rafael J. Wysocki" <rafael.j.wysocki@intel.com>
L:	linux-acpi@vger.kernel.org
L:	devel@acpica.org
W:	https://acpica.org/
W:	https://github.com/acpica/acpica/
Q:	https://patchwork.kernel.org/project/linux-acpi/list/
T:	git git://git.kernel.org/pub/scm/linux/kernel/git/rafael/linux-pm
S:	Supported
F:	drivers/acpi/acpica/
F:	include/acpi/
F:	tools/power/acpi/

ACPI FAN DRIVER
M:	Zhang Rui <rui.zhang@intel.com>
L:	linux-acpi@vger.kernel.org
W:	https://01.org/linux-acpi
S:	Supported
F:	drivers/acpi/fan.c

ACPI THERMAL DRIVER
M:	Zhang Rui <rui.zhang@intel.com>
L:	linux-acpi@vger.kernel.org
W:	https://01.org/linux-acpi
S:	Supported
F:	drivers/acpi/*thermal*

ACPI VIDEO DRIVER
M:	Zhang Rui <rui.zhang@intel.com>
L:	linux-acpi@vger.kernel.org
W:	https://01.org/linux-acpi
S:	Supported
F:	drivers/acpi/acpi_video.c

ACPI WMI DRIVER
L:	platform-driver-x86@vger.kernel.org
S:	Orphan
F:	drivers/platform/x86/wmi.c

AD1889 ALSA SOUND DRIVER
M:	Thibaut Varene <T-Bone@parisc-linux.org>
W:	http://wiki.parisc-linux.org/AD1889
L:	linux-parisc@vger.kernel.org
S:	Maintained
F:	sound/pci/ad1889.*

AD525X ANALOG DEVICES DIGITAL POTENTIOMETERS DRIVER
M:	Michael Hennerich <michael.hennerich@analog.com>
W:	http://wiki.analog.com/AD5254
W:	http://ez.analog.com/community/linux-device-drivers
S:	Supported
F:	drivers/misc/ad525x_dpot.c

AD5398 CURRENT REGULATOR DRIVER (AD5398/AD5821)
M:	Michael Hennerich <michael.hennerich@analog.com>
W:	http://wiki.analog.com/AD5398
W:	http://ez.analog.com/community/linux-device-drivers
S:	Supported
F:	drivers/regulator/ad5398.c

AD714X CAPACITANCE TOUCH SENSOR DRIVER (AD7142/3/7/8/7A)
M:	Michael Hennerich <michael.hennerich@analog.com>
W:	http://wiki.analog.com/AD7142
W:	http://ez.analog.com/community/linux-device-drivers
S:	Supported
F:	drivers/input/misc/ad714x.c

AD7877 TOUCHSCREEN DRIVER
M:	Michael Hennerich <michael.hennerich@analog.com>
W:	http://wiki.analog.com/AD7877
W:	http://ez.analog.com/community/linux-device-drivers
S:	Supported
F:	drivers/input/touchscreen/ad7877.c

AD7879 TOUCHSCREEN DRIVER (AD7879/AD7889)
M:	Michael Hennerich <michael.hennerich@analog.com>
W:	http://wiki.analog.com/AD7879
W:	http://ez.analog.com/community/linux-device-drivers
S:	Supported
F:	drivers/input/touchscreen/ad7879.c

ADDRESS SPACE LAYOUT RANDOMIZATION (ASLR)
M:	Jiri Kosina <jikos@kernel.org>
S:	Maintained

ADF7242 IEEE 802.15.4 RADIO DRIVER
M:	Michael Hennerich <michael.hennerich@analog.com>
W:	https://wiki.analog.com/ADF7242
W:	http://ez.analog.com/community/linux-device-drivers
L:	linux-wpan@vger.kernel.org
S:	Supported
F:	drivers/net/ieee802154/adf7242.c
F:	Documentation/devicetree/bindings/net/ieee802154/adf7242.txt

ADM1025 HARDWARE MONITOR DRIVER
M:	Jean Delvare <jdelvare@suse.com>
L:	lm-sensors@lm-sensors.org
S:	Maintained
F:	Documentation/hwmon/adm1025
F:	drivers/hwmon/adm1025.c

ADM1029 HARDWARE MONITOR DRIVER
M:	Corentin Labbe <clabbe.montjoie@gmail.com>
L:	lm-sensors@lm-sensors.org
S:	Maintained
F:	drivers/hwmon/adm1029.c

ADM8211 WIRELESS DRIVER
L:	linux-wireless@vger.kernel.org
W:	http://wireless.kernel.org/
S:	Orphan
F:	drivers/net/wireless/admtek/adm8211.*

ADP1653 FLASH CONTROLLER DRIVER
M:	Sakari Ailus <sakari.ailus@iki.fi>
L:	linux-media@vger.kernel.org
S:	Maintained
F:	drivers/media/i2c/adp1653.c
F:	include/media/i2c/adp1653.h

ADP5520 BACKLIGHT DRIVER WITH IO EXPANDER (ADP5520/ADP5501)
M:	Michael Hennerich <michael.hennerich@analog.com>
W:	http://wiki.analog.com/ADP5520
W:	http://ez.analog.com/community/linux-device-drivers
S:	Supported
F:	drivers/mfd/adp5520.c
F:	drivers/video/backlight/adp5520_bl.c
F:	drivers/leds/leds-adp5520.c
F:	drivers/gpio/gpio-adp5520.c
F:	drivers/input/keyboard/adp5520-keys.c

ADP5588 QWERTY KEYPAD AND IO EXPANDER DRIVER (ADP5588/ADP5587)
M:	Michael Hennerich <michael.hennerich@analog.com>
W:	http://wiki.analog.com/ADP5588
W:	http://ez.analog.com/community/linux-device-drivers
S:	Supported
F:	drivers/input/keyboard/adp5588-keys.c
F:	drivers/gpio/gpio-adp5588.c

ADP8860 BACKLIGHT DRIVER (ADP8860/ADP8861/ADP8863)
M:	Michael Hennerich <michael.hennerich@analog.com>
W:	http://wiki.analog.com/ADP8860
W:	http://ez.analog.com/community/linux-device-drivers
S:	Supported
F:	drivers/video/backlight/adp8860_bl.c

ADS1015 HARDWARE MONITOR DRIVER
M:	Dirk Eibach <eibach@gdsys.de>
L:	lm-sensors@lm-sensors.org
S:	Maintained
F:	Documentation/hwmon/ads1015
F:	drivers/hwmon/ads1015.c
F:	include/linux/i2c/ads1015.h

ADT746X FAN DRIVER
M:	Colin Leroy <colin@colino.net>
S:	Maintained
F:	drivers/macintosh/therm_adt746x.c

ADT7475 HARDWARE MONITOR DRIVER
M:	Jean Delvare <jdelvare@suse.com>
L:	lm-sensors@lm-sensors.org
S:	Maintained
F:	Documentation/hwmon/adt7475
F:	drivers/hwmon/adt7475.c

ADXL34X THREE-AXIS DIGITAL ACCELEROMETER DRIVER (ADXL345/ADXL346)
M:	Michael Hennerich <michael.hennerich@analog.com>
W:	http://wiki.analog.com/ADXL345
W:	http://ez.analog.com/community/linux-device-drivers
S:	Supported
F:	drivers/input/misc/adxl34x.c

ADVANSYS SCSI DRIVER
M:	Matthew Wilcox <matthew@wil.cx>
M:	Hannes Reinecke <hare@suse.com>
L:	linux-scsi@vger.kernel.org
S:	Maintained
F:	Documentation/scsi/advansys.txt
F:	drivers/scsi/advansys.c

AEDSP16 DRIVER
M:	Riccardo Facchetti <fizban@tin.it>
S:	Maintained
F:	sound/oss/aedsp16.c

AF9013 MEDIA DRIVER
M:	Antti Palosaari <crope@iki.fi>
L:	linux-media@vger.kernel.org
W:	https://linuxtv.org
W:	http://palosaari.fi/linux/
Q:	http://patchwork.linuxtv.org/project/linux-media/list/
T:	git git://linuxtv.org/anttip/media_tree.git
S:	Maintained
F:	drivers/media/dvb-frontends/af9013*

AF9033 MEDIA DRIVER
M:	Antti Palosaari <crope@iki.fi>
L:	linux-media@vger.kernel.org
W:	https://linuxtv.org
W:	http://palosaari.fi/linux/
Q:	http://patchwork.linuxtv.org/project/linux-media/list/
T:	git git://linuxtv.org/anttip/media_tree.git
S:	Maintained
F:	drivers/media/dvb-frontends/af9033*

AFFS FILE SYSTEM
L:	linux-fsdevel@vger.kernel.org
S:	Orphan
F:	Documentation/filesystems/affs.txt
F:	fs/affs/

AFS FILESYSTEM & AF_RXRPC SOCKET DOMAIN
M:	David Howells <dhowells@redhat.com>
L:	linux-afs@lists.infradead.org
S:	Supported
F:	fs/afs/
F:	include/net/af_rxrpc.h
F:	net/rxrpc/af_rxrpc.c

AGPGART DRIVER
M:	David Airlie <airlied@linux.ie>
T:	git git://people.freedesktop.org/~airlied/linux (part of drm maint)
S:	Maintained
F:	drivers/char/agp/
F:	include/linux/agp*
F:	include/uapi/linux/agp*

AHA152X SCSI DRIVER
M:	"Juergen E. Fischer" <fischer@norbit.de>
L:	linux-scsi@vger.kernel.org
S:	Maintained
F:	drivers/scsi/aha152x*
F:	drivers/scsi/pcmcia/aha152x*

AIC7XXX / AIC79XX SCSI DRIVER
M:	Hannes Reinecke <hare@suse.com>
L:	linux-scsi@vger.kernel.org
S:	Maintained
F:	drivers/scsi/aic7xxx/

AIMSLAB FM RADIO RECEIVER DRIVER
M:	Hans Verkuil <hverkuil@xs4all.nl>
L:	linux-media@vger.kernel.org
T:	git git://linuxtv.org/media_tree.git
W:	https://linuxtv.org
S:	Maintained
F:	drivers/media/radio/radio-aimslab*

AIO
M:	Benjamin LaHaise <bcrl@kvack.org>
L:	linux-aio@kvack.org
S:	Supported
F:	fs/aio.c
F:	include/linux/*aio*.h

AIRSPY MEDIA DRIVER
M:	Antti Palosaari <crope@iki.fi>
L:	linux-media@vger.kernel.org
W:	https://linuxtv.org
W:	http://palosaari.fi/linux/
Q:	http://patchwork.linuxtv.org/project/linux-media/list/
T:	git git://linuxtv.org/anttip/media_tree.git
S:	Maintained
F:	drivers/media/usb/airspy/

ALCATEL SPEEDTOUCH USB DRIVER
M:	Duncan Sands <duncan.sands@free.fr>
L:	linux-usb@vger.kernel.org
W:	http://www.linux-usb.org/SpeedTouch/
S:	Maintained
F:	drivers/usb/atm/speedtch.c
F:	drivers/usb/atm/usbatm.c

ALCHEMY AU1XX0 MMC DRIVER
M:	Manuel Lauss <manuel.lauss@gmail.com>
S:	Maintained
F:	drivers/mmc/host/au1xmmc.c

ALI1563 I2C DRIVER
M:	Rudolf Marek <r.marek@assembler.cz>
L:	linux-i2c@vger.kernel.org
S:	Maintained
F:	Documentation/i2c/busses/i2c-ali1563
F:	drivers/i2c/busses/i2c-ali1563.c

ALLWINNER SECURITY SYSTEM
M:	Corentin Labbe <clabbe.montjoie@gmail.com>
L:	linux-crypto@vger.kernel.org
S:	Maintained
F:	drivers/crypto/sunxi-ss/

ALPHA PORT
M:	Richard Henderson <rth@twiddle.net>
M:	Ivan Kokshaysky <ink@jurassic.park.msu.ru>
M:	Matt Turner <mattst88@gmail.com>
S:	Odd Fixes
L:	linux-alpha@vger.kernel.org
F:	arch/alpha/

ALTERA MAILBOX DRIVER
M:	Ley Foon Tan <lftan@altera.com>
L:	nios2-dev@lists.rocketboards.org (moderated for non-subscribers)
S:	Maintained
F:	drivers/mailbox/mailbox-altera.c

ALTERA PIO DRIVER
M:	Tien Hock Loh <thloh@altera.com>
L:	linux-gpio@vger.kernel.org
S:	Maintained
F:	drivers/gpio/gpio-altera.c

ALTERA TRIPLE SPEED ETHERNET DRIVER
M:	Vince Bridgers <vbridger@opensource.altera.com>
L:	netdev@vger.kernel.org
L:	nios2-dev@lists.rocketboards.org (moderated for non-subscribers)
S:	Maintained
F:	drivers/net/ethernet/altera/

ALTERA UART/JTAG UART SERIAL DRIVERS
M:	Tobias Klauser <tklauser@distanz.ch>
L:	linux-serial@vger.kernel.org
L:	nios2-dev@lists.rocketboards.org (moderated for non-subscribers)
S:	Maintained
F:	drivers/tty/serial/altera_uart.c
F:	drivers/tty/serial/altera_jtaguart.c
F:	include/linux/altera_uart.h
F:	include/linux/altera_jtaguart.h

AMD CRYPTOGRAPHIC COPROCESSOR (CCP) DRIVER
M:	Tom Lendacky <thomas.lendacky@amd.com>
L:	linux-crypto@vger.kernel.org
S:	Supported
F:	drivers/crypto/ccp/
F:	include/linux/ccp.h

AMD FAM15H PROCESSOR POWER MONITORING DRIVER
M:	Huang Rui <ray.huang@amd.com>
L:	lm-sensors@lm-sensors.org
S:	Supported
F:	Documentation/hwmon/fam15h_power
F:	drivers/hwmon/fam15h_power.c

AMD GEODE CS5536 USB DEVICE CONTROLLER DRIVER
L:	linux-geode@lists.infradead.org (moderated for non-subscribers)
S:	Orphan
F:	drivers/usb/gadget/udc/amd5536udc.*

AMD GEODE PROCESSOR/CHIPSET SUPPORT
P:	Andres Salomon <dilinger@queued.net>
L:	linux-geode@lists.infradead.org (moderated for non-subscribers)
W:	http://www.amd.com/us-en/ConnectivitySolutions/TechnicalResources/0,,50_2334_2452_11363,00.html
S:	Supported
F:	drivers/char/hw_random/geode-rng.c
F:	drivers/crypto/geode*
F:	drivers/video/fbdev/geode/
F:	arch/x86/include/asm/geode.h

AMD IOMMU (AMD-VI)
M:	Joerg Roedel <joro@8bytes.org>
L:	iommu@lists.linux-foundation.org
T:	git git://git.kernel.org/pub/scm/linux/kernel/git/joro/iommu.git
S:	Maintained
F:	drivers/iommu/amd_iommu*.[ch]
F:	include/linux/amd-iommu.h

AMD KFD
M:	Oded Gabbay <oded.gabbay@gmail.com>
L:	dri-devel@lists.freedesktop.org
T:	git git://people.freedesktop.org/~gabbayo/linux.git
S:	Supported
F:	drivers/gpu/drm/amd/amdgpu/amdgpu_amdkfd.c
F:	drivers/gpu/drm/amd/amdgpu/amdgpu_amdkfd.h
F:	drivers/gpu/drm/amd/amdgpu/amdgpu_amdkfd_gfx_v7.c
F:	drivers/gpu/drm/amd/amdgpu/amdgpu_amdkfd_gfx_v8.c
F:	drivers/gpu/drm/amd/amdkfd/
F:	drivers/gpu/drm/amd/include/cik_structs.h
F:	drivers/gpu/drm/amd/include/kgd_kfd_interface.h
F:	drivers/gpu/drm/amd/include/vi_structs.h
F:	drivers/gpu/drm/radeon/radeon_kfd.c
F:	drivers/gpu/drm/radeon/radeon_kfd.h
F:	include/uapi/linux/kfd_ioctl.h

AMD XGBE DRIVER
M:	Tom Lendacky <thomas.lendacky@amd.com>
L:	netdev@vger.kernel.org
S:	Supported
F:	drivers/net/ethernet/amd/xgbe/

AMS (Apple Motion Sensor) DRIVER
M:	Michael Hanselmann <linux-kernel@hansmi.ch>
S:	Supported
F:	drivers/macintosh/ams/

ANALOG DEVICES INC AD9389B DRIVER
M:	Hans Verkuil <hans.verkuil@cisco.com>
L:	linux-media@vger.kernel.org
S:	Maintained
F:	drivers/media/i2c/ad9389b*

ANALOG DEVICES INC ADV7180 DRIVER
M:	Lars-Peter Clausen <lars@metafoo.de>
L:	linux-media@vger.kernel.org
W:	http://ez.analog.com/community/linux-device-drivers
S:	Supported
F:	drivers/media/i2c/adv7180.c

ANALOG DEVICES INC ADV7511 DRIVER
M:	Hans Verkuil <hans.verkuil@cisco.com>
L:	linux-media@vger.kernel.org
S:	Maintained
F:	drivers/media/i2c/adv7511*

ANALOG DEVICES INC ADV7604 DRIVER
M:	Hans Verkuil <hans.verkuil@cisco.com>
L:	linux-media@vger.kernel.org
S:	Maintained
F:	drivers/media/i2c/adv7604*

ANALOG DEVICES INC ADV7842 DRIVER
M:	Hans Verkuil <hans.verkuil@cisco.com>
L:	linux-media@vger.kernel.org
S:	Maintained
F:	drivers/media/i2c/adv7842*

ANALOG DEVICES INC ASOC CODEC DRIVERS
M:	Lars-Peter Clausen <lars@metafoo.de>
L:	alsa-devel@alsa-project.org (moderated for non-subscribers)
W:	http://wiki.analog.com/
W:	http://ez.analog.com/community/linux-device-drivers
S:	Supported
F:	sound/soc/codecs/adau*
F:	sound/soc/codecs/adav*
F:	sound/soc/codecs/ad1*
F:	sound/soc/codecs/ad7*
F:	sound/soc/codecs/ssm*
F:	sound/soc/codecs/sigmadsp.*

ANALOG DEVICES INC ASOC DRIVERS
L:	adi-buildroot-devel@lists.sourceforge.net (moderated for non-subscribers)
L:	alsa-devel@alsa-project.org (moderated for non-subscribers)
W:	http://blackfin.uclinux.org/
S:	Supported
F:	sound/soc/blackfin/*

ANALOG DEVICES INC IIO DRIVERS
M:	Lars-Peter Clausen <lars@metafoo.de>
M:	Michael Hennerich <Michael.Hennerich@analog.com>
W:	http://wiki.analog.com/
W:	http://ez.analog.com/community/linux-device-drivers
S:	Supported
F:	drivers/iio/*/ad*
X:	drivers/iio/*/adjd*
F:	drivers/staging/iio/*/ad*
F:	staging/iio/trigger/iio-trig-bfin-timer.c

ANALOG DEVICES INC DMA DRIVERS
M:	Lars-Peter Clausen <lars@metafoo.de>
W:	http://ez.analog.com/community/linux-device-drivers
S:	Supported
F:	drivers/dma/dma-axi-dmac.c

ANDROID DRIVERS
M:	Greg Kroah-Hartman <gregkh@linuxfoundation.org>
M:	Arve Hjønnevåg <arve@android.com>
M:	Riley Andrews <riandrews@android.com>
T:	git git://git.kernel.org/pub/scm/linux/kernel/git/gregkh/staging.git
L:	devel@driverdev.osuosl.org
S:	Supported
F:	drivers/android/
F:	drivers/staging/android/

AOA (Apple Onboard Audio) ALSA DRIVER
M:	Johannes Berg <johannes@sipsolutions.net>
L:	linuxppc-dev@lists.ozlabs.org
L:	alsa-devel@alsa-project.org (moderated for non-subscribers)
S:	Maintained
F:	sound/aoa/

APM DRIVER
M:	Jiri Kosina <jikos@kernel.org>
S:	Odd fixes
T:	git git://git.kernel.org/pub/scm/linux/kernel/git/jikos/apm.git
F:	arch/x86/kernel/apm_32.c
F:	include/linux/apm_bios.h
F:	include/uapi/linux/apm_bios.h
F:	drivers/char/apm-emulation.c

APPLE BCM5974 MULTITOUCH DRIVER
M:	Henrik Rydberg <rydberg@bitmath.org>
L:	linux-input@vger.kernel.org
S:	Odd fixes
F:	drivers/input/mouse/bcm5974.c

APPLE SMC DRIVER
M:	Henrik Rydberg <rydberg@bitmath.org>
L:	lm-sensors@lm-sensors.org
S:	Odd fixes
F:	drivers/hwmon/applesmc.c

APPLETALK NETWORK LAYER
M:	Arnaldo Carvalho de Melo <acme@ghostprotocols.net>
S:	Maintained
F:	drivers/net/appletalk/
F:	net/appletalk/

APPLIED MICRO (APM) X-GENE DEVICE TREE SUPPORT
M:	Duc Dang <dhdang@apm.com>
S:	Supported
F:	arch/arm64/boot/dts/apm/

APPLIED MICRO (APM) X-GENE SOC ETHERNET DRIVER
M:	Iyappan Subramanian <isubramanian@apm.com>
M:	Keyur Chudgar <kchudgar@apm.com>
S:	Supported
F:	drivers/net/ethernet/apm/xgene/
F:	Documentation/devicetree/bindings/net/apm-xgene-enet.txt

APTINA CAMERA SENSOR PLL
M:	Laurent Pinchart <Laurent.pinchart@ideasonboard.com>
L:	linux-media@vger.kernel.org
S:	Maintained
F:	drivers/media/i2c/aptina-pll.*

ARC FRAMEBUFFER DRIVER
M:	Jaya Kumar <jayalk@intworks.biz>
S:	Maintained
F:	drivers/video/fbdev/arcfb.c
F:	drivers/video/fbdev/core/fb_defio.c

ARCNET NETWORK LAYER
M:	Michael Grzeschik <m.grzeschik@pengutronix.de>
L:	netdev@vger.kernel.org
S:	Maintained
F:	drivers/net/arcnet/
F:	include/uapi/linux/if_arcnet.h

ARM HDLCD DRM DRIVER
M:	Liviu Dudau <liviu.dudau@arm.com>
S:	Supported
F:	drivers/gpu/drm/arm/
F:	Documentation/devicetree/bindings/display/arm,hdlcd.txt

ARM MFM AND FLOPPY DRIVERS
M:	Ian Molton <spyro@f2s.com>
S:	Maintained
F:	arch/arm/lib/floppydma.S
F:	arch/arm/include/asm/floppy.h

ARM PMU PROFILING AND DEBUGGING
M:	Will Deacon <will.deacon@arm.com>
R:	Mark Rutland <mark.rutland@arm.com>
S:	Maintained
F:	arch/arm*/kernel/perf_*
F:	arch/arm/oprofile/common.c
F:	arch/arm*/kernel/hw_breakpoint.c
F:	arch/arm*/include/asm/hw_breakpoint.h
F:	arch/arm*/include/asm/perf_event.h
F:	drivers/perf/arm_pmu.c
F:	include/linux/perf/arm_pmu.h

ARM PORT
M:	Russell King <linux@arm.linux.org.uk>
L:	linux-arm-kernel@lists.infradead.org (moderated for non-subscribers)
W:	http://www.arm.linux.org.uk/
S:	Maintained
F:	arch/arm/

ARM SUB-ARCHITECTURES
L:	linux-arm-kernel@lists.infradead.org (moderated for non-subscribers)
S:	Maintained
F:	arch/arm/mach-*/
F:	arch/arm/plat-*/
T:	git git://git.kernel.org/pub/scm/linux/kernel/git/arm/arm-soc.git

ARM PRIMECELL AACI PL041 DRIVER
M:	Russell King <linux@arm.linux.org.uk>
S:	Maintained
F:	sound/arm/aaci.*

ARM PRIMECELL CLCD PL110 DRIVER
M:	Russell King <linux@arm.linux.org.uk>
S:	Maintained
F:	drivers/video/fbdev/amba-clcd.*

ARM PRIMECELL KMI PL050 DRIVER
M:	Russell King <linux@arm.linux.org.uk>
S:	Maintained
F:	drivers/input/serio/ambakmi.*
F:	include/linux/amba/kmi.h

ARM PRIMECELL MMCI PL180/1 DRIVER
M:	Russell King <linux@arm.linux.org.uk>
S:	Maintained
F:	drivers/mmc/host/mmci.*
F:	include/linux/amba/mmci.h

ARM PRIMECELL UART PL010 AND PL011 DRIVERS
M:	Russell King <linux@arm.linux.org.uk>
S:	Maintained
F:	drivers/tty/serial/amba-pl01*.c
F:	include/linux/amba/serial.h

ARM PRIMECELL BUS SUPPORT
M:	Russell King <linux@arm.linux.org.uk>
S:	Maintained
F:	drivers/amba/
F:	include/linux/amba/bus.h

ARM/ADS SPHERE MACHINE SUPPORT
M:	Lennert Buytenhek <kernel@wantstofly.org>
L:	linux-arm-kernel@lists.infradead.org (moderated for non-subscribers)
S:	Maintained

ARM/AFEB9260 MACHINE SUPPORT
M:	Sergey Lapin <slapin@ossfans.org>
L:	linux-arm-kernel@lists.infradead.org (moderated for non-subscribers)
S:	Maintained

ARM/AJECO 1ARM MACHINE SUPPORT
M:	Lennert Buytenhek <kernel@wantstofly.org>
L:	linux-arm-kernel@lists.infradead.org (moderated for non-subscribers)
S:	Maintained

ARM/Allwinner sunXi SoC support
M:	Maxime Ripard <maxime.ripard@free-electrons.com>
M:	Chen-Yu Tsai <wens@csie.org>
L:	linux-arm-kernel@lists.infradead.org (moderated for non-subscribers)
S:	Maintained
N:	sun[x456789]i

ARM/Allwinner SoC Clock Support
M:	Emilio López <emilio@elopez.com.ar>
S:	Maintained
F:	drivers/clk/sunxi/

ARM/Amlogic Meson SoC support
M:	Carlo Caione <carlo@caione.org>
L:	linux-arm-kernel@lists.infradead.org (moderated for non-subscribers)
L:	linux-meson@googlegroups.com
W:	http://linux-meson.com/
S:	Maintained
F:	arch/arm/mach-meson/
F:	arch/arm/boot/dts/meson*
N:	meson

ARM/Annapurna Labs ALPINE ARCHITECTURE
M:	Tsahee Zidenberg <tsahee@annapurnalabs.com>
M:	Antoine Tenart <antoine.tenart@free-electrons.com>
S:	Maintained
F:	arch/arm/mach-alpine/
F:	arch/arm/boot/dts/alpine*
F:	arch/arm64/boot/dts/al/
F:	drivers/*/*alpine*

ARM/ATMEL AT91RM9200, AT91SAM9 AND SAMA5 SOC SUPPORT
M:	Nicolas Ferre <nicolas.ferre@atmel.com>
M:	Alexandre Belloni <alexandre.belloni@free-electrons.com>
M:	Jean-Christophe Plagniol-Villard <plagnioj@jcrosoft.com>
L:	linux-arm-kernel@lists.infradead.org (moderated for non-subscribers)
W:	http://www.linux4sam.org
T:	git git://git.kernel.org/pub/scm/linux/kernel/git/nferre/linux-at91.git
S:	Supported
F:	arch/arm/mach-at91/
F:	include/soc/at91/
F:	arch/arm/boot/dts/at91*.dts
F:	arch/arm/boot/dts/at91*.dtsi
F:	arch/arm/boot/dts/sama*.dts
F:	arch/arm/boot/dts/sama*.dtsi
F:	arch/arm/include/debug/at91.S

ARM/ATMEL AT91 Clock Support
M:	Boris Brezillon <boris.brezillon@free-electrons.com>
S:	Maintained
F:	drivers/clk/at91

ARM/CALXEDA HIGHBANK ARCHITECTURE
M:	Rob Herring <robh@kernel.org>
L:	linux-arm-kernel@lists.infradead.org (moderated for non-subscribers)
S:	Maintained
F:	arch/arm/mach-highbank/
F:	arch/arm/boot/dts/highbank.dts
F:	arch/arm/boot/dts/ecx-*.dts*

ARM/CAVIUM NETWORKS CNS3XXX MACHINE SUPPORT
M:	Krzysztof Halasa <khalasa@piap.pl>
S:	Maintained
F:	arch/arm/mach-cns3xxx/

ARM/CAVIUM THUNDER NETWORK DRIVER
M:	Sunil Goutham <sgoutham@cavium.com>
M:	Robert Richter <rric@kernel.org>
L:	linux-arm-kernel@lists.infradead.org (moderated for non-subscribers)
S:	Supported
F:	drivers/net/ethernet/cavium/thunder/

ARM/CIRRUS LOGIC CLPS711X ARM ARCHITECTURE
M:	Alexander Shiyan <shc_work@mail.ru>
L:	linux-arm-kernel@lists.infradead.org (moderated for non-subscribers)
S:	Odd Fixes
N:	clps711x

ARM/CIRRUS LOGIC EP93XX ARM ARCHITECTURE
M:	Hartley Sweeten <hsweeten@visionengravers.com>
M:	Ryan Mallon <rmallon@gmail.com>
L:	linux-arm-kernel@lists.infradead.org (moderated for non-subscribers)
S:	Maintained
F:	arch/arm/mach-ep93xx/
F:	arch/arm/mach-ep93xx/include/mach/

ARM/CIRRUS LOGIC EDB9315A MACHINE SUPPORT
M:	Lennert Buytenhek <kernel@wantstofly.org>
L:	linux-arm-kernel@lists.infradead.org (moderated for non-subscribers)
S:	Maintained

ARM/CLKDEV SUPPORT
M:	Russell King <linux@arm.linux.org.uk>
L:	linux-arm-kernel@lists.infradead.org (moderated for non-subscribers)
S:	Maintained
F:	arch/arm/include/asm/clkdev.h
F:	drivers/clk/clkdev.c

ARM/COMPULAB CM-X270/EM-X270 and CM-X300 MACHINE SUPPORT
M:	Mike Rapoport <mike@compulab.co.il>
L:	linux-arm-kernel@lists.infradead.org (moderated for non-subscribers)
S:	Maintained

ARM/CONTEC MICRO9 MACHINE SUPPORT
M:	Hubert Feurstein <hubert.feurstein@contec.at>
S:	Maintained
F:	arch/arm/mach-ep93xx/micro9.c

ARM/CORESIGHT FRAMEWORK AND DRIVERS
M:	Mathieu Poirier <mathieu.poirier@linaro.org>
L:	linux-arm-kernel@lists.infradead.org (moderated for non-subscribers)
S:	Maintained
F:	drivers/hwtracing/coresight/*
F:	Documentation/trace/coresight.txt
F:	Documentation/devicetree/bindings/arm/coresight.txt
F:	Documentation/ABI/testing/sysfs-bus-coresight-devices-*

ARM/CORGI MACHINE SUPPORT
M:	Richard Purdie <rpurdie@rpsys.net>
S:	Maintained

ARM/CORTINA SYSTEMS GEMINI ARM ARCHITECTURE
M:	Hans Ulli Kroll <ulli.kroll@googlemail.com>
L:	linux-arm-kernel@lists.infradead.org (moderated for non-subscribers)
T:	git git://github.com/ulli-kroll/linux.git
S:	Maintained
F:	arch/arm/mach-gemini/
F:	drivers/rtc/rtc-gemini.c

ARM/CSR SIRFPRIMA2 MACHINE SUPPORT
M:	Barry Song <baohua@kernel.org>
L:	linux-arm-kernel@lists.infradead.org (moderated for non-subscribers)
T:	git git://git.kernel.org/pub/scm/linux/kernel/git/baohua/linux.git
S:	Maintained
F:	arch/arm/boot/dts/prima2*
F:	arch/arm/mach-prima2/
F:	drivers/clk/sirf/
F:	drivers/clocksource/timer-prima2.c
F:	drivers/clocksource/timer-atlas7.c
N:	[^a-z]sirf

ARM/CONEXANT DIGICOLOR MACHINE SUPPORT
M:	Baruch Siach <baruch@tkos.co.il>
L:	linux-arm-kernel@lists.infradead.org (moderated for non-subscribers)
S:	Maintained
F:	arch/arm/boot/dts/cx92755*
N:	digicolor

ARM/EBSA110 MACHINE SUPPORT
M:	Russell King <linux@arm.linux.org.uk>
L:	linux-arm-kernel@lists.infradead.org (moderated for non-subscribers)
W:	http://www.arm.linux.org.uk/
S:	Maintained
F:	arch/arm/mach-ebsa110/
F:	drivers/net/ethernet/amd/am79c961a.*

ARM/ENERGY MICRO (SILICON LABS) EFM32 SUPPORT
M:	Uwe Kleine-König <kernel@pengutronix.de>
L:	linux-arm-kernel@lists.infradead.org (moderated for non-subscribers)
S:	Maintained
N:	efm32

ARM/EZX SMARTPHONES (A780, A910, A1200, E680, ROKR E2 and ROKR E6)
M:	Daniel Ribeiro <drwyrm@gmail.com>
M:	Stefan Schmidt <stefan@openezx.org>
M:	Harald Welte <laforge@openezx.org>
L:	openezx-devel@lists.openezx.org (moderated for non-subscribers)
W:	http://www.openezx.org/
S:	Maintained
T:	topgit git://git.openezx.org/openezx.git
F:	arch/arm/mach-pxa/ezx.c

ARM/FARADAY FA526 PORT
M:	Hans Ulli Kroll <ulli.kroll@googlemail.com>
L:	linux-arm-kernel@lists.infradead.org (moderated for non-subscribers)
S:	Maintained
T:	git git://git.berlios.de/gemini-board
F:	arch/arm/mm/*-fa*

ARM/FOOTBRIDGE ARCHITECTURE
M:	Russell King <linux@arm.linux.org.uk>
L:	linux-arm-kernel@lists.infradead.org (moderated for non-subscribers)
W:	http://www.arm.linux.org.uk/
S:	Maintained
F:	arch/arm/include/asm/hardware/dec21285.h
F:	arch/arm/mach-footbridge/

ARM/FREESCALE IMX / MXC ARM ARCHITECTURE
M:	Shawn Guo <shawnguo@kernel.org>
M:	Sascha Hauer <kernel@pengutronix.de>
L:	linux-arm-kernel@lists.infradead.org (moderated for non-subscribers)
S:	Maintained
T:	git git://git.kernel.org/pub/scm/linux/kernel/git/shawnguo/linux.git
F:	arch/arm/mach-imx/
F:	arch/arm/mach-mxs/
F:	arch/arm/boot/dts/imx*
F:	arch/arm/configs/imx*_defconfig
F:	drivers/clk/imx/
F:	include/soc/imx/

ARM/FREESCALE VYBRID ARM ARCHITECTURE
M:	Shawn Guo <shawnguo@kernel.org>
M:	Sascha Hauer <kernel@pengutronix.de>
R:	Stefan Agner <stefan@agner.ch>
L:	linux-arm-kernel@lists.infradead.org (moderated for non-subscribers)
S:	Maintained
T:	git git://git.kernel.org/pub/scm/linux/kernel/git/shawnguo/linux.git
F:	arch/arm/mach-imx/*vf610*
F:	arch/arm/boot/dts/vf*

ARM/GLOMATION GESBC9312SX MACHINE SUPPORT
M:	Lennert Buytenhek <kernel@wantstofly.org>
L:	linux-arm-kernel@lists.infradead.org (moderated for non-subscribers)
S:	Maintained

ARM/GUMSTIX MACHINE SUPPORT
M:	Steve Sakoman <sakoman@gmail.com>
L:	linux-arm-kernel@lists.infradead.org (moderated for non-subscribers)
S:	Maintained

ARM/H4700 (HP IPAQ HX4700) MACHINE SUPPORT
M:	Philipp Zabel <philipp.zabel@gmail.com>
M:	Paul Parsons <lost.distance@yahoo.com>
L:	linux-arm-kernel@lists.infradead.org (moderated for non-subscribers)
S:	Maintained
F:	arch/arm/mach-pxa/hx4700.c
F:	arch/arm/mach-pxa/include/mach/hx4700.h
F:	sound/soc/pxa/hx4700.c

ARM/HISILICON SOC SUPPORT
M:	Wei Xu <xuwei5@hisilicon.com>
L:	linux-arm-kernel@lists.infradead.org (moderated for non-subscribers)
W:	http://www.hisilicon.com
S:	Supported
T:	git git://github.com/hisilicon/linux-hisi.git
F:	arch/arm/mach-hisi/
F:	arch/arm/boot/dts/hi3*
F:	arch/arm/boot/dts/hip*
F:	arch/arm/boot/dts/hisi*
F:	arch/arm64/boot/dts/hisilicon/

ARM/HP JORNADA 7XX MACHINE SUPPORT
M:	Kristoffer Ericson <kristoffer.ericson@gmail.com>
W:	www.jlime.com
S:	Maintained
T:	git git://git.kernel.org/pub/scm/linux/kernel/git/kristoffer/linux-hpc.git
F:	arch/arm/mach-sa1100/jornada720.c
F:	arch/arm/mach-sa1100/include/mach/jornada720.h

ARM/IGEP MACHINE SUPPORT
M:	Enric Balletbo i Serra <eballetbo@gmail.com>
M:	Javier Martinez Canillas <javier@dowhile0.org>
L:	linux-omap@vger.kernel.org
L:	linux-arm-kernel@lists.infradead.org (moderated for non-subscribers)
S:	Maintained
F:	arch/arm/boot/dts/omap3-igep*

ARM/INCOME PXA270 SUPPORT
M:	Marek Vasut <marek.vasut@gmail.com>
L:	linux-arm-kernel@lists.infradead.org (moderated for non-subscribers)
S:	Maintained
F:	arch/arm/mach-pxa/colibri-pxa270-income.c

ARM/INTEL IOP32X ARM ARCHITECTURE
M:	Lennert Buytenhek <kernel@wantstofly.org>
L:	linux-arm-kernel@lists.infradead.org (moderated for non-subscribers)
S:	Maintained

ARM/INTEL IOP33X ARM ARCHITECTURE
L:	linux-arm-kernel@lists.infradead.org (moderated for non-subscribers)
S:	Orphan

ARM/INTEL IOP13XX ARM ARCHITECTURE
M:	Lennert Buytenhek <kernel@wantstofly.org>
L:	linux-arm-kernel@lists.infradead.org (moderated for non-subscribers)
S:	Maintained

ARM/INTEL IQ81342EX MACHINE SUPPORT
M:	Lennert Buytenhek <kernel@wantstofly.org>
L:	linux-arm-kernel@lists.infradead.org (moderated for non-subscribers)
S:	Maintained

ARM/INTEL IXDP2850 MACHINE SUPPORT
M:	Lennert Buytenhek <kernel@wantstofly.org>
L:	linux-arm-kernel@lists.infradead.org (moderated for non-subscribers)
S:	Maintained

ARM/INTEL IXP4XX ARM ARCHITECTURE
M:	Imre Kaloz <kaloz@openwrt.org>
M:	Krzysztof Halasa <khalasa@piap.pl>
L:	linux-arm-kernel@lists.infradead.org (moderated for non-subscribers)
S:	Maintained
F:	arch/arm/mach-ixp4xx/

ARM/INTEL RESEARCH IMOTE/STARGATE 2 MACHINE SUPPORT
M:	Jonathan Cameron <jic23@cam.ac.uk>
L:	linux-arm-kernel@lists.infradead.org (moderated for non-subscribers)
S:	Maintained
F:	arch/arm/mach-pxa/stargate2.c
F:	drivers/pcmcia/pxa2xx_stargate2.c

ARM/INTEL XSC3 (MANZANO) ARM CORE
M:	Lennert Buytenhek <kernel@wantstofly.org>
L:	linux-arm-kernel@lists.infradead.org (moderated for non-subscribers)
S:	Maintained

ARM/IP FABRICS DOUBLE ESPRESSO MACHINE SUPPORT
M:	Lennert Buytenhek <kernel@wantstofly.org>
L:	linux-arm-kernel@lists.infradead.org (moderated for non-subscribers)
S:	Maintained

ARM/TEXAS INSTRUMENT KEYSTONE ARCHITECTURE
M:	Santosh Shilimkar <ssantosh@kernel.org>
L:	linux-arm-kernel@lists.infradead.org (moderated for non-subscribers)
S:	Maintained
F:	arch/arm/mach-keystone/
F:	arch/arm/boot/dts/k2*
T:	git git://git.kernel.org/pub/scm/linux/kernel/git/ssantosh/linux-keystone.git

ARM/TEXAS INSTRUMENT KEYSTONE CLOCK FRAMEWORK
M:	Santosh Shilimkar <ssantosh@kernel.org>
L:	linux-kernel@vger.kernel.org
S:	Maintained
F:	drivers/clk/keystone/

ARM/TEXAS INSTRUMENT KEYSTONE ClOCKSOURCE
M:	Santosh Shilimkar <ssantosh@kernel.org>
L:	linux-arm-kernel@lists.infradead.org (moderated for non-subscribers)
L:	linux-kernel@vger.kernel.org
S:	Maintained
F:	drivers/clocksource/timer-keystone.c

ARM/TEXAS INSTRUMENT KEYSTONE RESET DRIVER
M:	Santosh Shilimkar <ssantosh@kernel.org>
L:	linux-kernel@vger.kernel.org
S:	Maintained
F:	drivers/power/reset/keystone-reset.c

ARM/TEXAS INSTRUMENT AEMIF/EMIF DRIVERS
M:	Santosh Shilimkar <ssantosh@kernel.org>
L:	linux-kernel@vger.kernel.org
S:	Maintained
F:	drivers/memory/*emif*

ARM/LOGICPD PXA270 MACHINE SUPPORT
M:	Lennert Buytenhek <kernel@wantstofly.org>
L:	linux-arm-kernel@lists.infradead.org (moderated for non-subscribers)
S:	Maintained

ARM/LPC18XX ARCHITECTURE
M:	Joachim Eastwood <manabian@gmail.com>
L:	linux-arm-kernel@lists.infradead.org (moderated for non-subscribers)
S:	Maintained
F:	arch/arm/boot/dts/lpc43*
F:	drivers/clk/nxp/clk-lpc18xx*
F:	drivers/clocksource/time-lpc32xx.c
F:	drivers/i2c/busses/i2c-lpc2k.c
F:	drivers/memory/pl172.c
F:	drivers/mtd/spi-nor/nxp-spifi.c
F:	drivers/rtc/rtc-lpc24xx.c
N:	lpc18xx

ARM/MAGICIAN MACHINE SUPPORT
M:	Philipp Zabel <philipp.zabel@gmail.com>
S:	Maintained

ARM/Marvell Kirkwood and Armada 370, 375, 38x, XP SOC support
M:	Jason Cooper <jason@lakedaemon.net>
M:	Andrew Lunn <andrew@lunn.ch>
M:	Gregory Clement <gregory.clement@free-electrons.com>
M:	Sebastian Hesselbarth <sebastian.hesselbarth@gmail.com>
L:	linux-arm-kernel@lists.infradead.org (moderated for non-subscribers)
S:	Maintained
F:	arch/arm/mach-mvebu/
F:	drivers/rtc/rtc-armada38x.c
F:	arch/arm/boot/dts/armada*
F:	arch/arm/boot/dts/kirkwood*


ARM/Marvell Berlin SoC support
M:	Sebastian Hesselbarth <sebastian.hesselbarth@gmail.com>
L:	linux-arm-kernel@lists.infradead.org (moderated for non-subscribers)
S:	Maintained
F:	arch/arm/mach-berlin/
F:	arch/arm/boot/dts/berlin*
F:	arch/arm64/boot/dts/marvell/berlin*


ARM/Marvell Dove/MV78xx0/Orion SOC support
M:	Jason Cooper <jason@lakedaemon.net>
M:	Andrew Lunn <andrew@lunn.ch>
M:	Sebastian Hesselbarth <sebastian.hesselbarth@gmail.com>
M:	Gregory Clement <gregory.clement@free-electrons.com>
L:	linux-arm-kernel@lists.infradead.org (moderated for non-subscribers)
S:	Maintained
F:	arch/arm/mach-dove/
F:	arch/arm/mach-mv78xx0/
F:	arch/arm/mach-orion5x/
F:	arch/arm/plat-orion/
F:	arch/arm/boot/dts/dove*
F:	arch/arm/boot/dts/orion5x*


ARM/Orion SoC/Technologic Systems TS-78xx platform support
M:	Alexander Clouter <alex@digriz.org.uk>
L:	linux-arm-kernel@lists.infradead.org (moderated for non-subscribers)
W:	http://www.digriz.org.uk/ts78xx/kernel
S:	Maintained
F:	arch/arm/mach-orion5x/ts78xx-*

ARM/Mediatek RTC DRIVER
M:	Eddie Huang <eddie.huang@mediatek.com>
L:	linux-arm-kernel@lists.infradead.org (moderated for non-subscribers)
L:	linux-mediatek@lists.infradead.org (moderated for non-subscribers)
S:	Maintained
F:	drivers/rtc/rtc-mt6397.c

ARM/Mediatek SoC support
M:	Matthias Brugger <matthias.bgg@gmail.com>
L:	linux-arm-kernel@lists.infradead.org (moderated for non-subscribers)
L:	linux-mediatek@lists.infradead.org (moderated for non-subscribers)
S:	Maintained
F:	arch/arm/boot/dts/mt6*
F:	arch/arm/boot/dts/mt8*
F:	arch/arm/mach-mediatek/
N:	mtk
K:	mediatek

ARM/Mediatek USB3 PHY DRIVER
M:	Chunfeng Yun <chunfeng.yun@mediatek.com>
L:	linux-arm-kernel@lists.infradead.org (moderated for non-subscribers)
L:	linux-mediatek@lists.infradead.org (moderated for non-subscribers)
S:	Maintained
F:	drivers/phy/phy-mt65xx-usb3.c

ARM/MICREL KS8695 ARCHITECTURE
M:	Greg Ungerer <gerg@uclinux.org>
L:	linux-arm-kernel@lists.infradead.org (moderated for non-subscribers)
F:	arch/arm/mach-ks8695/
S:	Odd Fixes

ARM/MIOA701 MACHINE SUPPORT
M:	Robert Jarzmik <robert.jarzmik@free.fr>
L:	linux-arm-kernel@lists.infradead.org (moderated for non-subscribers)
F:	arch/arm/mach-pxa/mioa701.c
S:	Maintained

ARM/NEC MOBILEPRO 900/c MACHINE SUPPORT
M:	Michael Petchkovsky <mkpetch@internode.on.net>
S:	Maintained

ARM/NOMADIK ARCHITECTURE
M:	Alessandro Rubini <rubini@unipv.it>
M:	Linus Walleij <linus.walleij@linaro.org>
L:	linux-arm-kernel@lists.infradead.org (moderated for non-subscribers)
S:	Maintained
F:	arch/arm/mach-nomadik/
F:	drivers/pinctrl/nomadik/
F:	drivers/i2c/busses/i2c-nomadik.c
T:	git git://git.kernel.org/pub/scm/linux/kernel/git/linusw/linux-nomadik.git

ARM/OPENMOKO NEO FREERUNNER (GTA02) MACHINE SUPPORT
M:	Nelson Castillo <arhuaco@freaks-unidos.net>
L:	openmoko-kernel@lists.openmoko.org (subscribers-only)
W:	http://wiki.openmoko.org/wiki/Neo_FreeRunner
S:	Supported

ARM/TOSA MACHINE SUPPORT
M:	Dmitry Eremin-Solenikov <dbaryshkov@gmail.com>
M:	Dirk Opfer <dirk@opfer-online.de>
S:	Maintained

ARM/PALMTX,PALMT5,PALMLD,PALMTE2,PALMTC SUPPORT
M:	Marek Vasut <marek.vasut@gmail.com>
L:	linux-arm-kernel@lists.infradead.org
W:	http://hackndev.com
S:	Maintained
F:	arch/arm/mach-pxa/include/mach/palmtx.h
F:	arch/arm/mach-pxa/palmtx.c
F:	arch/arm/mach-pxa/include/mach/palmt5.h
F:	arch/arm/mach-pxa/palmt5.c
F:	arch/arm/mach-pxa/include/mach/palmld.h
F:	arch/arm/mach-pxa/palmld.c
F:	arch/arm/mach-pxa/include/mach/palmte2.h
F:	arch/arm/mach-pxa/palmte2.c
F:	arch/arm/mach-pxa/include/mach/palmtc.h
F:	arch/arm/mach-pxa/palmtc.c

ARM/PALM TREO SUPPORT
M:	Tomas Cech <sleep_walker@suse.com>
L:	linux-arm-kernel@lists.infradead.org
W:	http://hackndev.com
S:	Maintained
F:	arch/arm/mach-pxa/include/mach/palmtreo.h
F:	arch/arm/mach-pxa/palmtreo.c

ARM/PALMZ72 SUPPORT
M:	Sergey Lapin <slapin@ossfans.org>
L:	linux-arm-kernel@lists.infradead.org
W:	http://hackndev.com
S:	Maintained
F:	arch/arm/mach-pxa/include/mach/palmz72.h
F:	arch/arm/mach-pxa/palmz72.c

ARM/PLEB SUPPORT
M:	Peter Chubb <pleb@gelato.unsw.edu.au>
W:	http://www.disy.cse.unsw.edu.au/Hardware/PLEB
S:	Maintained

ARM/PT DIGITAL BOARD PORT
M:	Stefan Eletzhofer <stefan.eletzhofer@eletztrick.de>
L:	linux-arm-kernel@lists.infradead.org (moderated for non-subscribers)
W:	http://www.arm.linux.org.uk/
S:	Maintained

ARM/QUALCOMM SUPPORT
M:	Andy Gross <andy.gross@linaro.org>
M:	David Brown <david.brown@linaro.org>
L:	linux-arm-msm@vger.kernel.org
L:	linux-soc@vger.kernel.org
S:	Maintained
F:	arch/arm/boot/dts/qcom-*.dts
F:	arch/arm/boot/dts/qcom-*.dtsi
F:	arch/arm/mach-qcom/
F:	arch/arm64/boot/dts/qcom/*
F:	drivers/soc/qcom/
F:	drivers/tty/serial/msm_serial.h
F:	drivers/tty/serial/msm_serial.c
F:	drivers/*/pm8???-*
F:	drivers/mfd/ssbi.c
F:	drivers/firmware/qcom_scm.c
T:	git git://git.kernel.org/pub/scm/linux/kernel/git/agross/linux.git

ARM/RADISYS ENP2611 MACHINE SUPPORT
M:	Lennert Buytenhek <kernel@wantstofly.org>
L:	linux-arm-kernel@lists.infradead.org (moderated for non-subscribers)
S:	Maintained

ARM/RENESAS ARM64 ARCHITECTURE
M:	Simon Horman <horms@verge.net.au>
M:	Magnus Damm <magnus.damm@gmail.com>
L:	linux-renesas-soc@vger.kernel.org
Q:	http://patchwork.kernel.org/project/linux-renesas-soc/list/
T:	git git://git.kernel.org/pub/scm/linux/kernel/git/horms/renesas.git next
S:	Supported
F:	arch/arm64/boot/dts/renesas/

ARM/RISCPC ARCHITECTURE
M:	Russell King <linux@arm.linux.org.uk>
L:	linux-arm-kernel@lists.infradead.org (moderated for non-subscribers)
W:	http://www.arm.linux.org.uk/
S:	Maintained
F:	arch/arm/include/asm/hardware/entry-macro-iomd.S
F:	arch/arm/include/asm/hardware/ioc.h
F:	arch/arm/include/asm/hardware/iomd.h
F:	arch/arm/include/asm/hardware/memc.h
F:	arch/arm/mach-rpc/
F:	drivers/net/ethernet/8390/etherh.c
F:	drivers/net/ethernet/i825xx/ether1*
F:	drivers/net/ethernet/seeq/ether3*
F:	drivers/scsi/arm/

ARM/Rockchip SoC support
M:	Heiko Stuebner <heiko@sntech.de>
L:	linux-arm-kernel@lists.infradead.org (moderated for non-subscribers)
L:	linux-rockchip@lists.infradead.org
T:	git git://git.kernel.org/pub/scm/linux/kernel/git/mmind/linux-rockchip.git
S:	Maintained
F:	arch/arm/boot/dts/rk3*
F:	arch/arm/mach-rockchip/
F:	drivers/clk/rockchip/
F:	drivers/i2c/busses/i2c-rk3x.c
F:	drivers/*/*rockchip*
F:	drivers/*/*/*rockchip*
F:	sound/soc/rockchip/
N:	rockchip

ARM/SAMSUNG EXYNOS ARM ARCHITECTURES
M:	Kukjin Kim <kgene@kernel.org>
M:	Krzysztof Kozlowski <k.kozlowski@samsung.com>
L:	linux-arm-kernel@lists.infradead.org (moderated for non-subscribers)
L:	linux-samsung-soc@vger.kernel.org (moderated for non-subscribers)
S:	Maintained
F:	arch/arm/boot/dts/s3c*
F:	arch/arm/boot/dts/s5p*
F:	arch/arm/boot/dts/samsung*
F:	arch/arm/boot/dts/exynos*
F:	arch/arm64/boot/dts/exynos/
F:	arch/arm/plat-samsung/
F:	arch/arm/mach-s3c24*/
F:	arch/arm/mach-s3c64xx/
F:	arch/arm/mach-s5p*/
F:	arch/arm/mach-exynos*/
F:	drivers/*/*s3c2410*
F:	drivers/*/*/*s3c2410*
F:	drivers/spi/spi-s3c*
F:	sound/soc/samsung/*
F:	Documentation/arm/Samsung/
F:	Documentation/devicetree/bindings/arm/samsung/
F:	Documentation/devicetree/bindings/sram/samsung-sram.txt
F:	Documentation/devicetree/bindings/power/pd-samsung.txt
N:	exynos

ARM/SAMSUNG MOBILE MACHINE SUPPORT
M:	Kyungmin Park <kyungmin.park@samsung.com>
L:	linux-arm-kernel@lists.infradead.org (moderated for non-subscribers)
S:	Maintained
F:	arch/arm/mach-s5pv210/

ARM/SAMSUNG S5P SERIES 2D GRAPHICS ACCELERATION (G2D) SUPPORT
M:	Kyungmin Park <kyungmin.park@samsung.com>
M:	Kamil Debski <k.debski@samsung.com>
L:	linux-arm-kernel@lists.infradead.org
L:	linux-media@vger.kernel.org
S:	Maintained
F:	drivers/media/platform/s5p-g2d/

ARM/SAMSUNG S5P SERIES Multi Format Codec (MFC) SUPPORT
M:	Kyungmin Park <kyungmin.park@samsung.com>
M:	Kamil Debski <k.debski@samsung.com>
M:	Jeongtae Park <jtp.park@samsung.com>
L:	linux-arm-kernel@lists.infradead.org
L:	linux-media@vger.kernel.org
S:	Maintained
F:	arch/arm/plat-samsung/s5p-dev-mfc.c
F:	drivers/media/platform/s5p-mfc/

ARM/SAMSUNG S5P SERIES TV SUBSYSTEM SUPPORT
M:	Kyungmin Park <kyungmin.park@samsung.com>
M:	Tomasz Stanislawski <t.stanislaws@samsung.com>
L:	linux-arm-kernel@lists.infradead.org
L:	linux-media@vger.kernel.org
S:	Maintained
F:	drivers/media/platform/s5p-tv/

ARM/SAMSUNG S5P SERIES JPEG CODEC SUPPORT
M:	Andrzej Pietrasiewicz <andrzej.p@samsung.com>
M:	Jacek Anaszewski <j.anaszewski@samsung.com>
L:	linux-arm-kernel@lists.infradead.org
L:	linux-media@vger.kernel.org
S:	Maintained
F:	drivers/media/platform/s5p-jpeg/

ARM/SHMOBILE ARM ARCHITECTURE
M:	Simon Horman <horms@verge.net.au>
M:	Magnus Damm <magnus.damm@gmail.com>
L:	linux-renesas-soc@vger.kernel.org
Q:	http://patchwork.kernel.org/project/linux-renesas-soc/list/
T:	git git://git.kernel.org/pub/scm/linux/kernel/git/horms/renesas.git next
S:	Supported
F:	arch/arm/boot/dts/emev2*
F:	arch/arm/boot/dts/r7s*
F:	arch/arm/boot/dts/r8a*
F:	arch/arm/boot/dts/sh*
F:	arch/arm/configs/shmobile_defconfig
F:	arch/arm/include/debug/renesas-scif.S
F:	arch/arm/mach-shmobile/
F:	drivers/sh/

ARM/SOCFPGA ARCHITECTURE
M:	Dinh Nguyen <dinguyen@opensource.altera.com>
S:	Maintained
F:	arch/arm/mach-socfpga/
F:	arch/arm/boot/dts/socfpga*
F:	arch/arm/configs/socfpga_defconfig
F:	arch/arm64/boot/dts/altera/
W:	http://www.rocketboards.org
T:	git git://git.kernel.org/pub/scm/linux/kernel/git/dinguyen/linux.git

ARM/SOCFPGA CLOCK FRAMEWORK SUPPORT
M:	Dinh Nguyen <dinguyen@opensource.altera.com>
S:	Maintained
F:	drivers/clk/socfpga/

ARM/SOCFPGA EDAC SUPPORT
M:	Thor Thayer <tthayer@opensource.altera.com>
S:	Maintained
F:	drivers/edac/altera_edac.

ARM/STI ARCHITECTURE
M:	Srinivas Kandagatla <srinivas.kandagatla@gmail.com>
M:	Maxime Coquelin <maxime.coquelin@st.com>
M:	Patrice Chotard <patrice.chotard@st.com>
L:	linux-arm-kernel@lists.infradead.org (moderated for non-subscribers)
L:	kernel@stlinux.com
W:	http://www.stlinux.com
S:	Maintained
F:	arch/arm/mach-sti/
F:	arch/arm/boot/dts/sti*
F:	drivers/char/hw_random/st-rng.c
F:	drivers/clocksource/arm_global_timer.c
F:	drivers/clocksource/clksrc_st_lpc.c
F:	drivers/i2c/busses/i2c-st.c
F:	drivers/media/rc/st_rc.c
F:	drivers/media/platform/sti/c8sectpfe/
F:	drivers/mmc/host/sdhci-st.c
F:	drivers/phy/phy-miphy28lp.c
F:	drivers/phy/phy-miphy365x.c
F:	drivers/phy/phy-stih407-usb.c
F:	drivers/phy/phy-stih41x-usb.c
F:	drivers/pinctrl/pinctrl-st.c
F:	drivers/reset/sti/
F:	drivers/rtc/rtc-st-lpc.c
F:	drivers/tty/serial/st-asc.c
F:	drivers/usb/dwc3/dwc3-st.c
F:	drivers/usb/host/ehci-st.c
F:	drivers/usb/host/ohci-st.c
F:	drivers/watchdog/st_lpc_wdt.c
F:	drivers/ata/ahci_st.c

ARM/STM32 ARCHITECTURE
M:	Maxime Coquelin <mcoquelin.stm32@gmail.com>
L:	linux-arm-kernel@lists.infradead.org (moderated for non-subscribers)
S:	Maintained
T:	git git://git.kernel.org/pub/scm/linux/kernel/git/mcoquelin/stm32.git
N:	stm32
F:	drivers/clocksource/armv7m_systick.c

ARM/TANGO ARCHITECTURE
M:	Marc Gonzalez <marc_gonzalez@sigmadesigns.com>
L:	linux-arm-kernel@lists.infradead.org
S:	Maintained
F:	arch/arm/mach-tango/
F:	arch/arm/boot/dts/tango*

ARM/TECHNOLOGIC SYSTEMS TS7250 MACHINE SUPPORT
M:	Lennert Buytenhek <kernel@wantstofly.org>
L:	linux-arm-kernel@lists.infradead.org (moderated for non-subscribers)
S:	Maintained

ARM/TETON BGA MACHINE SUPPORT
M:	"Mark F. Brown" <mark.brown314@gmail.com>
L:	linux-arm-kernel@lists.infradead.org (moderated for non-subscribers)
S:	Maintained

ARM/THECUS N2100 MACHINE SUPPORT
M:	Lennert Buytenhek <kernel@wantstofly.org>
L:	linux-arm-kernel@lists.infradead.org (moderated for non-subscribers)
S:	Maintained

ARM/NUVOTON W90X900 ARM ARCHITECTURE
M:	Wan ZongShun <mcuos.com@gmail.com>
L:	linux-arm-kernel@lists.infradead.org (moderated for non-subscribers)
W:	http://www.mcuos.com
S:	Maintained
F:	arch/arm/mach-w90x900/
F:	drivers/input/keyboard/w90p910_keypad.c
F:	drivers/input/touchscreen/w90p910_ts.c
F:	drivers/watchdog/nuc900_wdt.c
F:	drivers/net/ethernet/nuvoton/w90p910_ether.c
F:	drivers/mtd/nand/nuc900_nand.c
F:	drivers/rtc/rtc-nuc900.c
F:	drivers/spi/spi-nuc900.c
F:	drivers/usb/host/ehci-w90x900.c
F:	drivers/video/fbdev/nuc900fb.c

ARM/U300 MACHINE SUPPORT
M:	Linus Walleij <linus.walleij@linaro.org>
L:	linux-arm-kernel@lists.infradead.org (moderated for non-subscribers)
S:	Supported
F:	arch/arm/mach-u300/
F:	drivers/clocksource/timer-u300.c
F:	drivers/i2c/busses/i2c-stu300.c
F:	drivers/rtc/rtc-coh901331.c
F:	drivers/watchdog/coh901327_wdt.c
F:	drivers/dma/coh901318*
F:	drivers/mfd/ab3100*
F:	drivers/rtc/rtc-ab3100.c
F:	drivers/rtc/rtc-coh901331.c
T:	git git://git.kernel.org/pub/scm/linux/kernel/git/linusw/linux-stericsson.git

ARM/UNIPHIER ARCHITECTURE
M:	Masahiro Yamada <yamada.masahiro@socionext.com>
L:	linux-arm-kernel@lists.infradead.org (moderated for non-subscribers)
S:	Maintained
F:	arch/arm/boot/dts/uniphier*
F:	arch/arm/include/asm/hardware/cache-uniphier.h
F:	arch/arm/mach-uniphier/
F:	arch/arm/mm/cache-uniphier.c
F:	arch/arm64/boot/dts/socionext/
F:	drivers/bus/uniphier-system-bus.c
F:	drivers/i2c/busses/i2c-uniphier*
F:	drivers/pinctrl/uniphier/
F:	drivers/tty/serial/8250/8250_uniphier.c
N:	uniphier

ARM/Ux500 ARM ARCHITECTURE
M:	Linus Walleij <linus.walleij@linaro.org>
L:	linux-arm-kernel@lists.infradead.org (moderated for non-subscribers)
S:	Maintained
F:	arch/arm/mach-ux500/
F:	drivers/clocksource/clksrc-dbx500-prcmu.c
F:	drivers/dma/ste_dma40*
F:	drivers/hwspinlock/u8500_hsem.c
F:	drivers/mfd/abx500*
F:	drivers/mfd/ab8500*
F:	drivers/mfd/dbx500*
F:	drivers/mfd/db8500*
F:	drivers/pinctrl/nomadik/pinctrl-ab*
F:	drivers/pinctrl/nomadik/pinctrl-nomadik*
F:	drivers/rtc/rtc-ab8500.c
F:	drivers/rtc/rtc-pl031.c
T:	git git://git.kernel.org/pub/scm/linux/kernel/git/linusw/linux-stericsson.git

ARM/Ux500 CLOCK FRAMEWORK SUPPORT
M:	Ulf Hansson <ulf.hansson@linaro.org>
L:	linux-arm-kernel@lists.infradead.org (moderated for non-subscribers)
T:	git git://git.linaro.org/people/ulfh/clk.git
S:	Maintained
F:	drivers/clk/ux500/
F:	include/linux/platform_data/clk-ux500.h

ARM/VERSATILE EXPRESS PLATFORM
M:	Liviu Dudau <liviu.dudau@arm.com>
M:	Sudeep Holla <sudeep.holla@arm.com>
M:	Lorenzo Pieralisi <lorenzo.pieralisi@arm.com>
L:	linux-arm-kernel@lists.infradead.org (moderated for non-subscribers)
S:	Maintained
F:	arch/arm/boot/dts/vexpress*
F:	arch/arm64/boot/dts/arm/
F:	arch/arm/mach-vexpress/
F:	*/*/vexpress*
F:	*/*/*/vexpress*
F:	drivers/clk/versatile/clk-vexpress-osc.c
F:	drivers/clocksource/versatile.c

ARM/VFP SUPPORT
M:	Russell King <linux@arm.linux.org.uk>
L:	linux-arm-kernel@lists.infradead.org (moderated for non-subscribers)
W:	http://www.arm.linux.org.uk/
S:	Maintained
F:	arch/arm/vfp/

ARM/VOIPAC PXA270 SUPPORT
M:	Marek Vasut <marek.vasut@gmail.com>
L:	linux-arm-kernel@lists.infradead.org (moderated for non-subscribers)
S:	Maintained
F:	arch/arm/mach-pxa/vpac270.c
F:	arch/arm/mach-pxa/include/mach/vpac270.h

ARM/VT8500 ARM ARCHITECTURE
M:	Tony Prisk <linux@prisktech.co.nz>
L:	linux-arm-kernel@lists.infradead.org (moderated for non-subscribers)
S:	Maintained
F:	arch/arm/mach-vt8500/
F:	drivers/clocksource/vt8500_timer.c
F:	drivers/i2c/busses/i2c-wmt.c
F:	drivers/mmc/host/wmt-sdmmc.c
F:	drivers/pwm/pwm-vt8500.c
F:	drivers/rtc/rtc-vt8500.c
F:	drivers/tty/serial/vt8500_serial.c
F:	drivers/usb/host/ehci-platform.c
F:	drivers/usb/host/uhci-platform.c
F:	drivers/video/fbdev/vt8500lcdfb.*
F:	drivers/video/fbdev/wm8505fb*
F:	drivers/video/fbdev/wmt_ge_rops.*

ARM/ZIPIT Z2 SUPPORT
M:	Marek Vasut <marek.vasut@gmail.com>
L:	linux-arm-kernel@lists.infradead.org (moderated for non-subscribers)
S:	Maintained
F:	arch/arm/mach-pxa/z2.c
F:	arch/arm/mach-pxa/include/mach/z2.h

ARM/ZTE ARCHITECTURE
M:	Jun Nie <jun.nie@linaro.org>
L:	linux-arm-kernel@lists.infradead.org (moderated for non-subscribers)
S:	Maintained
F:	arch/arm/mach-zx/
F:	drivers/clk/zte/
F:	Documentation/devicetree/bindings/arm/zte.txt
F:	Documentation/devicetree/bindings/clock/zx296702-clk.txt

ARM/ZYNQ ARCHITECTURE
M:	Michal Simek <michal.simek@xilinx.com>
R:	Sören Brinkmann <soren.brinkmann@xilinx.com>
L:	linux-arm-kernel@lists.infradead.org (moderated for non-subscribers)
W:	http://wiki.xilinx.com
T:	git https://github.com/Xilinx/linux-xlnx.git
S:	Supported
F:	arch/arm/mach-zynq/
F:	drivers/cpuidle/cpuidle-zynq.c
F:	drivers/block/xsysace.c
N:	zynq
N:	xilinx
F:	drivers/clocksource/cadence_ttc_timer.c
F:	drivers/i2c/busses/i2c-cadence.c
F:	drivers/mmc/host/sdhci-of-arasan.c
F:	drivers/edac/synopsys_edac.c

ARM SMMU DRIVERS
M:	Will Deacon <will.deacon@arm.com>
L:	linux-arm-kernel@lists.infradead.org (moderated for non-subscribers)
S:	Maintained
F:	drivers/iommu/arm-smmu.c
F:	drivers/iommu/arm-smmu-v3.c
F:	drivers/iommu/io-pgtable-arm.c

ARM64 PORT (AARCH64 ARCHITECTURE)
M:	Catalin Marinas <catalin.marinas@arm.com>
M:	Will Deacon <will.deacon@arm.com>
L:	linux-arm-kernel@lists.infradead.org (moderated for non-subscribers)
T:	git git://git.kernel.org/pub/scm/linux/kernel/git/arm64/linux.git
S:	Maintained
F:	arch/arm64/
F:	Documentation/arm64/

AS3645A LED FLASH CONTROLLER DRIVER
M:	Laurent Pinchart <laurent.pinchart@ideasonboard.com>
L:	linux-media@vger.kernel.org
T:	git git://linuxtv.org/media_tree.git
S:	Maintained
F:	drivers/media/i2c/as3645a.c
F:	include/media/i2c/as3645a.h

ASC7621 HARDWARE MONITOR DRIVER
M:	George Joseph <george.joseph@fairview5.com>
L:	lm-sensors@lm-sensors.org
S:	Maintained
F:	Documentation/hwmon/asc7621
F:	drivers/hwmon/asc7621.c

ASUS NOTEBOOKS AND EEEPC ACPI/WMI EXTRAS DRIVERS
M:	Corentin Chary <corentin.chary@gmail.com>
L:	acpi4asus-user@lists.sourceforge.net
L:	platform-driver-x86@vger.kernel.org
W:	http://acpi4asus.sf.net
S:	Maintained
F:	drivers/platform/x86/asus*.c
F:	drivers/platform/x86/eeepc*.c

ASUS WIRELESS RADIO CONTROL DRIVER
M:	João Paulo Rechi Vita <jprvita@gmail.com>
L:	platform-driver-x86@vger.kernel.org
S:	Maintained
F:	drivers/platform/x86/asus-wireless.c

ASYNCHRONOUS TRANSFERS/TRANSFORMS (IOAT) API
R:	Dan Williams <dan.j.williams@intel.com>
W:	http://sourceforge.net/projects/xscaleiop
S:	Odd fixes
F:	Documentation/crypto/async-tx-api.txt
F:	crypto/async_tx/
F:	drivers/dma/
F:	include/linux/dmaengine.h
F:	include/linux/async_tx.h

AT24 EEPROM DRIVER
M:	Wolfram Sang <wsa@the-dreams.de>
L:	linux-i2c@vger.kernel.org
S:	Maintained
F:	drivers/misc/eeprom/at24.c
F:	include/linux/platform_data/at24.h

ATA OVER ETHERNET (AOE) DRIVER
M:	"Ed L. Cashin" <ed.cashin@acm.org>
W:	http://www.openaoe.org/
S:	Supported
F:	Documentation/aoe/
F:	drivers/block/aoe/

ATHEROS 71XX/9XXX GPIO DRIVER
M:	Alban Bedel <albeu@free.fr>
W:	https://github.com/AlbanBedel/linux
T:	git git://github.com/AlbanBedel/linux
S:	Maintained
F:	drivers/gpio/gpio-ath79.c
F:	Documentation/devicetree/bindings/gpio/gpio-ath79.txt

ATHEROS ATH GENERIC UTILITIES
M:	"Luis R. Rodriguez" <mcgrof@do-not-panic.com>
L:	linux-wireless@vger.kernel.org
S:	Supported
F:	drivers/net/wireless/ath/*

ATHEROS ATH5K WIRELESS DRIVER
M:	Jiri Slaby <jirislaby@gmail.com>
M:	Nick Kossifidis <mickflemm@gmail.com>
M:	"Luis R. Rodriguez" <mcgrof@do-not-panic.com>
L:	linux-wireless@vger.kernel.org
W:	http://wireless.kernel.org/en/users/Drivers/ath5k
S:	Maintained
F:	drivers/net/wireless/ath/ath5k/

ATHEROS ATH6KL WIRELESS DRIVER
M:	Kalle Valo <kvalo@qca.qualcomm.com>
L:	linux-wireless@vger.kernel.org
W:	http://wireless.kernel.org/en/users/Drivers/ath6kl
T:	git git://git.kernel.org/pub/scm/linux/kernel/git/kvalo/ath.git
S:	Supported
F:	drivers/net/wireless/ath/ath6kl/

WILOCITY WIL6210 WIRELESS DRIVER
M:	Maya Erez <qca_merez@qca.qualcomm.com>
L:	linux-wireless@vger.kernel.org
L:	wil6210@qca.qualcomm.com
S:	Supported
W:	http://wireless.kernel.org/en/users/Drivers/wil6210
F:	drivers/net/wireless/ath/wil6210/
F:	include/uapi/linux/wil6210_uapi.h

CARL9170 LINUX COMMUNITY WIRELESS DRIVER
M:	Christian Lamparter <chunkeey@googlemail.com>
L:	linux-wireless@vger.kernel.org
W:	http://wireless.kernel.org/en/users/Drivers/carl9170
S:	Maintained
F:	drivers/net/wireless/ath/carl9170/

ATK0110 HWMON DRIVER
M:	Luca Tettamanti <kronos.it@gmail.com>
L:	lm-sensors@lm-sensors.org
S:	Maintained
F:	drivers/hwmon/asus_atk0110.c

ATI_REMOTE2 DRIVER
M:	Ville Syrjala <syrjala@sci.fi>
S:	Maintained
F:	drivers/input/misc/ati_remote2.c

ATLX ETHERNET DRIVERS
M:	Jay Cliburn <jcliburn@gmail.com>
M:	Chris Snook <chris.snook@gmail.com>
L:	netdev@vger.kernel.org
W:	http://sourceforge.net/projects/atl1
W:	http://atl1.sourceforge.net
S:	Maintained
F:	drivers/net/ethernet/atheros/

ATM
M:	Chas Williams <3chas3@gmail.com>
L:	linux-atm-general@lists.sourceforge.net (moderated for non-subscribers)
L:	netdev@vger.kernel.org
W:	http://linux-atm.sourceforge.net
S:	Maintained
F:	drivers/atm/
F:	include/linux/atm*
F:	include/uapi/linux/atm*

ATMEL AT91 / AT32 MCI DRIVER
M:	Ludovic Desroches <ludovic.desroches@atmel.com>
S:	Maintained
F:	drivers/mmc/host/atmel-mci.c

ATMEL AT91 / AT32 SERIAL DRIVER
M:	Nicolas Ferre <nicolas.ferre@atmel.com>
S:	Supported
F:	drivers/tty/serial/atmel_serial.c

ATMEL Audio ALSA driver
M:	Nicolas Ferre <nicolas.ferre@atmel.com>
L:	alsa-devel@alsa-project.org (moderated for non-subscribers)
S:	Supported
F:	sound/soc/atmel

ATMEL DMA DRIVER
M:	Nicolas Ferre <nicolas.ferre@atmel.com>
L:	linux-arm-kernel@lists.infradead.org (moderated for non-subscribers)
S:	Supported
F:	drivers/dma/at_hdmac.c
F:	drivers/dma/at_hdmac_regs.h
F:	include/linux/platform_data/dma-atmel.h

ATMEL XDMA DRIVER
M:	Ludovic Desroches <ludovic.desroches@atmel.com>
L:	linux-arm-kernel@lists.infradead.org
L:	dmaengine@vger.kernel.org
S:	Supported
F:	drivers/dma/at_xdmac.c

ATMEL I2C DRIVER
M:	Ludovic Desroches <ludovic.desroches@atmel.com>
L:	linux-i2c@vger.kernel.org
S:	Supported
F:	drivers/i2c/busses/i2c-at91.c

ATMEL ISI DRIVER
M:	Ludovic Desroches <ludovic.desroches@atmel.com>
L:	linux-media@vger.kernel.org
S:	Supported
F:	drivers/media/platform/soc_camera/atmel-isi.c
F:	include/media/atmel-isi.h

ATMEL LCDFB DRIVER
M:	Nicolas Ferre <nicolas.ferre@atmel.com>
L:	linux-fbdev@vger.kernel.org
S:	Maintained
F:	drivers/video/fbdev/atmel_lcdfb.c
F:	include/video/atmel_lcdc.h

ATMEL MACB ETHERNET DRIVER
M:	Nicolas Ferre <nicolas.ferre@atmel.com>
S:	Supported
F:	drivers/net/ethernet/cadence/

ATMEL NAND DRIVER
M:	Wenyou Yang <wenyou.yang@atmel.com>
M:	Josh Wu <rainyfeeling@outlook.com>
L:	linux-mtd@lists.infradead.org
S:	Supported
F:	drivers/mtd/nand/atmel_nand*

ATMEL SDMMC DRIVER
M:	Ludovic Desroches <ludovic.desroches@atmel.com>
L:	linux-mmc@vger.kernel.org
S:	Supported
F:	drivers/mmc/host/sdhci-of-at91.c

ATMEL SPI DRIVER
M:	Nicolas Ferre <nicolas.ferre@atmel.com>
S:	Supported
F:	drivers/spi/spi-atmel.*

ATMEL SSC DRIVER
M:	Nicolas Ferre <nicolas.ferre@atmel.com>
L:	linux-arm-kernel@lists.infradead.org (moderated for non-subscribers)
S:	Supported
F:	drivers/misc/atmel-ssc.c
F:	include/linux/atmel-ssc.h

ATMEL Timer Counter (TC) AND CLOCKSOURCE DRIVERS
M:	Nicolas Ferre <nicolas.ferre@atmel.com>
L:	linux-arm-kernel@lists.infradead.org (moderated for non-subscribers)
S:	Supported
F:	drivers/misc/atmel_tclib.c
F:	drivers/clocksource/tcb_clksrc.c

ATMEL USBA UDC DRIVER
M:	Nicolas Ferre <nicolas.ferre@atmel.com>
L:	linux-arm-kernel@lists.infradead.org (moderated for non-subscribers)
S:	Supported
F:	drivers/usb/gadget/udc/atmel_usba_udc.*

ATMEL WIRELESS DRIVER
M:	Simon Kelley <simon@thekelleys.org.uk>
L:	linux-wireless@vger.kernel.org
W:	http://www.thekelleys.org.uk/atmel
W:	http://atmelwlandriver.sourceforge.net/
S:	Maintained
F:	drivers/net/wireless/atmel/atmel*

ATMEL MAXTOUCH DRIVER
M:	Nick Dyer <nick.dyer@itdev.co.uk>
T:	git git://github.com/atmel-maxtouch/linux.git
S:	Supported
F:	Documentation/devicetree/bindings/input/atmel,maxtouch.txt
F:	drivers/input/touchscreen/atmel_mxt_ts.c
F:	include/linux/platform_data/atmel_mxt_ts.h

ATTO EXPRESSSAS SAS/SATA RAID SCSI DRIVER
M:	Bradley Grove <linuxdrivers@attotech.com>
L:	linux-scsi@vger.kernel.org
W:	http://www.attotech.com
S:	Supported
F:	drivers/scsi/esas2r

ATUSB IEEE 802.15.4 RADIO DRIVER
M:	Stefan Schmidt <stefan@osg.samsung.com>
L:	linux-wpan@vger.kernel.org
S:	Maintained
F:	drivers/net/ieee802154/atusb.c
F:	drivers/net/ieee802154/atusb.h
F:	drivers/net/ieee802154/at86rf230.h

AUDIT SUBSYSTEM
M:	Paul Moore <paul@paul-moore.com>
M:	Eric Paris <eparis@redhat.com>
L:	linux-audit@redhat.com (moderated for non-subscribers)
W:	http://people.redhat.com/sgrubb/audit/
T:	git git://git.infradead.org/users/pcmoore/audit
S:	Maintained
F:	include/linux/audit.h
F:	include/uapi/linux/audit.h
F:	kernel/audit*

AUXILIARY DISPLAY DRIVERS
M:	Miguel Ojeda Sandonis <miguel.ojeda.sandonis@gmail.com>
W:	http://miguelojeda.es/auxdisplay.htm
W:	http://jair.lab.fi.uva.es/~migojed/auxdisplay.htm
S:	Maintained
F:	drivers/auxdisplay/
F:	include/linux/cfag12864b.h

AVR32 ARCHITECTURE
M:	Haavard Skinnemoen <hskinnemoen@gmail.com>
M:	Hans-Christian Egtvedt <egtvedt@samfundet.no>
W:	http://www.atmel.com/products/AVR32/
W:	http://mirror.egtvedt.no/avr32linux.org/
W:	http://avrfreaks.net/
S:	Maintained
F:	arch/avr32/

AVR32/AT32AP MACHINE SUPPORT
M:	Haavard Skinnemoen <hskinnemoen@gmail.com>
M:	Hans-Christian Egtvedt <egtvedt@samfundet.no>
S:	Maintained
F:	arch/avr32/mach-at32ap/

AX.25 NETWORK LAYER
M:	Ralf Baechle <ralf@linux-mips.org>
L:	linux-hams@vger.kernel.org
W:	http://www.linux-ax25.org/
S:	Maintained
F:	include/uapi/linux/ax25.h
F:	include/net/ax25.h
F:	net/ax25/

AZ6007 DVB DRIVER
M:	Mauro Carvalho Chehab <mchehab@osg.samsung.com>
L:	linux-media@vger.kernel.org
W:	https://linuxtv.org
T:	git git://linuxtv.org/media_tree.git
S:	Maintained
F:	drivers/media/usb/dvb-usb-v2/az6007.c

AZTECH FM RADIO RECEIVER DRIVER
M:	Hans Verkuil <hverkuil@xs4all.nl>
L:	linux-media@vger.kernel.org
T:	git git://linuxtv.org/media_tree.git
W:	https://linuxtv.org
S:	Maintained
F:	drivers/media/radio/radio-aztech*

B43 WIRELESS DRIVER
L:	linux-wireless@vger.kernel.org
L:	b43-dev@lists.infradead.org
W:	http://wireless.kernel.org/en/users/Drivers/b43
S:	Odd Fixes
F:	drivers/net/wireless/broadcom/b43/

B43LEGACY WIRELESS DRIVER
M:	Larry Finger <Larry.Finger@lwfinger.net>
L:	linux-wireless@vger.kernel.org
L:	b43-dev@lists.infradead.org
W:	http://wireless.kernel.org/en/users/Drivers/b43
S:	Maintained
F:	drivers/net/wireless/broadcom/b43legacy/

BACKLIGHT CLASS/SUBSYSTEM
M:	Jingoo Han <jingoohan1@gmail.com>
M:	Lee Jones <lee.jones@linaro.org>
T:	git git://git.kernel.org/pub/scm/linux/kernel/git/lee/backlight.git
S:	Maintained
F:	drivers/video/backlight/
F:	include/linux/backlight.h

BATMAN ADVANCED
M:	Marek Lindner <mareklindner@neomailbox.ch>
M:	Simon Wunderlich <sw@simonwunderlich.de>
M:	Antonio Quartulli <a@unstable.cc>
L:	b.a.t.m.a.n@lists.open-mesh.org
W:	http://www.open-mesh.org/
S:	Maintained
F:	net/batman-adv/

BAYCOM/HDLCDRV DRIVERS FOR AX.25
M:	Thomas Sailer <t.sailer@alumni.ethz.ch>
L:	linux-hams@vger.kernel.org
W:	http://www.baycom.org/~tom/ham/ham.html
S:	Maintained
F:	drivers/net/hamradio/baycom*

BCACHE (BLOCK LAYER CACHE)
M:	Kent Overstreet <kent.overstreet@gmail.com>
L:	linux-bcache@vger.kernel.org
W:	http://bcache.evilpiepirate.org
S:	Maintained
F:	drivers/md/bcache/

BDISP ST MEDIA DRIVER
M:	Fabien Dessenne <fabien.dessenne@st.com>
L:	linux-media@vger.kernel.org
T:	git git://linuxtv.org/media_tree.git
W:	https://linuxtv.org
S:	Supported
F:	drivers/media/platform/sti/bdisp

BEFS FILE SYSTEM
S:	Orphan
F:	Documentation/filesystems/befs.txt
F:	fs/befs/

BECKHOFF CX5020 ETHERCAT MASTER DRIVER
M:	Dariusz Marcinkiewicz <reksio@newterm.pl>
L:	netdev@vger.kernel.org
S:	Maintained
F:	drivers/net/ethernet/ec_bhf.c

BFS FILE SYSTEM
M:	"Tigran A. Aivazian" <tigran@aivazian.fsnet.co.uk>
S:	Maintained
F:	Documentation/filesystems/bfs.txt
F:	fs/bfs/
F:	include/uapi/linux/bfs_fs.h

BLACKFIN ARCHITECTURE
M:	Steven Miao <realmz6@gmail.com>
L:	adi-buildroot-devel@lists.sourceforge.net (moderated for non-subscribers)
T:	git git://git.code.sf.net/p/adi-linux/code
W:	http://blackfin.uclinux.org
S:	Supported
F:	arch/blackfin/

BLACKFIN EMAC DRIVER
L:	adi-buildroot-devel@lists.sourceforge.net (moderated for non-subscribers)
W:	http://blackfin.uclinux.org
S:	Supported
F:	drivers/net/ethernet/adi/

BLACKFIN RTC DRIVER
L:	adi-buildroot-devel@lists.sourceforge.net (moderated for non-subscribers)
W:	http://blackfin.uclinux.org
S:	Supported
F:	drivers/rtc/rtc-bfin.c

BLACKFIN SDH DRIVER
M:	Sonic Zhang <sonic.zhang@analog.com>
L:	adi-buildroot-devel@lists.sourceforge.net (moderated for non-subscribers)
W:	http://blackfin.uclinux.org
S:	Supported
F:	drivers/mmc/host/bfin_sdh.c

BLACKFIN SERIAL DRIVER
M:	Sonic Zhang <sonic.zhang@analog.com>
L:	adi-buildroot-devel@lists.sourceforge.net (moderated for non-subscribers)
W:	http://blackfin.uclinux.org
S:	Supported
F:	drivers/tty/serial/bfin_uart.c

BLACKFIN WATCHDOG DRIVER
L:	adi-buildroot-devel@lists.sourceforge.net (moderated for non-subscribers)
W:	http://blackfin.uclinux.org
S:	Supported
F:	drivers/watchdog/bfin_wdt.c

BLACKFIN I2C TWI DRIVER
M:	Sonic Zhang <sonic.zhang@analog.com>
L:	adi-buildroot-devel@lists.sourceforge.net (moderated for non-subscribers)
W:	http://blackfin.uclinux.org/
S:	Supported
F:	drivers/i2c/busses/i2c-bfin-twi.c

BLACKFIN MEDIA DRIVER
M:	Scott Jiang <scott.jiang.linux@gmail.com>
L:	adi-buildroot-devel@lists.sourceforge.net (moderated for non-subscribers)
W:	http://blackfin.uclinux.org/
S:	Supported
F:	drivers/media/platform/blackfin/
F:	drivers/media/i2c/adv7183*
F:	drivers/media/i2c/vs6624*

BLINKM RGB LED DRIVER
M:	Jan-Simon Moeller <jansimon.moeller@gmx.de>
S:	Maintained
F:	drivers/leds/leds-blinkm.c

BLOCK LAYER
M:	Jens Axboe <axboe@kernel.dk>
L:	linux-block@vger.kernel.org
T:	git git://git.kernel.org/pub/scm/linux/kernel/git/axboe/linux-block.git
S:	Maintained
F:	block/
F:	kernel/trace/blktrace.c

BLOCK2MTD DRIVER
M:	Joern Engel <joern@lazybastard.org>
L:	linux-mtd@lists.infradead.org
S:	Maintained
F:	drivers/mtd/devices/block2mtd.c

BLUETOOTH DRIVERS
M:	Marcel Holtmann <marcel@holtmann.org>
M:	Gustavo Padovan <gustavo@padovan.org>
M:	Johan Hedberg <johan.hedberg@gmail.com>
L:	linux-bluetooth@vger.kernel.org
W:	http://www.bluez.org/
T:	git git://git.kernel.org/pub/scm/linux/kernel/git/bluetooth/bluetooth.git
T:	git git://git.kernel.org/pub/scm/linux/kernel/git/bluetooth/bluetooth-next.git
S:	Maintained
F:	drivers/bluetooth/

BLUETOOTH SUBSYSTEM
M:	Marcel Holtmann <marcel@holtmann.org>
M:	Gustavo Padovan <gustavo@padovan.org>
M:	Johan Hedberg <johan.hedberg@gmail.com>
L:	linux-bluetooth@vger.kernel.org
W:	http://www.bluez.org/
T:	git git://git.kernel.org/pub/scm/linux/kernel/git/bluetooth/bluetooth.git
T:	git git://git.kernel.org/pub/scm/linux/kernel/git/bluetooth/bluetooth-next.git
S:	Maintained
F:	net/bluetooth/
F:	include/net/bluetooth/

BONDING DRIVER
M:	Jay Vosburgh <j.vosburgh@gmail.com>
M:	Veaceslav Falico <vfalico@gmail.com>
M:	Andy Gospodarek <gospo@cumulusnetworks.com>
L:	netdev@vger.kernel.org
W:	http://sourceforge.net/projects/bonding/
S:	Supported
F:	drivers/net/bonding/
F:	include/uapi/linux/if_bonding.h

BPF (Safe dynamic programs and tools)
M:	Alexei Starovoitov <ast@kernel.org>
L:	netdev@vger.kernel.org
L:	linux-kernel@vger.kernel.org
S:	Supported
F:	kernel/bpf/

BROADCOM B44 10/100 ETHERNET DRIVER
M:	Gary Zambrano <zambrano@broadcom.com>
L:	netdev@vger.kernel.org
S:	Supported
F:	drivers/net/ethernet/broadcom/b44.*

BROADCOM GENET ETHERNET DRIVER
M:	Florian Fainelli <f.fainelli@gmail.com>
L:	netdev@vger.kernel.org
S:	Supported
F:	drivers/net/ethernet/broadcom/genet/

BROADCOM BNX2 GIGABIT ETHERNET DRIVER
M:	Sony Chacko <sony.chacko@qlogic.com>
M:	Dept-HSGLinuxNICDev@qlogic.com
L:	netdev@vger.kernel.org
S:	Supported
F:	drivers/net/ethernet/broadcom/bnx2.*
F:	drivers/net/ethernet/broadcom/bnx2_*

BROADCOM BNX2X 10 GIGABIT ETHERNET DRIVER
M:	Ariel Elior <ariel.elior@qlogic.com>
L:	netdev@vger.kernel.org
S:	Supported
F:	drivers/net/ethernet/broadcom/bnx2x/

BROADCOM BCM281XX/BCM11XXX/BCM216XX ARM ARCHITECTURE
M:	Florian Fainelli <f.fainelli@gmail.com>
M:	Ray Jui <rjui@broadcom.com>
M:	Scott Branden <sbranden@broadcom.com>
L:	bcm-kernel-feedback-list@broadcom.com
T:	git git://github.com/broadcom/mach-bcm
S:	Maintained
F:	arch/arm/mach-bcm/
F:	arch/arm/boot/dts/bcm113*
F:	arch/arm/boot/dts/bcm216*
F:	arch/arm/boot/dts/bcm281*
F:	arch/arm64/boot/dts/broadcom/
F:	arch/arm/configs/bcm_defconfig
F:	drivers/mmc/host/sdhci-bcm-kona.c
F:	drivers/clocksource/bcm_kona_timer.c

BROADCOM BCM2835 ARM ARCHITECTURE
M:	Stephen Warren <swarren@wwwdotorg.org>
M:	Lee Jones <lee@kernel.org>
M:	Eric Anholt <eric@anholt.net>
L:	linux-rpi-kernel@lists.infradead.org (moderated for non-subscribers)
L:	linux-arm-kernel@lists.infradead.org (moderated for non-subscribers)
T:	git git://git.kernel.org/pub/scm/linux/kernel/git/rpi/linux-rpi.git
S:	Maintained
N:	bcm2835

BROADCOM BCM47XX MIPS ARCHITECTURE
M:	Hauke Mehrtens <hauke@hauke-m.de>
M:	Rafał Miłecki <zajec5@gmail.com>
L:	linux-mips@linux-mips.org
S:	Maintained
F:	arch/mips/bcm47xx/*
F:	arch/mips/include/asm/mach-bcm47xx/*

BROADCOM BCM5301X ARM ARCHITECTURE
M:	Hauke Mehrtens <hauke@hauke-m.de>
L:	linux-arm-kernel@lists.infradead.org
S:	Maintained
F:	arch/arm/mach-bcm/bcm_5301x.c
F:	arch/arm/boot/dts/bcm5301x.dtsi
F:	arch/arm/boot/dts/bcm470*

BROADCOM BCM63XX ARM ARCHITECTURE
M:	Florian Fainelli <f.fainelli@gmail.com>
L:	linux-arm-kernel@lists.infradead.org
T:	git git://github.com/broadcom/arm-bcm63xx.git
S:	Maintained
F:	arch/arm/mach-bcm/bcm63xx.c
F:	arch/arm/include/debug/bcm63xx.S

BROADCOM BCM63XX/BCM33XX UDC DRIVER
M:	Kevin Cernekee <cernekee@gmail.com>
L:	linux-usb@vger.kernel.org
S:	Maintained
F:	drivers/usb/gadget/udc/bcm63xx_udc.*

BROADCOM BCM7XXX ARM ARCHITECTURE
M:	Brian Norris <computersforpeace@gmail.com>
M:	Gregory Fong <gregory.0xf0@gmail.com>
M:	Florian Fainelli <f.fainelli@gmail.com>
L:	linux-arm-kernel@lists.infradead.org (moderated for non-subscribers)
L:	bcm-kernel-feedback-list@broadcom.com
T:	git git://github.com/broadcom/stblinux.git
S:	Maintained
F:	arch/arm/mach-bcm/*brcmstb*
F:	arch/arm/boot/dts/bcm7*.dts*
F:	drivers/bus/brcmstb_gisb.c
N:	brcmstb

BROADCOM BMIPS MIPS ARCHITECTURE
M:	Kevin Cernekee <cernekee@gmail.com>
M:	Florian Fainelli <f.fainelli@gmail.com>
L:	linux-mips@linux-mips.org
T:	git git://github.com/broadcom/stblinux.git
S:	Maintained
F:	arch/mips/bmips/*
F:	arch/mips/include/asm/mach-bmips/*
F:	arch/mips/kernel/*bmips*
F:	arch/mips/boot/dts/brcm/bcm*.dts*
F:	drivers/irqchip/irq-bcm7*
F:	drivers/irqchip/irq-brcmstb*
F:	include/linux/bcm963xx_nvram.h
F:	include/linux/bcm963xx_tag.h

BROADCOM TG3 GIGABIT ETHERNET DRIVER
M:	Prashant Sreedharan <prashant@broadcom.com>
M:	Michael Chan <mchan@broadcom.com>
L:	netdev@vger.kernel.org
S:	Supported
F:	drivers/net/ethernet/broadcom/tg3.*

BROADCOM BRCM80211 IEEE802.11n WIRELESS DRIVER
M:	Brett Rudley <brudley@broadcom.com>
M:	Arend van Spriel <arend@broadcom.com>
M:	Franky (Zhenhui) Lin <frankyl@broadcom.com>
M:	Hante Meuleman <meuleman@broadcom.com>
L:	linux-wireless@vger.kernel.org
L:	brcm80211-dev-list@broadcom.com
S:	Supported
F:	drivers/net/wireless/broadcom/brcm80211/

BROADCOM BNX2FC 10 GIGABIT FCOE DRIVER
M:	QLogic-Storage-Upstream@qlogic.com
L:	linux-scsi@vger.kernel.org
S:	Supported
F:	drivers/scsi/bnx2fc/

BROADCOM BNX2I 1/10 GIGABIT iSCSI DRIVER
M:	QLogic-Storage-Upstream@qlogic.com
L:	linux-scsi@vger.kernel.org
S:	Supported
F:	drivers/scsi/bnx2i/

BROADCOM IPROC ARM ARCHITECTURE
M:	Ray Jui <rjui@broadcom.com>
M:	Scott Branden <sbranden@broadcom.com>
M:	Jon Mason <jonmason@broadcom.com>
L:	linux-arm-kernel@lists.infradead.org (moderated for non-subscribers)
L:	bcm-kernel-feedback-list@broadcom.com
T:	git git://github.com/broadcom/cygnus-linux.git
S:	Maintained
N:	iproc
N:	cygnus
N:	nsp
N:	bcm9113*
N:	bcm9583*
N:	bcm9585*
N:	bcm9586*
N:	bcm988312
N:	bcm113*
N:	bcm583*
N:	bcm585*
N:	bcm586*
N:	bcm88312

BROADCOM BRCMSTB GPIO DRIVER
M:	Gregory Fong <gregory.0xf0@gmail.com>
L:	bcm-kernel-feedback-list@broadcom.com
S:	Supported
F:	drivers/gpio/gpio-brcmstb.c
F:	Documentation/devicetree/bindings/gpio/brcm,brcmstb-gpio.txt

BROADCOM KONA GPIO DRIVER
M:	Ray Jui <rjui@broadcom.com>
L:	bcm-kernel-feedback-list@broadcom.com
S:	Supported
F:	drivers/gpio/gpio-bcm-kona.c
F:	Documentation/devicetree/bindings/gpio/brcm,kona-gpio.txt

BROADCOM NVRAM DRIVER
M:	Rafał Miłecki <zajec5@gmail.com>
L:	linux-mips@linux-mips.org
S:	Maintained
F:	drivers/firmware/broadcom/*

BROADCOM STB NAND FLASH DRIVER
M:	Brian Norris <computersforpeace@gmail.com>
M:	Kamal Dasu <kdasu.kdev@gmail.com>
L:	linux-mtd@lists.infradead.org
L:	bcm-kernel-feedback-list@broadcom.com
S:	Maintained
F:	drivers/mtd/nand/brcmnand/

BROADCOM SPECIFIC AMBA DRIVER (BCMA)
M:	Rafał Miłecki <zajec5@gmail.com>
L:	linux-wireless@vger.kernel.org
S:	Maintained
F:	drivers/bcma/
F:	include/linux/bcma/

BROADCOM SYSTEMPORT ETHERNET DRIVER
M:	Florian Fainelli <f.fainelli@gmail.com>
L:	netdev@vger.kernel.org
S:	Supported
F:	drivers/net/ethernet/broadcom/bcmsysport.*

BROCADE BFA FC SCSI DRIVER
M:	Anil Gurumurthy <anil.gurumurthy@qlogic.com>
M:	Sudarsana Kalluru <sudarsana.kalluru@qlogic.com>
L:	linux-scsi@vger.kernel.org
S:	Supported
F:	drivers/scsi/bfa/

BROCADE BNA 10 GIGABIT ETHERNET DRIVER
M:	Rasesh Mody <rasesh.mody@qlogic.com>
L:	netdev@vger.kernel.org
S:	Supported
F:	drivers/net/ethernet/brocade/bna/

BSG (block layer generic sg v4 driver)
M:	FUJITA Tomonori <fujita.tomonori@lab.ntt.co.jp>
L:	linux-scsi@vger.kernel.org
S:	Supported
F:	block/bsg.c
F:	include/linux/bsg.h
F:	include/uapi/linux/bsg.h

BT87X AUDIO DRIVER
M:	Clemens Ladisch <clemens@ladisch.de>
L:	alsa-devel@alsa-project.org (moderated for non-subscribers)
T:	git git://git.alsa-project.org/alsa-kernel.git
S:	Maintained
F:	Documentation/sound/alsa/Bt87x.txt
F:	sound/pci/bt87x.c

BT8XXGPIO DRIVER
M:	Michael Buesch <m@bues.ch>
W:	http://bu3sch.de/btgpio.php
S:	Maintained
F:	drivers/gpio/gpio-bt8xx.c

BTRFS FILE SYSTEM
M:	Chris Mason <clm@fb.com>
M:	Josef Bacik <jbacik@fb.com>
M:	David Sterba <dsterba@suse.com>
L:	linux-btrfs@vger.kernel.org
W:	http://btrfs.wiki.kernel.org/
Q:	http://patchwork.kernel.org/project/linux-btrfs/list/
T:	git git://git.kernel.org/pub/scm/linux/kernel/git/mason/linux-btrfs.git
S:	Maintained
F:	Documentation/filesystems/btrfs.txt
F:	fs/btrfs/

BTTV VIDEO4LINUX DRIVER
M:	Mauro Carvalho Chehab <mchehab@osg.samsung.com>
L:	linux-media@vger.kernel.org
W:	https://linuxtv.org
T:	git git://linuxtv.org/media_tree.git
S:	Odd fixes
F:	Documentation/video4linux/bttv/
F:	drivers/media/pci/bt8xx/bttv*

BUSLOGIC SCSI DRIVER
M:	Khalid Aziz <khalid@gonehiking.org>
L:	linux-scsi@vger.kernel.org
S:	Maintained
F:	drivers/scsi/BusLogic.*
F:	drivers/scsi/FlashPoint.*

C-MEDIA CMI8788 DRIVER
M:	Clemens Ladisch <clemens@ladisch.de>
L:	alsa-devel@alsa-project.org (moderated for non-subscribers)
T:	git git://git.alsa-project.org/alsa-kernel.git
S:	Maintained
F:	sound/pci/oxygen/

C6X ARCHITECTURE
M:	Mark Salter <msalter@redhat.com>
M:	Aurelien Jacquiot <a-jacquiot@ti.com>
L:	linux-c6x-dev@linux-c6x.org
W:	http://www.linux-c6x.org/wiki/index.php/Main_Page
S:	Maintained
F:	arch/c6x/

CACHEFILES: FS-CACHE BACKEND FOR CACHING ON MOUNTED FILESYSTEMS
M:	David Howells <dhowells@redhat.com>
L:	linux-cachefs@redhat.com (moderated for non-subscribers)
S:	Supported
F:	Documentation/filesystems/caching/cachefiles.txt
F:	fs/cachefiles/

CADET FM/AM RADIO RECEIVER DRIVER
M:	Hans Verkuil <hverkuil@xs4all.nl>
L:	linux-media@vger.kernel.org
T:	git git://linuxtv.org/media_tree.git
W:	https://linuxtv.org
S:	Maintained
F:	drivers/media/radio/radio-cadet*

CAFE CMOS INTEGRATED CAMERA CONTROLLER DRIVER
M:	Jonathan Corbet <corbet@lwn.net>
L:	linux-media@vger.kernel.org
T:	git git://linuxtv.org/media_tree.git
S:	Maintained
F:	Documentation/video4linux/cafe_ccic
F:	drivers/media/platform/marvell-ccic/

CAIF NETWORK LAYER
M:	Dmitry Tarnyagin <dmitry.tarnyagin@lockless.no>
L:	netdev@vger.kernel.org
S:	Supported
F:	Documentation/networking/caif/
F:	drivers/net/caif/
F:	include/uapi/linux/caif/
F:	include/net/caif/
F:	net/caif/

CALGARY x86-64 IOMMU
M:	Muli Ben-Yehuda <muli@il.ibm.com>
M:	"Jon D. Mason" <jdmason@kudzu.us>
L:	discuss@x86-64.org
S:	Maintained
F:	arch/x86/kernel/pci-calgary_64.c
F:	arch/x86/kernel/tce_64.c
F:	arch/x86/include/asm/calgary.h
F:	arch/x86/include/asm/tce.h

CAN NETWORK LAYER
M:	Oliver Hartkopp <socketcan@hartkopp.net>
M:	Marc Kleine-Budde <mkl@pengutronix.de>
L:	linux-can@vger.kernel.org
W:	https://github.com/linux-can
T:	git git://git.kernel.org/pub/scm/linux/kernel/git/mkl/linux-can.git
T:	git git://git.kernel.org/pub/scm/linux/kernel/git/mkl/linux-can-next.git
S:	Maintained
F:	Documentation/networking/can.txt
F:	net/can/
F:	include/linux/can/core.h
F:	include/uapi/linux/can.h
F:	include/uapi/linux/can/bcm.h
F:	include/uapi/linux/can/raw.h
F:	include/uapi/linux/can/gw.h

CAN NETWORK DRIVERS
M:	Wolfgang Grandegger <wg@grandegger.com>
M:	Marc Kleine-Budde <mkl@pengutronix.de>
L:	linux-can@vger.kernel.org
W:	https://github.com/linux-can
T:	git git://git.kernel.org/pub/scm/linux/kernel/git/mkl/linux-can.git
T:	git git://git.kernel.org/pub/scm/linux/kernel/git/mkl/linux-can-next.git
S:	Maintained
F:	drivers/net/can/
F:	include/linux/can/dev.h
F:	include/linux/can/platform/
F:	include/uapi/linux/can/error.h
F:	include/uapi/linux/can/netlink.h

CAPABILITIES
M:	Serge Hallyn <serge.hallyn@canonical.com>
L:	linux-security-module@vger.kernel.org
S:	Supported
F:	include/linux/capability.h
F:	include/uapi/linux/capability.h
F:	security/commoncap.c
F:	kernel/capability.c

CAPELLA MICROSYSTEMS LIGHT SENSOR DRIVER
M:	Kevin Tsai <ktsai@capellamicro.com>
S:	Maintained
F:	drivers/iio/light/cm*
F:	Documentation/devicetree/bindings/i2c/trivial-devices.txt

CAVIUM LIQUIDIO NETWORK DRIVER
M:     Derek Chickles <derek.chickles@caviumnetworks.com>
M:     Satanand Burla <satananda.burla@caviumnetworks.com>
M:     Felix Manlunas <felix.manlunas@caviumnetworks.com>
M:     Raghu Vatsavayi <raghu.vatsavayi@caviumnetworks.com>
L:     netdev@vger.kernel.org
W:     http://www.cavium.com
S:     Supported
F:     drivers/net/ethernet/cavium/liquidio/

CC2520 IEEE-802.15.4 RADIO DRIVER
M:	Varka Bhadram <varkabhadram@gmail.com>
L:	linux-wpan@vger.kernel.org
S:	Maintained
F:	drivers/net/ieee802154/cc2520.c
F:	include/linux/spi/cc2520.h
F:	Documentation/devicetree/bindings/net/ieee802154/cc2520.txt

CELL BROADBAND ENGINE ARCHITECTURE
M:	Arnd Bergmann <arnd@arndb.de>
L:	linuxppc-dev@lists.ozlabs.org
W:	http://www.ibm.com/developerworks/power/cell/
S:	Supported
F:	arch/powerpc/include/asm/cell*.h
F:	arch/powerpc/include/asm/spu*.h
F:	arch/powerpc/include/uapi/asm/spu*.h
F:	arch/powerpc/oprofile/*cell*
F:	arch/powerpc/platforms/cell/

CEPH COMMON CODE (LIBCEPH)
M:	Ilya Dryomov <idryomov@gmail.com>
M:	"Yan, Zheng" <zyan@redhat.com>
M:	Sage Weil <sage@redhat.com>
L:	ceph-devel@vger.kernel.org
W:	http://ceph.com/
T:	git git://git.kernel.org/pub/scm/linux/kernel/git/sage/ceph-client.git
T:	git git://github.com/ceph/ceph-client.git
S:	Supported
F:	net/ceph/
F:	include/linux/ceph/
F:	include/linux/crush/

CEPH DISTRIBUTED FILE SYSTEM CLIENT (CEPH)
M:	"Yan, Zheng" <zyan@redhat.com>
M:	Sage Weil <sage@redhat.com>
M:	Ilya Dryomov <idryomov@gmail.com>
L:	ceph-devel@vger.kernel.org
W:	http://ceph.com/
T:	git git://git.kernel.org/pub/scm/linux/kernel/git/sage/ceph-client.git
T:	git git://github.com/ceph/ceph-client.git
S:	Supported
F:	Documentation/filesystems/ceph.txt
F:	fs/ceph/

CERTIFICATE HANDLING:
M:	David Howells <dhowells@redhat.com>
M:	David Woodhouse <dwmw2@infradead.org>
L:	keyrings@vger.kernel.org
S:	Maintained
F:	Documentation/module-signing.txt
F:	certs/
F:	scripts/sign-file.c
F:	scripts/extract-cert.c

CERTIFIED WIRELESS USB (WUSB) SUBSYSTEM:
L:	linux-usb@vger.kernel.org
S:	Orphan
F:	Documentation/usb/WUSB-Design-overview.txt
F:	Documentation/usb/wusb-cbaf
F:	drivers/usb/host/hwa-hc.c
F:	drivers/usb/host/whci/
F:	drivers/usb/wusbcore/
F:	include/linux/usb/wusb*

CFAG12864B LCD DRIVER
M:	Miguel Ojeda Sandonis <miguel.ojeda.sandonis@gmail.com>
W:	http://miguelojeda.es/auxdisplay.htm
W:	http://jair.lab.fi.uva.es/~migojed/auxdisplay.htm
S:	Maintained
F:	drivers/auxdisplay/cfag12864b.c
F:	include/linux/cfag12864b.h

CFAG12864BFB LCD FRAMEBUFFER DRIVER
M:	Miguel Ojeda Sandonis <miguel.ojeda.sandonis@gmail.com>
W:	http://miguelojeda.es/auxdisplay.htm
W:	http://jair.lab.fi.uva.es/~migojed/auxdisplay.htm
S:	Maintained
F:	drivers/auxdisplay/cfag12864bfb.c
F:	include/linux/cfag12864b.h

CFG80211 and NL80211
M:	Johannes Berg <johannes@sipsolutions.net>
L:	linux-wireless@vger.kernel.org
W:	http://wireless.kernel.org/
T:	git git://git.kernel.org/pub/scm/linux/kernel/git/jberg/mac80211.git
T:	git git://git.kernel.org/pub/scm/linux/kernel/git/jberg/mac80211-next.git
S:	Maintained
F:	include/uapi/linux/nl80211.h
F:	include/net/cfg80211.h
F:	net/wireless/*
X:	net/wireless/wext*

CHAR and MISC DRIVERS
M:	Arnd Bergmann <arnd@arndb.de>
M:	Greg Kroah-Hartman <gregkh@linuxfoundation.org>
T:	git git://git.kernel.org/pub/scm/linux/kernel/git/gregkh/char-misc.git
S:	Supported
F:	drivers/char/*
F:	drivers/misc/*
F:	include/linux/miscdevice.h

CHECKPATCH
M:	Andy Whitcroft <apw@canonical.com>
M:	Joe Perches <joe@perches.com>
S:	Maintained
F:	scripts/checkpatch.pl

CHINESE DOCUMENTATION
M:	Harry Wei <harryxiyou@gmail.com>
L:	xiyoulinuxkernelgroup@googlegroups.com (subscribers-only)
L:	linux-kernel@zh-kernel.org (moderated for non-subscribers)
S:	Maintained
F:	Documentation/zh_CN/

CHIPIDEA USB HIGH SPEED DUAL ROLE CONTROLLER
M:	Peter Chen <Peter.Chen@nxp.com>
T:	git git://git.kernel.org/pub/scm/linux/kernel/git/peter.chen/usb.git
L:	linux-usb@vger.kernel.org
S:	Maintained
F:	drivers/usb/chipidea/

CHIPONE ICN8318 I2C TOUCHSCREEN DRIVER
M:	Hans de Goede <hdegoede@redhat.com>
L:	linux-input@vger.kernel.org
S:	Maintained
F:	Documentation/devicetree/bindings/input/touchscreen/chipone_icn8318.txt
F:	drivers/input/touchscreen/chipone_icn8318.c

CHROME HARDWARE PLATFORM SUPPORT
M:	Olof Johansson <olof@lixom.net>
S:	Maintained
T:	git git://git.kernel.org/pub/scm/linux/kernel/git/olof/chrome-platform.git
F:	drivers/platform/chrome/

CISCO VIC ETHERNET NIC DRIVER
M:	Christian Benvenuti <benve@cisco.com>
M:	Sujith Sankar <ssujith@cisco.com>
M:	Govindarajulu Varadarajan <_govind@gmx.com>
M:	Neel Patel <neepatel@cisco.com>
S:	Supported
F:	drivers/net/ethernet/cisco/enic/

CISCO VIC LOW LATENCY NIC DRIVER
M:	Christian Benvenuti <benve@cisco.com>
M:	Dave Goodell <dgoodell@cisco.com>
S:	Supported
F:	drivers/infiniband/hw/usnic/

CIRRUS LOGIC EP93XX ETHERNET DRIVER
M:	Hartley Sweeten <hsweeten@visionengravers.com>
L:	netdev@vger.kernel.org
S:	Maintained
F:	drivers/net/ethernet/cirrus/ep93xx_eth.c

CIRRUS LOGIC AUDIO CODEC DRIVERS
M:	Brian Austin <brian.austin@cirrus.com>
M:	Paul Handrigan <Paul.Handrigan@cirrus.com>
L:	alsa-devel@alsa-project.org (moderated for non-subscribers)
S:	Maintained
F:	sound/soc/codecs/cs*

CLEANCACHE API
M:	Konrad Rzeszutek Wilk <konrad.wilk@oracle.com>
L:	linux-kernel@vger.kernel.org
S:	Maintained
F:	mm/cleancache.c
F:	include/linux/cleancache.h

CLK API
M:	Russell King <linux@arm.linux.org.uk>
L:	linux-clk@vger.kernel.org
S:	Maintained
F:	include/linux/clk.h

CLOCKSOURCE, CLOCKEVENT DRIVERS
M:	Daniel Lezcano <daniel.lezcano@linaro.org>
M:	Thomas Gleixner <tglx@linutronix.de>
L:	linux-kernel@vger.kernel.org
T:	git git://git.kernel.org/pub/scm/linux/kernel/git/tip/tip.git timers/core
S:	Supported
F:	drivers/clocksource

CISCO FCOE HBA DRIVER
M:	Hiral Patel <hiralpat@cisco.com>
M:	Suma Ramars <sramars@cisco.com>
M:	Brian Uchino <buchino@cisco.com>
L:	linux-scsi@vger.kernel.org
S:	Supported
F:	drivers/scsi/fnic/

CISCO SCSI HBA DRIVER
M:	Narsimhulu Musini <nmusini@cisco.com>
M:	Sesidhar Baddela <sebaddel@cisco.com>
L:	linux-scsi@vger.kernel.org
S:	Supported
F:	drivers/scsi/snic/

CMPC ACPI DRIVER
M:	Thadeu Lima de Souza Cascardo <cascardo@holoscopio.com>
M:	Daniel Oliveira Nascimento <don@syst.com.br>
L:	platform-driver-x86@vger.kernel.org
S:	Supported
F:	drivers/platform/x86/classmate-laptop.c

COBALT MEDIA DRIVER
M:	Hans Verkuil <hans.verkuil@cisco.com>
L:	linux-media@vger.kernel.org
T:	git git://linuxtv.org/media_tree.git
W:	https://linuxtv.org
S:	Supported
F:	drivers/media/pci/cobalt/

COCCINELLE/Semantic Patches (SmPL)
M:	Julia Lawall <Julia.Lawall@lip6.fr>
M:	Gilles Muller <Gilles.Muller@lip6.fr>
M:	Nicolas Palix <nicolas.palix@imag.fr>
M:	Michal Marek <mmarek@suse.com>
L:	cocci@systeme.lip6.fr (moderated for non-subscribers)
T:	git git://git.kernel.org/pub/scm/linux/kernel/git/mmarek/kbuild.git misc
W:	http://coccinelle.lip6.fr/
S:	Supported
F:	Documentation/coccinelle.txt
F:	scripts/coccinelle/
F:	scripts/coccicheck

CODA FILE SYSTEM
M:	Jan Harkes <jaharkes@cs.cmu.edu>
M:	coda@cs.cmu.edu
L:	codalist@coda.cs.cmu.edu
W:	http://www.coda.cs.cmu.edu/
S:	Maintained
F:	Documentation/filesystems/coda.txt
F:	fs/coda/
F:	include/linux/coda*.h
F:	include/uapi/linux/coda*.h

CODA V4L2 MEM2MEM DRIVER
M:	Philipp Zabel <p.zabel@pengutronix.de>
L:	linux-media@vger.kernel.org
S:	Maintained
F:	Documentation/devicetree/bindings/media/coda.txt
F:	drivers/media/platform/coda/

COMMON CLK FRAMEWORK
M:	Michael Turquette <mturquette@baylibre.com>
M:	Stephen Boyd <sboyd@codeaurora.org>
L:	linux-clk@vger.kernel.org
T:	git git://git.kernel.org/pub/scm/linux/kernel/git/clk/linux.git
S:	Maintained
F:	drivers/clk/
X:	drivers/clk/clkdev.c
F:	include/linux/clk-pr*
F:	include/linux/clk/

COMMON INTERNET FILE SYSTEM (CIFS)
M:	Steve French <sfrench@samba.org>
L:	linux-cifs@vger.kernel.org
L:	samba-technical@lists.samba.org (moderated for non-subscribers)
W:	http://linux-cifs.samba.org/
T:	git git://git.samba.org/sfrench/cifs-2.6.git
S:	Supported
F:	Documentation/filesystems/cifs/
F:	fs/cifs/

COMPACTPCI HOTPLUG CORE
M:	Scott Murray <scott@spiteful.org>
L:	linux-pci@vger.kernel.org
S:	Maintained
F:	drivers/pci/hotplug/cpci_hotplug*

COMPACTPCI HOTPLUG ZIATECH ZT5550 DRIVER
M:	Scott Murray <scott@spiteful.org>
L:	linux-pci@vger.kernel.org
S:	Maintained
F:	drivers/pci/hotplug/cpcihp_zt5550.*

COMPACTPCI HOTPLUG GENERIC DRIVER
M:	Scott Murray <scott@spiteful.org>
L:	linux-pci@vger.kernel.org
S:	Maintained
F:	drivers/pci/hotplug/cpcihp_generic.c

COMPAL LAPTOP SUPPORT
M:	Cezary Jackiewicz <cezary.jackiewicz@gmail.com>
L:	platform-driver-x86@vger.kernel.org
S:	Maintained
F:	drivers/platform/x86/compal-laptop.c

CONEXANT ACCESSRUNNER USB DRIVER
L:	accessrunner-general@lists.sourceforge.net
W:	http://accessrunner.sourceforge.net/
S:	Orphan
F:	drivers/usb/atm/cxacru.c

CONFIGFS
M:	Joel Becker <jlbec@evilplan.org>
M:	Christoph Hellwig <hch@lst.de>
T:	git git://git.infradead.org/users/hch/configfs.git
S:	Supported
F:	fs/configfs/
F:	include/linux/configfs.h

CONNECTOR
M:	Evgeniy Polyakov <zbr@ioremap.net>
L:	netdev@vger.kernel.org
S:	Maintained
F:	drivers/connector/

CONTROL GROUP (CGROUP)
M:	Tejun Heo <tj@kernel.org>
M:	Li Zefan <lizefan@huawei.com>
M:	Johannes Weiner <hannes@cmpxchg.org>
L:	cgroups@vger.kernel.org
T:	git git://git.kernel.org/pub/scm/linux/kernel/git/tj/cgroup.git
S:	Maintained
F:	Documentation/cgroups/
F:	include/linux/cgroup*
F:	kernel/cgroup*

CONTROL GROUP - CPUSET
M:	Li Zefan <lizefan@huawei.com>
L:	cgroups@vger.kernel.org
W:	http://www.bullopensource.org/cpuset/
W:	http://oss.sgi.com/projects/cpusets/
T:	git git://git.kernel.org/pub/scm/linux/kernel/git/tj/cgroup.git
S:	Maintained
F:	Documentation/cgroups/cpusets.txt
F:	include/linux/cpuset.h
F:	kernel/cpuset.c

CONTROL GROUP - MEMORY RESOURCE CONTROLLER (MEMCG)
M:	Johannes Weiner <hannes@cmpxchg.org>
M:	Michal Hocko <mhocko@kernel.org>
M:	Vladimir Davydov <vdavydov@virtuozzo.com>
L:	cgroups@vger.kernel.org
L:	linux-mm@kvack.org
S:	Maintained
F:	mm/memcontrol.c
F:	mm/swap_cgroup.c

CORETEMP HARDWARE MONITORING DRIVER
M:	Fenghua Yu <fenghua.yu@intel.com>
L:	lm-sensors@lm-sensors.org
S:	Maintained
F:	Documentation/hwmon/coretemp
F:	drivers/hwmon/coretemp.c

COSA/SRP SYNC SERIAL DRIVER
M:	Jan "Yenya" Kasprzak <kas@fi.muni.cz>
W:	http://www.fi.muni.cz/~kas/cosa/
S:	Maintained
F:	drivers/net/wan/cosa*

CPMAC ETHERNET DRIVER
M:	Florian Fainelli <florian@openwrt.org>
L:	netdev@vger.kernel.org
S:	Maintained
F:	drivers/net/ethernet/ti/cpmac.c

CPU FREQUENCY DRIVERS
M:	"Rafael J. Wysocki" <rjw@rjwysocki.net>
M:	Viresh Kumar <viresh.kumar@linaro.org>
L:	linux-pm@vger.kernel.org
S:	Maintained
T:	git git://git.kernel.org/pub/scm/linux/kernel/git/rafael/linux-pm.git
T:	git git://git.linaro.org/people/vireshk/linux.git (For ARM Updates)
F:	drivers/cpufreq/
F:	include/linux/cpufreq.h

CPU FREQUENCY DRIVERS - ARM BIG LITTLE
M:	Viresh Kumar <viresh.kumar@linaro.org>
M:	Sudeep Holla <sudeep.holla@arm.com>
L:	linux-pm@vger.kernel.org
W:	http://www.arm.com/products/processors/technologies/biglittleprocessing.php
S:	Maintained
F:	drivers/cpufreq/arm_big_little.h
F:	drivers/cpufreq/arm_big_little.c
F:	drivers/cpufreq/arm_big_little_dt.c

CPUIDLE DRIVER - ARM BIG LITTLE
M:	Lorenzo Pieralisi <lorenzo.pieralisi@arm.com>
M:	Daniel Lezcano <daniel.lezcano@linaro.org>
L:	linux-pm@vger.kernel.org
L:	linux-arm-kernel@lists.infradead.org
T:	git git://git.kernel.org/pub/scm/linux/kernel/git/rafael/linux-pm.git
S:	Maintained
F:	drivers/cpuidle/cpuidle-big_little.c

CPUIDLE DRIVER - ARM EXYNOS
M:	Bartlomiej Zolnierkiewicz <b.zolnierkie@samsung.com>
M:	Daniel Lezcano <daniel.lezcano@linaro.org>
M:	Kukjin Kim <kgene@kernel.org>
L:	linux-pm@vger.kernel.org
L:	linux-samsung-soc@vger.kernel.org
S:	Supported
F:	drivers/cpuidle/cpuidle-exynos.c
F:	arch/arm/mach-exynos/pm.c

CPUIDLE DRIVERS
M:	"Rafael J. Wysocki" <rjw@rjwysocki.net>
M:	Daniel Lezcano <daniel.lezcano@linaro.org>
L:	linux-pm@vger.kernel.org
S:	Maintained
T:	git git://git.kernel.org/pub/scm/linux/kernel/git/rafael/linux-pm.git
F:	drivers/cpuidle/*
F:	include/linux/cpuidle.h

CPUID/MSR DRIVER
M:	"H. Peter Anvin" <hpa@zytor.com>
S:	Maintained
F:	arch/x86/kernel/cpuid.c
F:	arch/x86/kernel/msr.c

CPU POWER MONITORING SUBSYSTEM
M:	Thomas Renninger <trenn@suse.com>
L:	linux-pm@vger.kernel.org
S:	Maintained
F:	tools/power/cpupower/

CRAMFS FILESYSTEM
W:	http://sourceforge.net/projects/cramfs/
S:	Orphan / Obsolete
F:	Documentation/filesystems/cramfs.txt
F:	fs/cramfs/

CRIS PORT
M:	Mikael Starvik <starvik@axis.com>
M:	Jesper Nilsson <jesper.nilsson@axis.com>
L:	linux-cris-kernel@axis.com
W:	http://developer.axis.com
T:	git git://git.kernel.org/pub/scm/linux/kernel/git/jesper/cris.git
S:	Maintained
F:	arch/cris/
F:	drivers/tty/serial/crisv10.*

CRYPTO API
M:	Herbert Xu <herbert@gondor.apana.org.au>
M:	"David S. Miller" <davem@davemloft.net>
L:	linux-crypto@vger.kernel.org
T:	git git://git.kernel.org/pub/scm/linux/kernel/git/herbert/cryptodev-2.6.git
T:	git git://git.kernel.org/pub/scm/linux/kernel/git/herbert/crypto-2.6.git
S:	Maintained
F:	Documentation/crypto/
F:	Documentation/DocBook/crypto-API.tmpl
F:	arch/*/crypto/
F:	crypto/
F:	drivers/crypto/
F:	include/crypto/

CRYPTOGRAPHIC RANDOM NUMBER GENERATOR
M:	Neil Horman <nhorman@tuxdriver.com>
L:	linux-crypto@vger.kernel.org
S:	Maintained
F:	crypto/ansi_cprng.c
F:	crypto/rng.c

CS3308 MEDIA DRIVER
M:	Hans Verkuil <hverkuil@xs4all.nl>
L:	linux-media@vger.kernel.org
T:	git git://linuxtv.org/media_tree.git
W:	http://linuxtv.org
S:	Odd Fixes
F:	drivers/media/i2c/cs3308.c
F:	drivers/media/i2c/cs3308.h

CS5535 Audio ALSA driver
M:	Jaya Kumar <jayakumar.alsa@gmail.com>
S:	Maintained
F:	sound/pci/cs5535audio/

CW1200 WLAN driver
M:	Solomon Peachy <pizza@shaftnet.org>
S:	Maintained
F:	drivers/net/wireless/st/cw1200/

CX18 VIDEO4LINUX DRIVER
M:	Andy Walls <awalls@md.metrocast.net>
L:	ivtv-devel@ivtvdriver.org (subscribers-only)
L:	linux-media@vger.kernel.org
T:	git git://linuxtv.org/media_tree.git
W:	https://linuxtv.org
W:	http://www.ivtvdriver.org/index.php/Cx18
S:	Maintained
F:	Documentation/video4linux/cx18.txt
F:	drivers/media/pci/cx18/
F:	include/uapi/linux/ivtv*

CX2341X MPEG ENCODER HELPER MODULE
M:	Hans Verkuil <hverkuil@xs4all.nl>
L:	linux-media@vger.kernel.org
T:	git git://linuxtv.org/media_tree.git
W:	https://linuxtv.org
S:	Maintained
F:	drivers/media/common/cx2341x*
F:	include/media/cx2341x*

CX24120 MEDIA DRIVER
M:	Jemma Denson <jdenson@gmail.com>
M:	Patrick Boettcher <patrick.boettcher@posteo.de>
L:	linux-media@vger.kernel.org
W:	https://linuxtv.org
Q:	http://patchwork.linuxtv.org/project/linux-media/list/
S:	Maintained
F:	drivers/media/dvb-frontends/cx24120*

CX88 VIDEO4LINUX DRIVER
M:	Mauro Carvalho Chehab <mchehab@osg.samsung.com>
L:	linux-media@vger.kernel.org
W:	https://linuxtv.org
T:	git git://linuxtv.org/media_tree.git
S:	Odd fixes
F:	Documentation/video4linux/cx88/
F:	drivers/media/pci/cx88/

CXD2820R MEDIA DRIVER
M:	Antti Palosaari <crope@iki.fi>
L:	linux-media@vger.kernel.org
W:	https://linuxtv.org
W:	http://palosaari.fi/linux/
Q:	http://patchwork.linuxtv.org/project/linux-media/list/
T:	git git://linuxtv.org/anttip/media_tree.git
S:	Maintained
F:	drivers/media/dvb-frontends/cxd2820r*

CXGB3 ETHERNET DRIVER (CXGB3)
M:	Santosh Raspatur <santosh@chelsio.com>
L:	netdev@vger.kernel.org
W:	http://www.chelsio.com
S:	Supported
F:	drivers/net/ethernet/chelsio/cxgb3/

CXGB3 ISCSI DRIVER (CXGB3I)
M:	Karen Xie <kxie@chelsio.com>
L:	linux-scsi@vger.kernel.org
W:	http://www.chelsio.com
S:	Supported
F:	drivers/scsi/cxgbi/cxgb3i

CXGB3 IWARP RNIC DRIVER (IW_CXGB3)
M:	Steve Wise <swise@chelsio.com>
L:	linux-rdma@vger.kernel.org
W:	http://www.openfabrics.org
S:	Supported
F:	drivers/infiniband/hw/cxgb3/

CXGB4 ETHERNET DRIVER (CXGB4)
M:	Hariprasad S <hariprasad@chelsio.com>
L:	netdev@vger.kernel.org
W:	http://www.chelsio.com
S:	Supported
F:	drivers/net/ethernet/chelsio/cxgb4/

CXGB4 ISCSI DRIVER (CXGB4I)
M:	Karen Xie <kxie@chelsio.com>
L:	linux-scsi@vger.kernel.org
W:	http://www.chelsio.com
S:	Supported
F:	drivers/scsi/cxgbi/cxgb4i

CXGB4 IWARP RNIC DRIVER (IW_CXGB4)
M:	Steve Wise <swise@chelsio.com>
L:	linux-rdma@vger.kernel.org
W:	http://www.openfabrics.org
S:	Supported
F:	drivers/infiniband/hw/cxgb4/

CXGB4VF ETHERNET DRIVER (CXGB4VF)
M:	Casey Leedom <leedom@chelsio.com>
L:	netdev@vger.kernel.org
W:	http://www.chelsio.com
S:	Supported
F:	drivers/net/ethernet/chelsio/cxgb4vf/

CXL (IBM Coherent Accelerator Processor Interface CAPI) DRIVER
M:	Ian Munsie <imunsie@au1.ibm.com>
M:	Michael Neuling <mikey@neuling.org>
L:	linuxppc-dev@lists.ozlabs.org
S:	Supported
F:	drivers/misc/cxl/
F:	include/misc/cxl*
F:	include/uapi/misc/cxl.h
F:	Documentation/powerpc/cxl.txt
F:	Documentation/powerpc/cxl.txt
F:	Documentation/ABI/testing/sysfs-class-cxl

CXLFLASH (IBM Coherent Accelerator Processor Interface CAPI Flash) SCSI DRIVER
M:	Manoj N. Kumar <manoj@linux.vnet.ibm.com>
M:	Matthew R. Ochs <mrochs@linux.vnet.ibm.com>
L:	linux-scsi@vger.kernel.org
S:	Supported
F:	drivers/scsi/cxlflash/
F:	include/uapi/scsi/cxlflash_ioctls.h
F:	Documentation/powerpc/cxlflash.txt

STMMAC ETHERNET DRIVER
M:	Giuseppe Cavallaro <peppe.cavallaro@st.com>
L:	netdev@vger.kernel.org
W:	http://www.stlinux.com
S:	Supported
F:	drivers/net/ethernet/stmicro/stmmac/

CYBERPRO FB DRIVER
M:	Russell King <linux@arm.linux.org.uk>
L:	linux-arm-kernel@lists.infradead.org (moderated for non-subscribers)
W:	http://www.arm.linux.org.uk/
S:	Maintained
F:	drivers/video/fbdev/cyber2000fb.*

CYCLADES ASYNC MUX DRIVER
W:	http://www.cyclades.com/
S:	Orphan
F:	drivers/tty/cyclades.c
F:	include/linux/cyclades.h
F:	include/uapi/linux/cyclades.h

CYCLADES PC300 DRIVER
W:	http://www.cyclades.com/
S:	Orphan
F:	drivers/net/wan/pc300*

CYPRESS_FIRMWARE MEDIA DRIVER
M:	Antti Palosaari <crope@iki.fi>
L:	linux-media@vger.kernel.org
W:	https://linuxtv.org
W:	http://palosaari.fi/linux/
Q:	http://patchwork.linuxtv.org/project/linux-media/list/
T:	git git://linuxtv.org/anttip/media_tree.git
S:	Maintained
F:	drivers/media/common/cypress_firmware*

CYTTSP TOUCHSCREEN DRIVER
M:	Ferruh Yigit <fery@cypress.com>
L:	linux-input@vger.kernel.org
S:	Supported
F:	drivers/input/touchscreen/cyttsp*
F:	include/linux/input/cyttsp.h

DALLAS/MAXIM DS1685-FAMILY REAL TIME CLOCK
M:	Joshua Kinard <kumba@gentoo.org>
S:	Maintained
F:	drivers/rtc/rtc-ds1685.c
F:	include/linux/rtc/ds1685.h

DAMA SLAVE for AX.25
M:	Joerg Reuter <jreuter@yaina.de>
W:	http://yaina.de/jreuter/
W:	http://www.qsl.net/dl1bke/
L:	linux-hams@vger.kernel.org
S:	Maintained
F:	net/ax25/af_ax25.c
F:	net/ax25/ax25_dev.c
F:	net/ax25/ax25_ds_*
F:	net/ax25/ax25_in.c
F:	net/ax25/ax25_out.c
F:	net/ax25/ax25_timer.c
F:	net/ax25/sysctl_net_ax25.c

DAVICOM FAST ETHERNET (DMFE) NETWORK DRIVER
L:	netdev@vger.kernel.org
S:	Orphan
F:	Documentation/networking/dmfe.txt
F:	drivers/net/ethernet/dec/tulip/dmfe.c

DC390/AM53C974 SCSI driver
M:	Hannes Reinecke <hare@suse.com>
L:	linux-scsi@vger.kernel.org
S:	Maintained
F:	drivers/scsi/am53c974.c

DC395x SCSI driver
M:	Oliver Neukum <oliver@neukum.org>
M:	Ali Akcaagac <aliakc@web.de>
M:	Jamie Lenehan <lenehan@twibble.org>
L:	dc395x@twibble.org
W:	http://twibble.org/dist/dc395x/
W:	http://lists.twibble.org/mailman/listinfo/dc395x/
S:	Maintained
F:	Documentation/scsi/dc395x.txt
F:	drivers/scsi/dc395x.*

DCCP PROTOCOL
M:	Gerrit Renker <gerrit@erg.abdn.ac.uk>
L:	dccp@vger.kernel.org
W:	http://www.linuxfoundation.org/collaborate/workgroups/networking/dccp
S:	Maintained
F:	include/linux/dccp.h
F:	include/uapi/linux/dccp.h
F:	include/linux/tfrc.h
F:	net/dccp/

DECnet NETWORK LAYER
W:	http://linux-decnet.sourceforge.net
L:	linux-decnet-user@lists.sourceforge.net
S:	Orphan
F:	Documentation/networking/decnet.txt
F:	net/decnet/

DECSTATION PLATFORM SUPPORT
M:	"Maciej W. Rozycki" <macro@linux-mips.org>
L:	linux-mips@linux-mips.org
W:	http://www.linux-mips.org/wiki/DECstation
S:	Maintained
F:	arch/mips/dec/
F:	arch/mips/include/asm/dec/
F:	arch/mips/include/asm/mach-dec/

DEFXX FDDI NETWORK DRIVER
M:	"Maciej W. Rozycki" <macro@linux-mips.org>
S:	Maintained
F:	drivers/net/fddi/defxx.*

DELL LAPTOP DRIVER
M:	Matthew Garrett <mjg59@srcf.ucam.org>
M:	Pali Rohár <pali.rohar@gmail.com>
L:	platform-driver-x86@vger.kernel.org
S:	Maintained
F:	drivers/platform/x86/dell-laptop.c

DELL LAPTOP RBTN DRIVER
M:	Pali Rohár <pali.rohar@gmail.com>
S:	Maintained
F:	drivers/platform/x86/dell-rbtn.*

DELL LAPTOP FREEFALL DRIVER
M:	Pali Rohár <pali.rohar@gmail.com>
S:	Maintained
F:	drivers/platform/x86/dell-smo8800.c

DELL LAPTOP SMM DRIVER
M:	Pali Rohár <pali.rohar@gmail.com>
S:	Maintained
F:	drivers/hwmon/dell-smm-hwmon.c
F:	include/uapi/linux/i8k.h

DELL SYSTEMS MANAGEMENT BASE DRIVER (dcdbas)
M:	Doug Warzecha <Douglas_Warzecha@dell.com>
S:	Maintained
F:	Documentation/dcdbas.txt
F:	drivers/firmware/dcdbas.*

DELL WMI EXTRAS DRIVER
M:	Matthew Garrett <mjg59@srcf.ucam.org>
M:	Pali Rohár <pali.rohar@gmail.com>
S:	Maintained
F:	drivers/platform/x86/dell-wmi.c

DESIGNWARE USB2 DRD IP DRIVER
M:	John Youn <johnyoun@synopsys.com>
L:	linux-usb@vger.kernel.org
T:	git git://git.kernel.org/pub/scm/linux/kernel/git/balbi/usb.git
S:	Maintained
F:	drivers/usb/dwc2/

DESIGNWARE USB3 DRD IP DRIVER
M:	Felipe Balbi <balbi@kernel.org>
L:	linux-usb@vger.kernel.org
T:	git git://git.kernel.org/pub/scm/linux/kernel/git/balbi/usb.git
S:	Maintained
F:	drivers/usb/dwc3/

DEVICE COREDUMP (DEV_COREDUMP)
M:	Johannes Berg <johannes@sipsolutions.net>
L:	linux-kernel@vger.kernel.org
S:	Maintained
F:	drivers/base/devcoredump.c
F:	include/linux/devcoredump.h

DEVICE FREQUENCY (DEVFREQ)
M:	MyungJoo Ham <myungjoo.ham@samsung.com>
M:	Kyungmin Park <kyungmin.park@samsung.com>
L:	linux-pm@vger.kernel.org
T:	git git://git.kernel.org/pub/scm/linux/kernel/git/mzx/devfreq.git
S:	Maintained
F:	drivers/devfreq/
F:	include/linux/devfreq.h
F:	Documentation/devicetree/bindings/devfreq/

DEVICE FREQUENCY EVENT (DEVFREQ-EVENT)
M:	Chanwoo Choi <cw00.choi@samsung.com>
L:	linux-pm@vger.kernel.org
T:	git git://git.kernel.org/pub/scm/linux/kernel/git/mzx/devfreq.git
S:	Supported
F:	drivers/devfreq/event/
F:	drivers/devfreq/devfreq-event.c
F:	include/linux/devfreq-event.h
F:	Documentation/devicetree/bindings/devfreq/event/

DEVICE NUMBER REGISTRY
M:	Torben Mathiasen <device@lanana.org>
W:	http://lanana.org/docs/device-list/index.html
S:	Maintained

DEVICE-MAPPER  (LVM)
M:	Alasdair Kergon <agk@redhat.com>
M:	Mike Snitzer <snitzer@redhat.com>
M:	dm-devel@redhat.com
L:	dm-devel@redhat.com
W:	http://sources.redhat.com/dm
Q:	http://patchwork.kernel.org/project/dm-devel/list/
T:	git git://git.kernel.org/pub/scm/linux/kernel/git/device-mapper/linux-dm.git
T:	quilt http://people.redhat.com/agk/patches/linux/editing/
S:	Maintained
F:	Documentation/device-mapper/
F:	drivers/md/dm*
F:	drivers/md/persistent-data/
F:	include/linux/device-mapper.h
F:	include/linux/dm-*.h
F:	include/uapi/linux/dm-*.h

DIALOG SEMICONDUCTOR DRIVERS
M:	Support Opensource <support.opensource@diasemi.com>
W:	http://www.dialog-semiconductor.com/products
S:	Supported
F:	Documentation/hwmon/da90??
F:	Documentation/devicetree/bindings/sound/da[79]*.txt
F:	drivers/gpio/gpio-da90??.c
F:	drivers/hwmon/da90??-hwmon.c
F:	drivers/iio/adc/da91??-*.c
F:	drivers/input/misc/da90??_onkey.c
F:	drivers/input/touchscreen/da9052_tsi.c
F:	drivers/leds/leds-da90??.c
F:	drivers/mfd/da903x.c
F:	drivers/mfd/da90??-*.c
F:	drivers/mfd/da91??-*.c
F:	drivers/power/da9052-battery.c
F:	drivers/power/da91??-*.c
F:	drivers/regulator/da903x.c
F:	drivers/regulator/da9???-regulator.[ch]
F:	drivers/rtc/rtc-da90??.c
F:	drivers/video/backlight/da90??_bl.c
F:	drivers/watchdog/da90??_wdt.c
F:	include/linux/mfd/da903x.h
F:	include/linux/mfd/da9052/
F:	include/linux/mfd/da9055/
F:	include/linux/mfd/da9063/
F:	include/linux/mfd/da9150/
F:	include/sound/da[79]*.h
F:	sound/soc/codecs/da[79]*.[ch]

DIGI NEO AND CLASSIC PCI PRODUCTS
M:	Lidza Louina <lidza.louina@gmail.com>
M:	Mark Hounschell <markh@compro.net>
L:	driverdev-devel@linuxdriverproject.org
S:	Maintained
F:	drivers/staging/dgnc/

DIGI EPCA PCI PRODUCTS
M:	Lidza Louina <lidza.louina@gmail.com>
M:	Daeseok Youn <daeseok.youn@gmail.com>
L:	driverdev-devel@linuxdriverproject.org
S:	Maintained
F:	drivers/staging/dgap/

DIOLAN U2C-12 I2C DRIVER
M:	Guenter Roeck <linux@roeck-us.net>
L:	linux-i2c@vger.kernel.org
S:	Maintained
F:	drivers/i2c/busses/i2c-diolan-u2c.c

DIRECT ACCESS (DAX)
M:	Matthew Wilcox <willy@linux.intel.com>
L:	linux-fsdevel@vger.kernel.org
S:	Supported
F:	fs/dax.c

DIRECTORY NOTIFICATION (DNOTIFY)
M:	Eric Paris <eparis@parisplace.org>
S:	Maintained
F:	Documentation/filesystems/dnotify.txt
F:	fs/notify/dnotify/
F:	include/linux/dnotify.h

DISK GEOMETRY AND PARTITION HANDLING
M:	Andries Brouwer <aeb@cwi.nl>
W:	http://www.win.tue.nl/~aeb/linux/Large-Disk.html
W:	http://www.win.tue.nl/~aeb/linux/zip/zip-1.html
W:	http://www.win.tue.nl/~aeb/partitions/partition_types-1.html
S:	Maintained

DISKQUOTA
M:	Jan Kara <jack@suse.com>
S:	Maintained
F:	Documentation/filesystems/quota.txt
F:	fs/quota/
F:	include/linux/quota*.h
F:	include/uapi/linux/quota*.h

DISPLAYLINK USB 2.0 FRAMEBUFFER DRIVER (UDLFB)
M:	Bernie Thompson <bernie@plugable.com>
L:	linux-fbdev@vger.kernel.org
S:	Maintained
W:	http://plugable.com/category/projects/udlfb/
F:	drivers/video/fbdev/udlfb.c
F:	include/video/udlfb.h
F:	Documentation/fb/udlfb.txt

DISTRIBUTED LOCK MANAGER (DLM)
M:	Christine Caulfield <ccaulfie@redhat.com>
M:	David Teigland <teigland@redhat.com>
L:	cluster-devel@redhat.com
W:	http://sources.redhat.com/cluster/
T:	git git://git.kernel.org/pub/scm/linux/kernel/git/teigland/linux-dlm.git
S:	Supported
F:	fs/dlm/

DMA BUFFER SHARING FRAMEWORK
M:	Sumit Semwal <sumit.semwal@linaro.org>
S:	Maintained
L:	linux-media@vger.kernel.org
L:	dri-devel@lists.freedesktop.org
L:	linaro-mm-sig@lists.linaro.org (moderated for non-subscribers)
F:	drivers/dma-buf/
F:	include/linux/dma-buf*
F:	include/linux/reservation.h
F:	include/linux/*fence.h
F:	Documentation/dma-buf-sharing.txt
T:	git git://git.linaro.org/people/sumitsemwal/linux-dma-buf.git

DMA GENERIC OFFLOAD ENGINE SUBSYSTEM
M:	Vinod Koul <vinod.koul@intel.com>
L:	dmaengine@vger.kernel.org
Q:	https://patchwork.kernel.org/project/linux-dmaengine/list/
S:	Maintained
F:	drivers/dma/
F:	include/linux/dmaengine.h
F:	Documentation/dmaengine/
T:	git git://git.infradead.org/users/vkoul/slave-dma.git

DME1737 HARDWARE MONITOR DRIVER
M:	Juerg Haefliger <juergh@gmail.com>
L:	lm-sensors@lm-sensors.org
S:	Maintained
F:	Documentation/hwmon/dme1737
F:	drivers/hwmon/dme1737.c

DMI/SMBIOS SUPPORT
M:	Jean Delvare <jdelvare@suse.com>
S:	Maintained
T:	quilt http://jdelvare.nerim.net/devel/linux/jdelvare-dmi/
F:	Documentation/ABI/testing/sysfs-firmware-dmi-tables
F:	drivers/firmware/dmi-id.c
F:	drivers/firmware/dmi_scan.c
F:	include/linux/dmi.h

DOCUMENTATION
M:	Jonathan Corbet <corbet@lwn.net>
L:	linux-doc@vger.kernel.org
S:	Maintained
F:	Documentation/
F:	scripts/docproc.c
F:	scripts/kernel-doc*
X:	Documentation/ABI/
X:	Documentation/devicetree/
X:	Documentation/acpi
X:	Documentation/power
X:	Documentation/spi
X:	Documentation/DocBook/media
T:	git git://git.lwn.net/linux.git docs-next

DOUBLETALK DRIVER
M:	"James R. Van Zandt" <jrv@vanzandt.mv.com>
L:	blinux-list@redhat.com
S:	Maintained
F:	drivers/char/dtlk.c
F:	include/linux/dtlk.h

DPT_I2O SCSI RAID DRIVER
M:	Adaptec OEM Raid Solutions <aacraid@adaptec.com>
L:	linux-scsi@vger.kernel.org
W:	http://www.adaptec.com/
S:	Maintained
F:	drivers/scsi/dpt*
F:	drivers/scsi/dpt/

DRBD DRIVER
M:	Philipp Reisner <philipp.reisner@linbit.com>
M:	Lars Ellenberg <lars.ellenberg@linbit.com>
L:	drbd-dev@lists.linbit.com
W:	http://www.drbd.org
T:	git git://git.linbit.com/linux-drbd.git
T:	git git://git.linbit.com/drbd-8.4.git
S:	Supported
F:	drivers/block/drbd/
F:	lib/lru_cache.c
F:	Documentation/blockdev/drbd/

DRIVER CORE, KOBJECTS, DEBUGFS, KERNFS AND SYSFS
M:	Greg Kroah-Hartman <gregkh@linuxfoundation.org>
T:	git git://git.kernel.org/pub/scm/linux/kernel/git/gregkh/driver-core.git
S:	Supported
F:	Documentation/kobject.txt
F:	drivers/base/
F:	fs/debugfs/
F:	fs/kernfs/
F:	fs/sysfs/
F:	include/linux/debugfs.h
F:	include/linux/kobj*
F:	lib/kobj*

DRM DRIVERS
M:	David Airlie <airlied@linux.ie>
L:	dri-devel@lists.freedesktop.org
T:	git git://people.freedesktop.org/~airlied/linux
S:	Maintained
F:	drivers/gpu/drm/
F:	drivers/gpu/vga/
F:	include/drm/
F:	include/uapi/drm/

RADEON DRM DRIVERS
M:	Alex Deucher <alexander.deucher@amd.com>
M:	Christian König <christian.koenig@amd.com>
L:	dri-devel@lists.freedesktop.org
T:	git git://people.freedesktop.org/~agd5f/linux
S:	Supported
F:	drivers/gpu/drm/radeon/
F:	include/uapi/drm/radeon*

DRM PANEL DRIVERS
M:	Thierry Reding <thierry.reding@gmail.com>
L:	dri-devel@lists.freedesktop.org
T:	git git://anongit.freedesktop.org/tegra/linux.git
S:	Maintained
F:	drivers/gpu/drm/drm_panel.c
F:	drivers/gpu/drm/panel/
F:	include/drm/drm_panel.h
F:	Documentation/devicetree/bindings/display/panel/

INTEL DRM DRIVERS (excluding Poulsbo, Moorestown and derivative chipsets)
M:	Daniel Vetter <daniel.vetter@intel.com>
M:	Jani Nikula <jani.nikula@linux.intel.com>
L:	intel-gfx@lists.freedesktop.org
L:	dri-devel@lists.freedesktop.org
W:	https://01.org/linuxgraphics/
Q:	http://patchwork.freedesktop.org/project/intel-gfx/
T:	git git://anongit.freedesktop.org/drm-intel
S:	Supported
F:	drivers/gpu/drm/i915/
F:	include/drm/i915*
F:	include/uapi/drm/i915*

DRM DRIVERS FOR ATMEL HLCDC
M:	Boris Brezillon <boris.brezillon@free-electrons.com>
L:	dri-devel@lists.freedesktop.org
S:	Supported
F:	drivers/gpu/drm/atmel-hlcdc/
F:	Documentation/devicetree/bindings/drm/atmel/

DRM DRIVERS FOR EXYNOS
M:	Inki Dae <inki.dae@samsung.com>
M:	Joonyoung Shim <jy0922.shim@samsung.com>
M:	Seung-Woo Kim <sw0312.kim@samsung.com>
M:	Kyungmin Park <kyungmin.park@samsung.com>
L:	dri-devel@lists.freedesktop.org
T:	git git://git.kernel.org/pub/scm/linux/kernel/git/daeinki/drm-exynos.git
S:	Supported
F:	drivers/gpu/drm/exynos/
F:	include/drm/exynos*
F:	include/uapi/drm/exynos*

DRM DRIVERS FOR FREESCALE DCU
M:	Stefan Agner <stefan@agner.ch>
M:	Alison Wang <alison.wang@freescale.com>
L:	dri-devel@lists.freedesktop.org
S:	Supported
F:	drivers/gpu/drm/fsl-dcu/
F:	Documentation/devicetree/bindings/display/fsl,dcu.txt
F:	Documentation/devicetree/bindings/display/panel/nec,nl4827hc19_05b.txt

DRM DRIVERS FOR FREESCALE IMX
M:	Philipp Zabel <p.zabel@pengutronix.de>
L:	dri-devel@lists.freedesktop.org
S:	Maintained
F:	drivers/gpu/drm/imx/
F:	drivers/gpu/ipu-v3/
F:	Documentation/devicetree/bindings/display/imx/

DRM DRIVERS FOR GMA500 (Poulsbo, Moorestown and derivative chipsets)
M:	Patrik Jakobsson <patrik.r.jakobsson@gmail.com>
L:	dri-devel@lists.freedesktop.org
T:	git git://github.com/patjak/drm-gma500
S:	Maintained
F:	drivers/gpu/drm/gma500
F:	include/drm/gma500*

DRM DRIVERS FOR NVIDIA TEGRA
M:	Thierry Reding <thierry.reding@gmail.com>
M:	Terje Bergström <tbergstrom@nvidia.com>
L:	dri-devel@lists.freedesktop.org
L:	linux-tegra@vger.kernel.org
T:	git git://anongit.freedesktop.org/tegra/linux.git
S:	Supported
F:	drivers/gpu/drm/tegra/
F:	drivers/gpu/host1x/
F:	include/linux/host1x.h
F:	include/uapi/drm/tegra_drm.h
F:	Documentation/devicetree/bindings/display/tegra/nvidia,tegra20-host1x.txt

DRM DRIVERS FOR RENESAS
M:	Laurent Pinchart <laurent.pinchart@ideasonboard.com>
L:	dri-devel@lists.freedesktop.org
L:	linux-renesas-soc@vger.kernel.org
T:	git git://people.freedesktop.org/~airlied/linux
S:	Supported
F:	drivers/gpu/drm/rcar-du/
F:	drivers/gpu/drm/shmobile/
F:	include/linux/platform_data/shmob_drm.h

DRM DRIVERS FOR ROCKCHIP
M:	Mark Yao <mark.yao@rock-chips.com>
L:	dri-devel@lists.freedesktop.org
S:	Maintained
F:	drivers/gpu/drm/rockchip/
F:	Documentation/devicetree/bindings/display/rockchip*

DRM DRIVERS FOR STI
M:	Benjamin Gaignard <benjamin.gaignard@linaro.org>
M:	Vincent Abriou <vincent.abriou@st.com>
L:	dri-devel@lists.freedesktop.org
T:	git http://git.linaro.org/people/benjamin.gaignard/kernel.git
S:	Maintained
F:	drivers/gpu/drm/sti
F:	Documentation/devicetree/bindings/display/st,stih4xx.txt

DRM DRIVERS FOR VIVANTE GPU IP
M:	Lucas Stach <l.stach@pengutronix.de>
R:	Russell King <linux+etnaviv@arm.linux.org.uk>
R:	Christian Gmeiner <christian.gmeiner@gmail.com>
L:	dri-devel@lists.freedesktop.org
S:	Maintained
F:	drivers/gpu/drm/etnaviv
F:	Documentation/devicetree/bindings/display/etnaviv

DSBR100 USB FM RADIO DRIVER
M:	Alexey Klimov <klimov.linux@gmail.com>
L:	linux-media@vger.kernel.org
T:	git git://linuxtv.org/media_tree.git
S:	Maintained
F:	drivers/media/radio/dsbr100.c

DSCC4 DRIVER
M:	Francois Romieu <romieu@fr.zoreil.com>
L:	netdev@vger.kernel.org
S:	Maintained
F:	drivers/net/wan/dscc4.c

DT3155 MEDIA DRIVER
M:	Hans Verkuil <hverkuil@xs4all.nl>
L:	linux-media@vger.kernel.org
T:	git git://linuxtv.org/media_tree.git
W:	https://linuxtv.org
S:	Odd Fixes
F:	drivers/media/pci/dt3155/

DVB_USB_AF9015 MEDIA DRIVER
M:	Antti Palosaari <crope@iki.fi>
L:	linux-media@vger.kernel.org
W:	https://linuxtv.org
W:	http://palosaari.fi/linux/
Q:	http://patchwork.linuxtv.org/project/linux-media/list/
T:	git git://linuxtv.org/anttip/media_tree.git
S:	Maintained
F:	drivers/media/usb/dvb-usb-v2/af9015*

DVB_USB_AF9035 MEDIA DRIVER
M:	Antti Palosaari <crope@iki.fi>
L:	linux-media@vger.kernel.org
W:	https://linuxtv.org
W:	http://palosaari.fi/linux/
Q:	http://patchwork.linuxtv.org/project/linux-media/list/
T:	git git://linuxtv.org/anttip/media_tree.git
S:	Maintained
F:	drivers/media/usb/dvb-usb-v2/af9035*

DVB_USB_ANYSEE MEDIA DRIVER
M:	Antti Palosaari <crope@iki.fi>
L:	linux-media@vger.kernel.org
W:	https://linuxtv.org
W:	http://palosaari.fi/linux/
Q:	http://patchwork.linuxtv.org/project/linux-media/list/
T:	git git://linuxtv.org/anttip/media_tree.git
S:	Maintained
F:	drivers/media/usb/dvb-usb-v2/anysee*

DVB_USB_AU6610 MEDIA DRIVER
M:	Antti Palosaari <crope@iki.fi>
L:	linux-media@vger.kernel.org
W:	https://linuxtv.org
W:	http://palosaari.fi/linux/
Q:	http://patchwork.linuxtv.org/project/linux-media/list/
T:	git git://linuxtv.org/anttip/media_tree.git
S:	Maintained
F:	drivers/media/usb/dvb-usb-v2/au6610*

DVB_USB_CE6230 MEDIA DRIVER
M:	Antti Palosaari <crope@iki.fi>
L:	linux-media@vger.kernel.org
W:	https://linuxtv.org
W:	http://palosaari.fi/linux/
Q:	http://patchwork.linuxtv.org/project/linux-media/list/
T:	git git://linuxtv.org/anttip/media_tree.git
S:	Maintained
F:	drivers/media/usb/dvb-usb-v2/ce6230*

DVB_USB_CXUSB MEDIA DRIVER
M:	Michael Krufky <mkrufky@linuxtv.org>
L:	linux-media@vger.kernel.org
W:	https://linuxtv.org
W:	http://github.com/mkrufky
Q:	http://patchwork.linuxtv.org/project/linux-media/list/
T:	git git://linuxtv.org/media_tree.git
S:	Maintained
F:	drivers/media/usb/dvb-usb/cxusb*

DVB_USB_EC168 MEDIA DRIVER
M:	Antti Palosaari <crope@iki.fi>
L:	linux-media@vger.kernel.org
W:	https://linuxtv.org
W:	http://palosaari.fi/linux/
Q:	http://patchwork.linuxtv.org/project/linux-media/list/
T:	git git://linuxtv.org/anttip/media_tree.git
S:	Maintained
F:	drivers/media/usb/dvb-usb-v2/ec168*

DVB_USB_GL861 MEDIA DRIVER
M:	Antti Palosaari <crope@iki.fi>
L:	linux-media@vger.kernel.org
W:	https://linuxtv.org
Q:	http://patchwork.linuxtv.org/project/linux-media/list/
T:	git git://linuxtv.org/anttip/media_tree.git
S:	Maintained
F:	drivers/media/usb/dvb-usb-v2/gl861*

DVB_USB_MXL111SF MEDIA DRIVER
M:	Michael Krufky <mkrufky@linuxtv.org>
L:	linux-media@vger.kernel.org
W:	https://linuxtv.org
W:	http://github.com/mkrufky
Q:	http://patchwork.linuxtv.org/project/linux-media/list/
T:	git git://linuxtv.org/mkrufky/mxl111sf.git
S:	Maintained
F:	drivers/media/usb/dvb-usb-v2/mxl111sf*

DVB_USB_RTL28XXU MEDIA DRIVER
M:	Antti Palosaari <crope@iki.fi>
L:	linux-media@vger.kernel.org
W:	https://linuxtv.org
W:	http://palosaari.fi/linux/
Q:	http://patchwork.linuxtv.org/project/linux-media/list/
T:	git git://linuxtv.org/anttip/media_tree.git
S:	Maintained
F:	drivers/media/usb/dvb-usb-v2/rtl28xxu*

DVB_USB_V2 MEDIA DRIVER
M:	Antti Palosaari <crope@iki.fi>
L:	linux-media@vger.kernel.org
W:	https://linuxtv.org
W:	http://palosaari.fi/linux/
Q:	http://patchwork.linuxtv.org/project/linux-media/list/
T:	git git://linuxtv.org/anttip/media_tree.git
S:	Maintained
F:	drivers/media/usb/dvb-usb-v2/dvb_usb*
F:	drivers/media/usb/dvb-usb-v2/usb_urb.c

DYNAMIC DEBUG
M:	Jason Baron <jbaron@akamai.com>
S:	Maintained
F:	lib/dynamic_debug.c
F:	include/linux/dynamic_debug.h

DZ DECSTATION DZ11 SERIAL DRIVER
M:	"Maciej W. Rozycki" <macro@linux-mips.org>
S:	Maintained
F:	drivers/tty/serial/dz.*

E3X0 POWER BUTTON DRIVER
M:	Moritz Fischer <moritz.fischer@ettus.com>
L:	usrp-users@lists.ettus.com
W:	http://www.ettus.com
S:	Supported
F:	drivers/input/misc/e3x0-button.c
F:	Documentation/devicetree/bindings/input/e3x0-button.txt

E4000 MEDIA DRIVER
M:	Antti Palosaari <crope@iki.fi>
L:	linux-media@vger.kernel.org
W:	https://linuxtv.org
W:	http://palosaari.fi/linux/
Q:	http://patchwork.linuxtv.org/project/linux-media/list/
T:	git git://linuxtv.org/anttip/media_tree.git
S:	Maintained
F:	drivers/media/tuners/e4000*

EATA ISA/EISA/PCI SCSI DRIVER
M:	Dario Ballabio <ballabio_dario@emc.com>
L:	linux-scsi@vger.kernel.org
S:	Maintained
F:	drivers/scsi/eata.c

EC100 MEDIA DRIVER
M:	Antti Palosaari <crope@iki.fi>
L:	linux-media@vger.kernel.org
W:	https://linuxtv.org
W:	http://palosaari.fi/linux/
Q:	http://patchwork.linuxtv.org/project/linux-media/list/
T:	git git://linuxtv.org/anttip/media_tree.git
S:	Maintained
F:	drivers/media/dvb-frontends/ec100*

ECRYPT FILE SYSTEM
M:	Tyler Hicks <tyhicks@canonical.com>
L:	ecryptfs@vger.kernel.org
W:	http://ecryptfs.org
W:	https://launchpad.net/ecryptfs
T:	git git://git.kernel.org/pub/scm/linux/kernel/git/tyhicks/ecryptfs.git
S:	Supported
F:	Documentation/filesystems/ecryptfs.txt
F:	fs/ecryptfs/

EDAC-CORE
M:	Doug Thompson <dougthompson@xmission.com>
M:	Borislav Petkov <bp@alien8.de>
M:	Mauro Carvalho Chehab <mchehab@osg.samsung.com>
L:	linux-edac@vger.kernel.org
T:	git git://git.kernel.org/pub/scm/linux/kernel/git/bp/bp.git for-next
T:	git git://git.kernel.org/pub/scm/linux/kernel/git/mchehab/linux-edac.git linux_next
S:	Supported
F:	Documentation/edac.txt
F:	drivers/edac/
F:	include/linux/edac.h

EDAC-AMD64
M:	Doug Thompson <dougthompson@xmission.com>
M:	Borislav Petkov <bp@alien8.de>
L:	linux-edac@vger.kernel.org
S:	Maintained
F:	drivers/edac/amd64_edac*

EDAC-CALXEDA
M:	Doug Thompson <dougthompson@xmission.com>
M:	Robert Richter <rric@kernel.org>
L:	linux-edac@vger.kernel.org
S:	Maintained
F:	drivers/edac/highbank*

EDAC-CAVIUM
M:	Ralf Baechle <ralf@linux-mips.org>
M:	David Daney <david.daney@cavium.com>
L:	linux-edac@vger.kernel.org
L:	linux-mips@linux-mips.org
S:	Supported
F:	drivers/edac/octeon_edac*

EDAC-E752X
M:	Mark Gross <mark.gross@intel.com>
M:	Doug Thompson <dougthompson@xmission.com>
L:	linux-edac@vger.kernel.org
S:	Maintained
F:	drivers/edac/e752x_edac.c

EDAC-E7XXX
M:	Doug Thompson <dougthompson@xmission.com>
L:	linux-edac@vger.kernel.org
S:	Maintained
F:	drivers/edac/e7xxx_edac.c

EDAC-GHES
M:	Mauro Carvalho Chehab <mchehab@osg.samsung.com>
L:	linux-edac@vger.kernel.org
S:	Maintained
F:	drivers/edac/ghes_edac.c

EDAC-I82443BXGX
M:	Tim Small <tim@buttersideup.com>
L:	linux-edac@vger.kernel.org
S:	Maintained
F:	drivers/edac/i82443bxgx_edac.c

EDAC-I3000
M:	Jason Uhlenkott <juhlenko@akamai.com>
L:	linux-edac@vger.kernel.org
S:	Maintained
F:	drivers/edac/i3000_edac.c

EDAC-I5000
M:	Doug Thompson <dougthompson@xmission.com>
L:	linux-edac@vger.kernel.org
S:	Maintained
F:	drivers/edac/i5000_edac.c

EDAC-I5400
M:	Mauro Carvalho Chehab <mchehab@osg.samsung.com>
L:	linux-edac@vger.kernel.org
S:	Maintained
F:	drivers/edac/i5400_edac.c

EDAC-I7300
M:	Mauro Carvalho Chehab <mchehab@osg.samsung.com>
L:	linux-edac@vger.kernel.org
S:	Maintained
F:	drivers/edac/i7300_edac.c

EDAC-I7CORE
M:	Mauro Carvalho Chehab <mchehab@osg.samsung.com>
L:	linux-edac@vger.kernel.org
S:	Maintained
F:	drivers/edac/i7core_edac.c

EDAC-I82975X
M:	Ranganathan Desikan <ravi@jetztechnologies.com>
M:	"Arvind R." <arvino55@gmail.com>
L:	linux-edac@vger.kernel.org
S:	Maintained
F:	drivers/edac/i82975x_edac.c

EDAC-IE31200
M:	Jason Baron <jbaron@akamai.com>
L:	linux-edac@vger.kernel.org
S:	Maintained
F:	drivers/edac/ie31200_edac.c

EDAC-MPC85XX
M:	Johannes Thumshirn <morbidrsa@gmail.com>
L:	linux-edac@vger.kernel.org
S:	Maintained
F:	drivers/edac/mpc85xx_edac.[ch]

EDAC-PASEMI
M:	Egor Martovetsky <egor@pasemi.com>
L:	linux-edac@vger.kernel.org
S:	Maintained
F:	drivers/edac/pasemi_edac.c

EDAC-R82600
M:	Tim Small <tim@buttersideup.com>
L:	linux-edac@vger.kernel.org
S:	Maintained
F:	drivers/edac/r82600_edac.c

EDAC-SBRIDGE
M:	Mauro Carvalho Chehab <mchehab@osg.samsung.com>
L:	linux-edac@vger.kernel.org
S:	Maintained
F:	drivers/edac/sb_edac.c

EDAC-XGENE
APPLIED MICRO (APM) X-GENE SOC EDAC
M:     Loc Ho <lho@apm.com>
S:     Supported
F:     drivers/edac/xgene_edac.c
F:     Documentation/devicetree/bindings/edac/apm-xgene-edac.txt

EDIROL UA-101/UA-1000 DRIVER
M:	Clemens Ladisch <clemens@ladisch.de>
L:	alsa-devel@alsa-project.org (moderated for non-subscribers)
T:	git git://git.alsa-project.org/alsa-kernel.git
S:	Maintained
F:	sound/usb/misc/ua101.c

EXTENSIBLE FIRMWARE INTERFACE (EFI)
M:	Matt Fleming <matt@codeblueprint.co.uk>
L:	linux-efi@vger.kernel.org
T:	git git://git.kernel.org/pub/scm/linux/kernel/git/mfleming/efi.git
S:	Maintained
F:	Documentation/efi-stub.txt
F:	arch/ia64/kernel/efi.c
F:	arch/x86/boot/compressed/eboot.[ch]
F:	arch/x86/include/asm/efi.h
F:	arch/x86/platform/efi/*
F:	drivers/firmware/efi/*
F:	include/linux/efi*.h

EFI VARIABLE FILESYSTEM
M:	Matthew Garrett <matthew.garrett@nebula.com>
M:	Jeremy Kerr <jk@ozlabs.org>
M:	Matt Fleming <matt@codeblueprint.co.uk>
T:	git git://git.kernel.org/pub/scm/linux/kernel/git/mfleming/efi.git
L:	linux-efi@vger.kernel.org
S:	Maintained
F:	fs/efivarfs/

EFIFB FRAMEBUFFER DRIVER
L:	linux-fbdev@vger.kernel.org
M:	Peter Jones <pjones@redhat.com>
S:	Maintained
F:	drivers/video/fbdev/efifb.c

EFS FILESYSTEM
W:	http://aeschi.ch.eu.org/efs/
S:	Orphan
F:	fs/efs/

EHEA (IBM pSeries eHEA 10Gb ethernet adapter) DRIVER
M:	Thadeu Lima de Souza Cascardo <cascardo@linux.vnet.ibm.com>
L:	netdev@vger.kernel.org
S:	Maintained
F:	drivers/net/ethernet/ibm/ehea/

EM28XX VIDEO4LINUX DRIVER
M:	Mauro Carvalho Chehab <mchehab@osg.samsung.com>
L:	linux-media@vger.kernel.org
W:	https://linuxtv.org
T:	git git://linuxtv.org/media_tree.git
S:	Maintained
F:	drivers/media/usb/em28xx/

EMBEDDED LINUX
M:	Paul Gortmaker <paul.gortmaker@windriver.com>
M:	Matt Mackall <mpm@selenic.com>
M:	David Woodhouse <dwmw2@infradead.org>
L:	linux-embedded@vger.kernel.org
S:	Maintained

EMULEX/AVAGO LPFC FC/FCOE SCSI DRIVER
M:	James Smart <james.smart@avagotech.com>
M:	Dick Kennedy <dick.kennedy@avagotech.com>
L:	linux-scsi@vger.kernel.org
W:	http://www.avagotech.com
S:	Supported
F:	drivers/scsi/lpfc/

ENE CB710 FLASH CARD READER DRIVER
M:	Michał Mirosław <mirq-linux@rere.qmqm.pl>
S:	Maintained
F:	drivers/misc/cb710/
F:	drivers/mmc/host/cb710-mmc.*
F:	include/linux/cb710.h

ENE KB2426 (ENE0100/ENE020XX) INFRARED RECEIVER
M:	Maxim Levitsky <maximlevitsky@gmail.com>
S:	Maintained
F:	drivers/media/rc/ene_ir.*

ENHANCED ERROR HANDLING (EEH)
M:	Gavin Shan <shangw@linux.vnet.ibm.com>
L:	linuxppc-dev@lists.ozlabs.org
S:	Supported
F:	Documentation/powerpc/eeh-pci-error-recovery.txt
F:	arch/powerpc/kernel/eeh*.c

EPSON S1D13XXX FRAMEBUFFER DRIVER
M:	Kristoffer Ericson <kristoffer.ericson@gmail.com>
S:	Maintained
T:	git git://git.kernel.org/pub/scm/linux/kernel/git/kristoffer/linux-hpc.git
F:	drivers/video/fbdev/s1d13xxxfb.c
F:	include/video/s1d13xxxfb.h

ET131X NETWORK DRIVER
M:	Mark Einon <mark.einon@gmail.com>
S:	Odd Fixes
F:	drivers/net/ethernet/agere/

ETHERNET BRIDGE
M:	Stephen Hemminger <stephen@networkplumber.org>
L:	bridge@lists.linux-foundation.org
L:	netdev@vger.kernel.org
W:	http://www.linuxfoundation.org/en/Net:Bridge
S:	Maintained
F:	include/linux/netfilter_bridge/
F:	net/bridge/

ETHERNET PHY LIBRARY
M:	Florian Fainelli <f.fainelli@gmail.com>
L:	netdev@vger.kernel.org
S:	Maintained
F:	include/linux/phy.h
F:	include/linux/phy_fixed.h
F:	drivers/net/phy/
F:	Documentation/networking/phy.txt
F:	drivers/of/of_mdio.c
F:	drivers/of/of_net.c

EXT2 FILE SYSTEM
M:	Jan Kara <jack@suse.com>
L:	linux-ext4@vger.kernel.org
S:	Maintained
F:	Documentation/filesystems/ext2.txt
F:	fs/ext2/
F:	include/linux/ext2*

EXT4 FILE SYSTEM
M:	"Theodore Ts'o" <tytso@mit.edu>
M:	Andreas Dilger <adilger.kernel@dilger.ca>
L:	linux-ext4@vger.kernel.org
W:	http://ext4.wiki.kernel.org
Q:	http://patchwork.ozlabs.org/project/linux-ext4/list/
T:	git git://git.kernel.org/pub/scm/linux/kernel/git/tytso/ext4.git
S:	Maintained
F:	Documentation/filesystems/ext4.txt
F:	fs/ext4/

Extended Verification Module (EVM)
M:	Mimi Zohar <zohar@linux.vnet.ibm.com>
L:	linux-ima-devel@lists.sourceforge.net
L:	linux-security-module@vger.kernel.org
S:	Supported
F:	security/integrity/evm/

EXTERNAL CONNECTOR SUBSYSTEM (EXTCON)
M:	MyungJoo Ham <myungjoo.ham@samsung.com>
M:	Chanwoo Choi <cw00.choi@samsung.com>
L:	linux-kernel@vger.kernel.org
T:	git git://git.kernel.org/pub/scm/linux/kernel/git/chanwoo/extcon.git
S:	Maintained
F:	drivers/extcon/
F:	include/linux/extcon/
F:	include/linux/extcon.h
F:	Documentation/extcon/
F:	Documentation/devicetree/bindings/extcon/

EXYNOS DP DRIVER
M:	Jingoo Han <jingoohan1@gmail.com>
L:	dri-devel@lists.freedesktop.org
S:	Maintained
F:	drivers/gpu/drm/exynos/exynos_dp*

EXYNOS MIPI DISPLAY DRIVERS
M:	Inki Dae <inki.dae@samsung.com>
M:	Donghwa Lee <dh09.lee@samsung.com>
M:	Kyungmin Park <kyungmin.park@samsung.com>
L:	linux-fbdev@vger.kernel.org
S:	Maintained
F:	drivers/video/fbdev/exynos/exynos_mipi*
F:	include/video/exynos_mipi*

F71805F HARDWARE MONITORING DRIVER
M:	Jean Delvare <jdelvare@suse.com>
L:	lm-sensors@lm-sensors.org
S:	Maintained
F:	Documentation/hwmon/f71805f
F:	drivers/hwmon/f71805f.c

FC0011 TUNER DRIVER
M:	Michael Buesch <m@bues.ch>
L:	linux-media@vger.kernel.org
S:	Maintained
F:	drivers/media/tuners/fc0011.h
F:	drivers/media/tuners/fc0011.c

FC2580 MEDIA DRIVER
M:	Antti Palosaari <crope@iki.fi>
L:	linux-media@vger.kernel.org
W:	https://linuxtv.org
W:	http://palosaari.fi/linux/
Q:	http://patchwork.linuxtv.org/project/linux-media/list/
T:	git git://linuxtv.org/anttip/media_tree.git
S:	Maintained
F:	drivers/media/tuners/fc2580*

FANOTIFY
M:	Eric Paris <eparis@redhat.com>
S:	Maintained
F:	fs/notify/fanotify/
F:	include/linux/fanotify.h
F:	include/uapi/linux/fanotify.h

FARSYNC SYNCHRONOUS DRIVER
M:	Kevin Curtis <kevin.curtis@farsite.co.uk>
W:	http://www.farsite.co.uk/
S:	Supported
F:	drivers/net/wan/farsync.*

FAULT INJECTION SUPPORT
M:	Akinobu Mita <akinobu.mita@gmail.com>
S:	Supported
F:	Documentation/fault-injection/
F:	lib/fault-inject.c

FBTFT Framebuffer drivers
M:	Thomas Petazzoni <thomas.petazzoni@free-electrons.com>
M:	Noralf Trønnes <noralf@tronnes.org>
S:	Maintained
F:	drivers/staging/fbtft/

FCOE SUBSYSTEM (libfc, libfcoe, fcoe)
M:	Vasu Dev <vasu.dev@intel.com>
L:	fcoe-devel@open-fcoe.org
W:	www.Open-FCoE.org
S:	Supported
F:	drivers/scsi/libfc/
F:	drivers/scsi/fcoe/
F:	include/scsi/fc/
F:	include/scsi/libfc.h
F:	include/scsi/libfcoe.h
F:	include/uapi/scsi/fc/

FILE LOCKING (flock() and fcntl()/lockf())
M:	Jeff Layton <jlayton@poochiereds.net>
M:	"J. Bruce Fields" <bfields@fieldses.org>
L:	linux-fsdevel@vger.kernel.org
S:	Maintained
F:	include/linux/fcntl.h
F:	include/linux/fs.h
F:	include/uapi/linux/fcntl.h
F:	include/uapi/linux/fs.h
F:	fs/fcntl.c
F:	fs/locks.c

FILESYSTEMS (VFS and infrastructure)
M:	Alexander Viro <viro@zeniv.linux.org.uk>
L:	linux-fsdevel@vger.kernel.org
S:	Maintained
F:	fs/*

FINTEK F75375S HARDWARE MONITOR AND FAN CONTROLLER DRIVER
M:	Riku Voipio <riku.voipio@iki.fi>
L:	lm-sensors@lm-sensors.org
S:	Maintained
F:	drivers/hwmon/f75375s.c
F:	include/linux/f75375s.h

FIREWIRE AUDIO DRIVERS
M:	Clemens Ladisch <clemens@ladisch.de>
L:	alsa-devel@alsa-project.org (moderated for non-subscribers)
T:	git git://git.alsa-project.org/alsa-kernel.git
S:	Maintained
F:	sound/firewire/

FIREWIRE MEDIA DRIVERS (firedtv)
M:	Stefan Richter <stefanr@s5r6.in-berlin.de>
L:	linux-media@vger.kernel.org
L:	linux1394-devel@lists.sourceforge.net
T:	git git://git.kernel.org/pub/scm/linux/kernel/git/mchehab/linux-media.git
S:	Maintained
F:	drivers/media/firewire/

FIREWIRE SBP-2 TARGET
M:	Chris Boot <bootc@bootc.net>
L:	linux-scsi@vger.kernel.org
L:	target-devel@vger.kernel.org
L:	linux1394-devel@lists.sourceforge.net
T:	git git://git.kernel.org/pub/scm/linux/kernel/git/nab/lio-core-2.6.git master
S:	Maintained
F:	drivers/target/sbp/

FIREWIRE SUBSYSTEM
M:	Stefan Richter <stefanr@s5r6.in-berlin.de>
L:	linux1394-devel@lists.sourceforge.net
W:	http://ieee1394.wiki.kernel.org/
T:	git git://git.kernel.org/pub/scm/linux/kernel/git/ieee1394/linux1394.git
S:	Maintained
F:	drivers/firewire/
F:	include/linux/firewire.h
F:	include/uapi/linux/firewire*.h
F:	tools/firewire/

FIRMWARE LOADER (request_firmware)
M:	Ming Lei <ming.lei@canonical.com>
L:	linux-kernel@vger.kernel.org
S:	Maintained
F:	Documentation/firmware_class/
F:	drivers/base/firmware*.c
F:	include/linux/firmware.h

FLASH ADAPTER DRIVER (IBM Flash Adapter 900GB Full Height PCI Flash Card)
M:	Joshua Morris <josh.h.morris@us.ibm.com>
M:	Philip Kelleher <pjk1939@linux.vnet.ibm.com>
S:	Maintained
F:	drivers/block/rsxx/

FLOPPY DRIVER
M:	Jiri Kosina <jikos@kernel.org>
T:	git git://git.kernel.org/pub/scm/linux/kernel/git/jikos/floppy.git
S:	Odd fixes
F:	drivers/block/floppy.c

FMC SUBSYSTEM
M:	Alessandro Rubini <rubini@gnudd.com>
W:	http://www.ohwr.org/projects/fmc-bus
S:	Supported
F:	drivers/fmc/
F:	include/linux/fmc*.h
F:	include/linux/ipmi-fru.h
K:	fmc_d.*register

FPGA MANAGER FRAMEWORK
M:	Alan Tull <atull@opensource.altera.com>
R:	Moritz Fischer <moritz.fischer@ettus.com>
S:	Maintained
F:	drivers/fpga/
F:	include/linux/fpga/fpga-mgr.h
W:	http://www.rocketboards.org

FPU EMULATOR
M:	Bill Metzenthen <billm@melbpc.org.au>
W:	http://floatingpoint.sourceforge.net/emulator/index.html
S:	Maintained
F:	arch/x86/math-emu/

FRAME RELAY DLCI/FRAD (Sangoma drivers too)
L:	netdev@vger.kernel.org
S:	Orphan
F:	drivers/net/wan/dlci.c
F:	drivers/net/wan/sdla.c

FRAMEBUFFER LAYER
M:	Jean-Christophe Plagniol-Villard <plagnioj@jcrosoft.com>
M:	Tomi Valkeinen <tomi.valkeinen@ti.com>
L:	linux-fbdev@vger.kernel.org
W:	http://linux-fbdev.sourceforge.net/
Q:	http://patchwork.kernel.org/project/linux-fbdev/list/
T:	git git://git.kernel.org/pub/scm/linux/kernel/git/plagnioj/linux-fbdev.git
S:	Maintained
F:	Documentation/fb/
F:	drivers/video/
F:	include/video/
F:	include/linux/fb.h
F:	include/uapi/video/
F:	include/uapi/linux/fb.h

FREESCALE DIU FRAMEBUFFER DRIVER
M:	Timur Tabi <timur@tabi.org>
L:	linux-fbdev@vger.kernel.org
S:	Maintained
F:	drivers/video/fbdev/fsl-diu-fb.*

FREESCALE DMA DRIVER
M:	Li Yang <leoli@freescale.com>
M:	Zhang Wei <zw@zh-kernel.org>
L:	linuxppc-dev@lists.ozlabs.org
S:	Maintained
F:	drivers/dma/fsldma.*

FREESCALE GPMI NAND DRIVER
M:	Han Xu <han.xu@nxp.com>
L:	linux-mtd@lists.infradead.org
S:	Maintained
F:	drivers/mtd/nand/gpmi-nand/*

FREESCALE I2C CPM DRIVER
M:	Jochen Friedrich <jochen@scram.de>
L:	linuxppc-dev@lists.ozlabs.org
L:	linux-i2c@vger.kernel.org
S:	Maintained
F:	drivers/i2c/busses/i2c-cpm.c

FREESCALE IMX / MXC FRAMEBUFFER DRIVER
M:	Sascha Hauer <kernel@pengutronix.de>
L:	linux-fbdev@vger.kernel.org
L:	linux-arm-kernel@lists.infradead.org (moderated for non-subscribers)
S:	Maintained
F:	include/linux/platform_data/video-imxfb.h
F:	drivers/video/fbdev/imxfb.c

FREESCALE QUAD SPI DRIVER
M:	Han Xu <han.xu@nxp.com>
L:	linux-mtd@lists.infradead.org
S:	Maintained
F:	drivers/mtd/spi-nor/fsl-quadspi.c

FREESCALE SOC FS_ENET DRIVER
M:	Pantelis Antoniou <pantelis.antoniou@gmail.com>
M:	Vitaly Bordug <vbordug@ru.mvista.com>
L:	linuxppc-dev@lists.ozlabs.org
L:	netdev@vger.kernel.org
S:	Maintained
F:	drivers/net/ethernet/freescale/fs_enet/
F:	include/linux/fs_enet_pd.h

FREESCALE IMX / MXC FEC DRIVER
M:	Fugang Duan <fugang.duan@nxp.com>
L:	netdev@vger.kernel.org
S:	Maintained
F:	drivers/net/ethernet/freescale/fec_main.c
F:	drivers/net/ethernet/freescale/fec_ptp.c
F:	drivers/net/ethernet/freescale/fec.h
F:	Documentation/devicetree/bindings/net/fsl-fec.txt

FREESCALE QUICC ENGINE LIBRARY
L:	linuxppc-dev@lists.ozlabs.org
S:	Orphan
F:	drivers/soc/fsl/qe/
F:	include/soc/fsl/*qe*.h
F:	include/soc/fsl/*ucc*.h

FREESCALE USB PERIPHERAL DRIVERS
M:	Li Yang <leoli@freescale.com>
L:	linux-usb@vger.kernel.org
L:	linuxppc-dev@lists.ozlabs.org
S:	Maintained
F:	drivers/usb/gadget/udc/fsl*

FREESCALE QUICC ENGINE UCC ETHERNET DRIVER
M:	Li Yang <leoli@freescale.com>
L:	netdev@vger.kernel.org
L:	linuxppc-dev@lists.ozlabs.org
S:	Maintained
F:	drivers/net/ethernet/freescale/ucc_geth*

FREESCALE eTSEC ETHERNET DRIVER (GIANFAR)
M:	Claudiu Manoil <claudiu.manoil@freescale.com>
L:	netdev@vger.kernel.org
S:	Maintained
F:	drivers/net/ethernet/freescale/gianfar*
X:	drivers/net/ethernet/freescale/gianfar_ptp.c
F:	Documentation/devicetree/bindings/net/fsl-tsec-phy.txt

FREESCALE QUICC ENGINE UCC UART DRIVER
M:	Timur Tabi <timur@tabi.org>
L:	linuxppc-dev@lists.ozlabs.org
S:	Maintained
F:	drivers/tty/serial/ucc_uart.c

FREESCALE SOC SOUND DRIVERS
M:	Timur Tabi <timur@tabi.org>
M:	Nicolin Chen <nicoleotsuka@gmail.com>
M:	Xiubo Li <Xiubo.Lee@gmail.com>
L:	alsa-devel@alsa-project.org (moderated for non-subscribers)
L:	linuxppc-dev@lists.ozlabs.org
S:	Maintained
F:	sound/soc/fsl/fsl*
F:	sound/soc/fsl/imx*
F:	sound/soc/fsl/mpc8610_hpcd.c

FREESCALE QORIQ MANAGEMENT COMPLEX DRIVER
M:	"J. German Rivera" <German.Rivera@freescale.com>
L:	linux-kernel@vger.kernel.org
S:	Maintained
F:	drivers/staging/fsl-mc/

FREEVXFS FILESYSTEM
M:	Christoph Hellwig <hch@infradead.org>
W:	ftp://ftp.openlinux.org/pub/people/hch/vxfs
S:	Maintained
F:	fs/freevxfs/

FREEZER
M:	"Rafael J. Wysocki" <rjw@rjwysocki.net>
M:	Pavel Machek <pavel@ucw.cz>
L:	linux-pm@vger.kernel.org
S:	Supported
F:	Documentation/power/freezing-of-tasks.txt
F:	include/linux/freezer.h
F:	kernel/freezer.c

FRONTSWAP API
M:	Konrad Rzeszutek Wilk <konrad.wilk@oracle.com>
L:	linux-kernel@vger.kernel.org
S:	Maintained
F:	mm/frontswap.c
F:	include/linux/frontswap.h

FS-CACHE: LOCAL CACHING FOR NETWORK FILESYSTEMS
M:	David Howells <dhowells@redhat.com>
L:	linux-cachefs@redhat.com (moderated for non-subscribers)
S:	Supported
F:	Documentation/filesystems/caching/
F:	fs/fscache/
F:	include/linux/fscache*.h

F2FS FILE SYSTEM
M:	Jaegeuk Kim <jaegeuk@kernel.org>
M:	Changman Lee <cm224.lee@samsung.com>
R:	Chao Yu <chao2.yu@samsung.com>
L:	linux-f2fs-devel@lists.sourceforge.net
W:	http://en.wikipedia.org/wiki/F2FS
T:	git git://git.kernel.org/pub/scm/linux/kernel/git/jaegeuk/f2fs.git
S:	Maintained
F:	Documentation/filesystems/f2fs.txt
F:	Documentation/ABI/testing/sysfs-fs-f2fs
F:	fs/f2fs/
F:	include/linux/f2fs_fs.h
F:	include/trace/events/f2fs.h

FUJITSU FR-V (FRV) PORT
S:	Orphan
F:	arch/frv/

FUJITSU LAPTOP EXTRAS
M:	Jonathan Woithe <jwoithe@just42.net>
L:	platform-driver-x86@vger.kernel.org
S:	Maintained
F:	drivers/platform/x86/fujitsu-laptop.c

FUJITSU M-5MO LS CAMERA ISP DRIVER
M:	Kyungmin Park <kyungmin.park@samsung.com>
M:	Heungjun Kim <riverful.kim@samsung.com>
L:	linux-media@vger.kernel.org
S:	Maintained
F:	drivers/media/i2c/m5mols/
F:	include/media/i2c/m5mols.h

FUJITSU TABLET EXTRAS
M:	Robert Gerlach <khnz@gmx.de>
L:	platform-driver-x86@vger.kernel.org
S:	Maintained
F:	drivers/platform/x86/fujitsu-tablet.c

FUSE: FILESYSTEM IN USERSPACE
M:	Miklos Szeredi <miklos@szeredi.hu>
L:	fuse-devel@lists.sourceforge.net
W:	http://fuse.sourceforge.net/
T:	git git://git.kernel.org/pub/scm/linux/kernel/git/mszeredi/fuse.git
S:	Maintained
F:	fs/fuse/
F:	include/uapi/linux/fuse.h
F:	Documentation/filesystems/fuse.txt

FUTURE DOMAIN TMC-16x0 SCSI DRIVER (16-bit)
M:	Rik Faith <faith@cs.unc.edu>
L:	linux-scsi@vger.kernel.org
S:	Odd Fixes (e.g., new signatures)
F:	drivers/scsi/fdomain.*

GCOV BASED KERNEL PROFILING
M:	Peter Oberparleiter <oberpar@linux.vnet.ibm.com>
S:	Maintained
F:	kernel/gcov/
F:	Documentation/gcov.txt

GDT SCSI DISK ARRAY CONTROLLER DRIVER
M:	Achim Leubner <achim_leubner@adaptec.com>
L:	linux-scsi@vger.kernel.org
W:	http://www.icp-vortex.com/
S:	Supported
F:	drivers/scsi/gdt*

GDB KERNEL DEBUGGING HELPER SCRIPTS
M:	Jan Kiszka <jan.kiszka@siemens.com>
S:	Supported
F:	scripts/gdb/

GEMTEK FM RADIO RECEIVER DRIVER
M:	Hans Verkuil <hverkuil@xs4all.nl>
L:	linux-media@vger.kernel.org
T:	git git://linuxtv.org/media_tree.git
W:	https://linuxtv.org
S:	Maintained
F:	drivers/media/radio/radio-gemtek*

GENERIC GPIO I2C DRIVER
M:	Haavard Skinnemoen <hskinnemoen@gmail.com>
S:	Supported
F:	drivers/i2c/busses/i2c-gpio.c
F:	include/linux/i2c-gpio.h

GENERIC GPIO I2C MULTIPLEXER DRIVER
M:	Peter Korsgaard <peter.korsgaard@barco.com>
L:	linux-i2c@vger.kernel.org
S:	Supported
F:	drivers/i2c/muxes/i2c-mux-gpio.c
F:	include/linux/i2c-mux-gpio.h
F:	Documentation/i2c/muxes/i2c-mux-gpio

GENERIC HDLC (WAN) DRIVERS
M:	Krzysztof Halasa <khc@pm.waw.pl>
W:	http://www.kernel.org/pub/linux/utils/net/hdlc/
S:	Maintained
F:	drivers/net/wan/c101.c
F:	drivers/net/wan/hd6457*
F:	drivers/net/wan/hdlc*
F:	drivers/net/wan/n2.c
F:	drivers/net/wan/pc300too.c
F:	drivers/net/wan/pci200syn.c
F:	drivers/net/wan/wanxl*

GENERIC INCLUDE/ASM HEADER FILES
M:	Arnd Bergmann <arnd@arndb.de>
L:	linux-arch@vger.kernel.org
T:	git git://git.kernel.org/pub/scm/linux/kernel/git/arnd/asm-generic.git
S:	Maintained
F:	include/asm-generic/
F:	include/uapi/asm-generic/

GENERIC PHY FRAMEWORK
M:	Kishon Vijay Abraham I <kishon@ti.com>
L:	linux-kernel@vger.kernel.org
T:	git git://git.kernel.org/pub/scm/linux/kernel/git/kishon/linux-phy.git
S:	Supported
F:	drivers/phy/
F:	include/linux/phy/

GENERIC PM DOMAINS
M:	"Rafael J. Wysocki" <rjw@rjwysocki.net>
M:	Kevin Hilman <khilman@kernel.org>
M:	Ulf Hansson <ulf.hansson@linaro.org>
L:	linux-pm@vger.kernel.org
S:	Supported
F:	drivers/base/power/domain*.c
F:	include/linux/pm_domain.h

GENERIC UIO DRIVER FOR PCI DEVICES
M:	"Michael S. Tsirkin" <mst@redhat.com>
L:	kvm@vger.kernel.org
S:	Supported
F:	drivers/uio/uio_pci_generic.c

GET_MAINTAINER SCRIPT
M:	Joe Perches <joe@perches.com>
S:	Maintained
F:	scripts/get_maintainer.pl

GFS2 FILE SYSTEM
M:	Steven Whitehouse <swhiteho@redhat.com>
M:	Bob Peterson <rpeterso@redhat.com>
L:	cluster-devel@redhat.com
W:	http://sources.redhat.com/cluster/
T:	git git://git.kernel.org/pub/scm/linux/kernel/git/gfs2/linux-gfs2.git
S:	Supported
F:	Documentation/filesystems/gfs2*.txt
F:	fs/gfs2/
F:	include/uapi/linux/gfs2_ondisk.h

GIGASET ISDN DRIVERS
M:	Paul Bolle <pebolle@tiscali.nl>
L:	gigaset307x-common@lists.sourceforge.net
W:	http://gigaset307x.sourceforge.net/
S:	Odd Fixes
F:	Documentation/isdn/README.gigaset
F:	drivers/isdn/gigaset/
F:	include/uapi/linux/gigaset_dev.h

GO7007 MPEG CODEC
M:	Hans Verkuil <hans.verkuil@cisco.com>
L:	linux-media@vger.kernel.org
S:	Maintained
F:	drivers/media/usb/go7007/

GOODIX TOUCHSCREEN
M:	Bastien Nocera <hadess@hadess.net>
L:	linux-input@vger.kernel.org
S:	Maintained
F:	drivers/input/touchscreen/goodix.c

GPIO SUBSYSTEM
M:	Linus Walleij <linus.walleij@linaro.org>
M:	Alexandre Courbot <gnurou@gmail.com>
L:	linux-gpio@vger.kernel.org
T:	git git://git.kernel.org/pub/scm/linux/kernel/git/linusw/linux-gpio.git
S:	Maintained
F:	Documentation/gpio/
F:	drivers/gpio/
F:	include/linux/gpio/
F:	include/linux/gpio.h
F:	include/asm-generic/gpio.h

GRE DEMULTIPLEXER DRIVER
M:	Dmitry Kozlov <xeb@mail.ru>
L:	netdev@vger.kernel.org
S:	Maintained
F:	net/ipv4/gre_demux.c
F:	net/ipv4/gre_offload.c
F:	include/net/gre.h

GRETH 10/100/1G Ethernet MAC device driver
M:	Kristoffer Glembo <kristoffer@gaisler.com>
L:	netdev@vger.kernel.org
S:	Maintained
F:	drivers/net/ethernet/aeroflex/

GSPCA FINEPIX SUBDRIVER
M:	Frank Zago <frank@zago.net>
L:	linux-media@vger.kernel.org
T:	git git://linuxtv.org/media_tree.git
S:	Maintained
F:	drivers/media/usb/gspca/finepix.c

GSPCA GL860 SUBDRIVER
M:	Olivier Lorin <o.lorin@laposte.net>
L:	linux-media@vger.kernel.org
T:	git git://linuxtv.org/media_tree.git
S:	Maintained
F:	drivers/media/usb/gspca/gl860/

GSPCA M5602 SUBDRIVER
M:	Erik Andren <erik.andren@gmail.com>
L:	linux-media@vger.kernel.org
T:	git git://linuxtv.org/media_tree.git
S:	Maintained
F:	drivers/media/usb/gspca/m5602/

GSPCA PAC207 SONIXB SUBDRIVER
M:	Hans de Goede <hdegoede@redhat.com>
L:	linux-media@vger.kernel.org
T:	git git://linuxtv.org/media_tree.git
S:	Maintained
F:	drivers/media/usb/gspca/pac207.c

GSPCA SN9C20X SUBDRIVER
M:	Brian Johnson <brijohn@gmail.com>
L:	linux-media@vger.kernel.org
T:	git git://linuxtv.org/media_tree.git
S:	Maintained
F:	drivers/media/usb/gspca/sn9c20x.c

GSPCA T613 SUBDRIVER
M:	Leandro Costantino <lcostantino@gmail.com>
L:	linux-media@vger.kernel.org
T:	git git://linuxtv.org/media_tree.git
S:	Maintained
F:	drivers/media/usb/gspca/t613.c

GSPCA USB WEBCAM DRIVER
M:	Hans de Goede <hdegoede@redhat.com>
L:	linux-media@vger.kernel.org
T:	git git://linuxtv.org/media_tree.git
S:	Maintained
F:	drivers/media/usb/gspca/

GUID PARTITION TABLE (GPT)
M:	Davidlohr Bueso <dave@stgolabs.net>
L:	linux-efi@vger.kernel.org
S:	Maintained
F:	block/partitions/efi.*

STK1160 USB VIDEO CAPTURE DRIVER
M:	Ezequiel Garcia <ezequiel@vanguardiasur.com.ar>
L:	linux-media@vger.kernel.org
T:	git git://linuxtv.org/media_tree.git
S:	Maintained
F:	drivers/media/usb/stk1160/

H8/300 ARCHITECTURE
M:	Yoshinori Sato <ysato@users.sourceforge.jp>
L:	uclinux-h8-devel@lists.sourceforge.jp (moderated for non-subscribers)
W:	http://uclinux-h8.sourceforge.jp
T:	git git://git.sourceforge.jp/gitroot/uclinux-h8/linux.git
S:	Maintained
F:	arch/h8300/
F:	drivers/clocksource/h8300_*.c
F:	drivers/clk/h8300/
F:	drivers/irqchip/irq-renesas-h8*.c

HARD DRIVE ACTIVE PROTECTION SYSTEM (HDAPS) DRIVER
M:	Frank Seidel <frank@f-seidel.de>
L:	platform-driver-x86@vger.kernel.org
W:	http://www.kernel.org/pub/linux/kernel/people/fseidel/hdaps/
S:	Maintained
F:	drivers/platform/x86/hdaps.c

HDPVR USB VIDEO ENCODER DRIVER
M:	Hans Verkuil <hverkuil@xs4all.nl>
L:	linux-media@vger.kernel.org
T:	git git://linuxtv.org/media_tree.git
W:	https://linuxtv.org
S:	Odd Fixes
F:	drivers/media/usb/hdpvr/

HWPOISON MEMORY FAILURE HANDLING
M:	Naoya Horiguchi <n-horiguchi@ah.jp.nec.com>
L:	linux-mm@kvack.org
S:	Maintained
F:	mm/memory-failure.c
F:	mm/hwpoison-inject.c

HYPERVISOR VIRTUAL CONSOLE DRIVER
L:	linuxppc-dev@lists.ozlabs.org
S:	Odd Fixes
F:	drivers/tty/hvc/

HACKRF MEDIA DRIVER
M:	Antti Palosaari <crope@iki.fi>
L:	linux-media@vger.kernel.org
W:	https://linuxtv.org
W:	http://palosaari.fi/linux/
Q:	http://patchwork.linuxtv.org/project/linux-media/list/
T:	git git://linuxtv.org/anttip/media_tree.git
S:	Maintained
F:	drivers/media/usb/hackrf/

HARDWARE MONITORING
M:	Jean Delvare <jdelvare@suse.com>
M:	Guenter Roeck <linux@roeck-us.net>
L:	lm-sensors@lm-sensors.org
W:	http://www.lm-sensors.org/
T:	quilt http://jdelvare.nerim.net/devel/linux/jdelvare-hwmon/
T:	git git://git.kernel.org/pub/scm/linux/kernel/git/groeck/linux-staging.git
S:	Maintained
F:	Documentation/hwmon/
F:	drivers/hwmon/
F:	include/linux/hwmon*.h

HARDWARE RANDOM NUMBER GENERATOR CORE
M:	Matt Mackall <mpm@selenic.com>
M:	Herbert Xu <herbert@gondor.apana.org.au>
L:	linux-crypto@vger.kernel.org
S:	Odd fixes
F:	Documentation/hw_random.txt
F:	drivers/char/hw_random/
F:	include/linux/hw_random.h

HARDWARE SPINLOCK CORE
M:	Ohad Ben-Cohen <ohad@wizery.com>
S:	Maintained
T:	git git://git.kernel.org/pub/scm/linux/kernel/git/ohad/hwspinlock.git
F:	Documentation/hwspinlock.txt
F:	drivers/hwspinlock/hwspinlock_*
F:	include/linux/hwspinlock.h

HARMONY SOUND DRIVER
L:	linux-parisc@vger.kernel.org
S:	Maintained
F:	sound/parisc/harmony.*

HD29L2 MEDIA DRIVER
M:	Antti Palosaari <crope@iki.fi>
L:	linux-media@vger.kernel.org
W:	https://linuxtv.org
W:	http://palosaari.fi/linux/
Q:	http://patchwork.linuxtv.org/project/linux-media/list/
T:	git git://linuxtv.org/anttip/media_tree.git
S:	Maintained
F:	drivers/media/dvb-frontends/hd29l2*

HEWLETT-PACKARD SMART2 RAID DRIVER
L:	iss_storagedev@hp.com
S:	Orphan
F:	Documentation/blockdev/cpqarray.txt
F:	drivers/block/cpqarray.*

HEWLETT-PACKARD SMART ARRAY RAID DRIVER (hpsa)
M:	Don Brace <don.brace@pmcs.com>
L:	iss_storagedev@hp.com
L:	storagedev@pmcs.com
L:	linux-scsi@vger.kernel.org
S:	Supported
F:	Documentation/scsi/hpsa.txt
F:	drivers/scsi/hpsa*.[ch]
F:	include/linux/cciss*.h
F:	include/uapi/linux/cciss*.h

HEWLETT-PACKARD SMART CISS RAID DRIVER (cciss)
M:	Don Brace <don.brace@pmcs.com>
L:	iss_storagedev@hp.com
L:	storagedev@pmcs.com
L:	linux-scsi@vger.kernel.org
S:	Supported
F:	Documentation/blockdev/cciss.txt
F:	drivers/block/cciss*
F:	include/linux/cciss_ioctl.h
F:	include/uapi/linux/cciss_ioctl.h

HFS FILESYSTEM
L:	linux-fsdevel@vger.kernel.org
S:	Orphan
F:	Documentation/filesystems/hfs.txt
F:	fs/hfs/

HFSPLUS FILESYSTEM
L:	linux-fsdevel@vger.kernel.org
S:	Orphan
F:	Documentation/filesystems/hfsplus.txt
F:	fs/hfsplus/

HGA FRAMEBUFFER DRIVER
M:	Ferenc Bakonyi <fero@drama.obuda.kando.hu>
L:	linux-nvidia@lists.surfsouth.com
W:	http://drama.obuda.kando.hu/~fero/cgi-bin/hgafb.shtml
S:	Maintained
F:	drivers/video/fbdev/hgafb.c

HIBERNATION (aka Software Suspend, aka swsusp)
M:	"Rafael J. Wysocki" <rjw@rjwysocki.net>
M:	Pavel Machek <pavel@ucw.cz>
L:	linux-pm@vger.kernel.org
S:	Supported
F:	arch/x86/power/
F:	drivers/base/power/
F:	kernel/power/
F:	include/linux/suspend.h
F:	include/linux/freezer.h
F:	include/linux/pm.h
F:	arch/*/include/asm/suspend*.h

HID CORE LAYER
M:	Jiri Kosina <jikos@kernel.org>
R:	Benjamin Tissoires <benjamin.tissoires@redhat.com>
L:	linux-input@vger.kernel.org
T:	git git://git.kernel.org/pub/scm/linux/kernel/git/jikos/hid.git
S:	Maintained
F:	drivers/hid/
F:	include/linux/hid*
F:	include/uapi/linux/hid*

HID SENSOR HUB DRIVERS
M:	Jiri Kosina <jikos@kernel.org>
M:	Jonathan Cameron <jic23@kernel.org>
M:	Srinivas Pandruvada <srinivas.pandruvada@linux.intel.com>
L:	linux-input@vger.kernel.org
L:	linux-iio@vger.kernel.org
S:	Maintained
F:	Documentation/hid/hid-sensor*
F:	drivers/hid/hid-sensor-*
F:	drivers/iio/*/hid-*
F:	include/linux/hid-sensor-*

HIGH-RESOLUTION TIMERS, CLOCKEVENTS, DYNTICKS
M:	Thomas Gleixner <tglx@linutronix.de>
L:	linux-kernel@vger.kernel.org
T:	git git://git.kernel.org/pub/scm/linux/kernel/git/tip/tip.git timers/core
S:	Maintained
F:	Documentation/timers/
F:	kernel/time/hrtimer.c
F:	kernel/time/clockevents.c
F:	kernel/time/tick*.*
F:	kernel/time/timer_*.c
F:	include/linux/clockchips.h
F:	include/linux/hrtimer.h

HIGH-SPEED SCC DRIVER FOR AX.25
L:	linux-hams@vger.kernel.org
S:	Orphan
F:	drivers/net/hamradio/dmascc.c
F:	drivers/net/hamradio/scc.c

HIGHPOINT ROCKETRAID 3xxx RAID DRIVER
M:	HighPoint Linux Team <linux@highpoint-tech.com>
W:	http://www.highpoint-tech.com
S:	Supported
F:	Documentation/scsi/hptiop.txt
F:	drivers/scsi/hptiop.c

HIPPI
M:	Jes Sorensen <jes@trained-monkey.org>
L:	linux-hippi@sunsite.dk
S:	Maintained
F:	include/linux/hippidevice.h
F:	include/uapi/linux/if_hippi.h
F:	net/802/hippi.c
F:	drivers/net/hippi/

HISILICON SAS Controller
M:	John Garry <john.garry@huawei.com>
W:	http://www.hisilicon.com
S:	Supported
F:	drivers/scsi/hisi_sas/
F:	Documentation/devicetree/bindings/scsi/hisilicon-sas.txt

HOST AP DRIVER
M:	Jouni Malinen <j@w1.fi>
L:	hostap@shmoo.com (subscribers-only)
L:	linux-wireless@vger.kernel.org
W:	http://hostap.epitest.fi/
S:	Maintained
F:	drivers/net/wireless/intersil/hostap/

HP COMPAQ TC1100 TABLET WMI EXTRAS DRIVER
L:	platform-driver-x86@vger.kernel.org
S:	Orphan
F:	drivers/platform/x86/tc1100-wmi.c

HP100:	Driver for HP 10/100 Mbit/s Voice Grade Network Adapter Series
M:	Jaroslav Kysela <perex@perex.cz>
S:	Maintained
F:	drivers/net/ethernet/hp/hp100.*

HPET:	High Precision Event Timers driver
M:	Clemens Ladisch <clemens@ladisch.de>
S:	Maintained
F:	Documentation/timers/hpet.txt
F:	drivers/char/hpet.c
F:	include/linux/hpet.h
F:	include/uapi/linux/hpet.h

HPET:	x86
S:	Orphan
F:	arch/x86/kernel/hpet.c
F:	arch/x86/include/asm/hpet.h

HPFS FILESYSTEM
M:	Mikulas Patocka <mikulas@artax.karlin.mff.cuni.cz>
W:	http://artax.karlin.mff.cuni.cz/~mikulas/vyplody/hpfs/index-e.cgi
S:	Maintained
F:	fs/hpfs/

HSI SUBSYSTEM
M:	Sebastian Reichel <sre@kernel.org>
T:	git git://git.kernel.org/pub/scm/linux/kernel/git/sre/linux-hsi.git
S:	Maintained
F:	Documentation/ABI/testing/sysfs-bus-hsi
F:	Documentation/hsi.txt
F:	drivers/hsi/
F:	include/linux/hsi/
F:	include/uapi/linux/hsi/

HSO 3G MODEM DRIVER
M:	Jan Dumon <j.dumon@option.com>
W:	http://www.pharscape.org
S:	Maintained
F:	drivers/net/usb/hso.c

HSR NETWORK PROTOCOL
M:	Arvid Brodin <arvid.brodin@alten.se>
L:	netdev@vger.kernel.org
S:	Maintained
F:	net/hsr/

HTCPEN TOUCHSCREEN DRIVER
M:	Pau Oliva Fora <pof@eslack.org>
L:	linux-input@vger.kernel.org
S:	Maintained
F:	drivers/input/touchscreen/htcpen.c

HUGETLB FILESYSTEM
M:	Nadia Yvette Chambers <nyc@holomorphy.com>
S:	Maintained
F:	fs/hugetlbfs/

Hyper-V CORE AND DRIVERS
M:	"K. Y. Srinivasan" <kys@microsoft.com>
M:	Haiyang Zhang <haiyangz@microsoft.com>
L:	devel@linuxdriverproject.org
S:	Maintained
F:	arch/x86/include/asm/mshyperv.h
F:	arch/x86/include/uapi/asm/hyperv.h
F:	arch/x86/kernel/cpu/mshyperv.c
F:	drivers/hid/hid-hyperv.c
F:	drivers/hv/
F:	drivers/input/serio/hyperv-keyboard.c
F:	drivers/net/hyperv/
F:	drivers/scsi/storvsc_drv.c
F:	drivers/video/fbdev/hyperv_fb.c
F:	include/linux/hyperv.h
F:	tools/hv/
F:	Documentation/ABI/stable/sysfs-bus-vmbus

I2C OVER PARALLEL PORT
M:	Jean Delvare <jdelvare@suse.com>
L:	linux-i2c@vger.kernel.org
S:	Maintained
F:	Documentation/i2c/busses/i2c-parport
F:	Documentation/i2c/busses/i2c-parport-light
F:	drivers/i2c/busses/i2c-parport.c
F:	drivers/i2c/busses/i2c-parport-light.c

I2C/SMBUS CONTROLLER DRIVERS FOR PC
M:	Jean Delvare <jdelvare@suse.com>
L:	linux-i2c@vger.kernel.org
S:	Maintained
F:	Documentation/i2c/busses/i2c-ali1535
F:	Documentation/i2c/busses/i2c-ali1563
F:	Documentation/i2c/busses/i2c-ali15x3
F:	Documentation/i2c/busses/i2c-amd756
F:	Documentation/i2c/busses/i2c-amd8111
F:	Documentation/i2c/busses/i2c-i801
F:	Documentation/i2c/busses/i2c-nforce2
F:	Documentation/i2c/busses/i2c-piix4
F:	Documentation/i2c/busses/i2c-sis5595
F:	Documentation/i2c/busses/i2c-sis630
F:	Documentation/i2c/busses/i2c-sis96x
F:	Documentation/i2c/busses/i2c-via
F:	Documentation/i2c/busses/i2c-viapro
F:	drivers/i2c/busses/i2c-ali1535.c
F:	drivers/i2c/busses/i2c-ali1563.c
F:	drivers/i2c/busses/i2c-ali15x3.c
F:	drivers/i2c/busses/i2c-amd756.c
F:	drivers/i2c/busses/i2c-amd756-s4882.c
F:	drivers/i2c/busses/i2c-amd8111.c
F:	drivers/i2c/busses/i2c-i801.c
F:	drivers/i2c/busses/i2c-isch.c
F:	drivers/i2c/busses/i2c-nforce2.c
F:	drivers/i2c/busses/i2c-nforce2-s4985.c
F:	drivers/i2c/busses/i2c-piix4.c
F:	drivers/i2c/busses/i2c-sis5595.c
F:	drivers/i2c/busses/i2c-sis630.c
F:	drivers/i2c/busses/i2c-sis96x.c
F:	drivers/i2c/busses/i2c-via.c
F:	drivers/i2c/busses/i2c-viapro.c

I2C/SMBUS ISMT DRIVER
M:	Seth Heasley <seth.heasley@intel.com>
M:	Neil Horman <nhorman@tuxdriver.com>
L:	linux-i2c@vger.kernel.org
F:	drivers/i2c/busses/i2c-ismt.c
F:	Documentation/i2c/busses/i2c-ismt

I2C/SMBUS STUB DRIVER
M:	Jean Delvare <jdelvare@suse.com>
L:	linux-i2c@vger.kernel.org
S:	Maintained
F:	drivers/i2c/i2c-stub.c

I2C SUBSYSTEM
M:	Wolfram Sang <wsa@the-dreams.de>
L:	linux-i2c@vger.kernel.org
W:	https://i2c.wiki.kernel.org/
Q:	https://patchwork.ozlabs.org/project/linux-i2c/list/
T:	git git://git.kernel.org/pub/scm/linux/kernel/git/wsa/linux.git
S:	Maintained
F:	Documentation/devicetree/bindings/i2c/
F:	Documentation/i2c/
F:	drivers/i2c/
F:	drivers/i2c/*/
F:	include/linux/i2c.h
F:	include/linux/i2c-*.h
F:	include/uapi/linux/i2c.h
F:	include/uapi/linux/i2c-*.h

I2C ACPI SUPPORT
M:	Mika Westerberg <mika.westerberg@linux.intel.com>
L:	linux-i2c@vger.kernel.org
L:	linux-acpi@vger.kernel.org
S:	Maintained

I2C-TAOS-EVM DRIVER
M:	Jean Delvare <jdelvare@suse.com>
L:	linux-i2c@vger.kernel.org
S:	Maintained
F:	Documentation/i2c/busses/i2c-taos-evm
F:	drivers/i2c/busses/i2c-taos-evm.c

I2C-TINY-USB DRIVER
M:	Till Harbaum <till@harbaum.org>
L:	linux-i2c@vger.kernel.org
W:	http://www.harbaum.org/till/i2c_tiny_usb
S:	Maintained
F:	drivers/i2c/busses/i2c-tiny-usb.c

i386 BOOT CODE
M:	"H. Peter Anvin" <hpa@zytor.com>
S:	Maintained
F:	arch/x86/boot/

i386 SETUP CODE / CPU ERRATA WORKAROUNDS
M:	"H. Peter Anvin" <hpa@zytor.com>
T:	git git://git.kernel.org/pub/scm/linux/kernel/git/hpa/linux-2.6-x86setup.git
S:	Maintained

IA64 (Itanium) PLATFORM
M:	Tony Luck <tony.luck@intel.com>
M:	Fenghua Yu <fenghua.yu@intel.com>
L:	linux-ia64@vger.kernel.org
T:	git git://git.kernel.org/pub/scm/linux/kernel/git/aegl/linux.git
S:	Maintained
F:	arch/ia64/

IBM Power VMX Cryptographic instructions
M:	Leonidas S. Barbosa <leosilva@linux.vnet.ibm.com>
M:	Paulo Flabiano Smorigo <pfsmorigo@linux.vnet.ibm.com>
L:	linux-crypto@vger.kernel.org
S:	Supported
F:	drivers/crypto/vmx/Makefile
F:	drivers/crypto/vmx/Kconfig
F:	drivers/crypto/vmx/vmx.c
F:	drivers/crypto/vmx/aes*
F:	drivers/crypto/vmx/ghash*
F:	drivers/crypto/vmx/ppc-xlate.pl

IBM Power in-Nest Crypto Acceleration
M:	Leonidas S. Barbosa <leosilva@linux.vnet.ibm.com>
M:	Paulo Flabiano Smorigo <pfsmorigo@linux.vnet.ibm.com>
L:	linux-crypto@vger.kernel.org
S:	Supported
F:	drivers/crypto/nx/Makefile
F:	drivers/crypto/nx/Kconfig
F:	drivers/crypto/nx/nx-aes*
F:	drivers/crypto/nx/nx-sha*
F:	drivers/crypto/nx/nx.*
F:	drivers/crypto/nx/nx_csbcpb.h
F:	drivers/crypto/nx/nx_debugfs.h

IBM Power 842 compression accelerator
M:	Dan Streetman <ddstreet@ieee.org>
S:	Supported
F:	drivers/crypto/nx/Makefile
F:	drivers/crypto/nx/Kconfig
F:	drivers/crypto/nx/nx-842*
F:	include/linux/sw842.h
F:	crypto/842.c
F:	lib/842/

IBM Power Linux RAID adapter
M:	Brian King <brking@us.ibm.com>
S:	Supported
F:	drivers/scsi/ipr.*

IBM Power Virtual Ethernet Device Driver
M:	Thomas Falcon <tlfalcon@linux.vnet.ibm.com>
L:	netdev@vger.kernel.org
S:	Supported
F:	drivers/net/ethernet/ibm/ibmveth.*

IBM Power SRIOV Virtual NIC Device Driver
M:	Thomas Falcon <tlfalcon@linux.vnet.ibm.com>
M:	John Allen <jallen@linux.vnet.ibm.com>
L:	netdev@vger.kernel.org
S:	Supported
F:	drivers/net/ethernet/ibm/ibmvnic.*

IBM Power Virtual SCSI Device Drivers
M:	Tyrel Datwyler <tyreld@linux.vnet.ibm.com>
L:	linux-scsi@vger.kernel.org
S:	Supported
F:	drivers/scsi/ibmvscsi/ibmvscsi*
F:	drivers/scsi/ibmvscsi/viosrp.h

IBM Power Virtual FC Device Drivers
M:	Tyrel Datwyler <tyreld@linux.vnet.ibm.com>
L:	linux-scsi@vger.kernel.org
S:	Supported
F:	drivers/scsi/ibmvscsi/ibmvfc*

IBM ServeRAID RAID DRIVER
S:	Orphan
F:	drivers/scsi/ips.*

ICH LPC AND GPIO DRIVER
M:	Peter Tyser <ptyser@xes-inc.com>
S:	Maintained
F:	drivers/mfd/lpc_ich.c
F:	drivers/gpio/gpio-ich.c

IDE SUBSYSTEM
M:	"David S. Miller" <davem@davemloft.net>
L:	linux-ide@vger.kernel.org
Q:	http://patchwork.ozlabs.org/project/linux-ide/list/
T:	git git://git.kernel.org/pub/scm/linux/kernel/git/davem/ide.git
S:	Maintained
F:	Documentation/ide/
F:	drivers/ide/
F:	include/linux/ide.h

IDEAPAD LAPTOP EXTRAS DRIVER
M:	Ike Panhc <ike.pan@canonical.com>
L:	platform-driver-x86@vger.kernel.org
W:	http://launchpad.net/ideapad-laptop
S:	Maintained
F:	drivers/platform/x86/ideapad-laptop.c

IDEAPAD LAPTOP SLIDEBAR DRIVER
M:	Andrey Moiseev <o2g.org.ru@gmail.com>
L:	linux-input@vger.kernel.org
W:	https://github.com/o2genum/ideapad-slidebar
S:	Maintained
F:	drivers/input/misc/ideapad_slidebar.c

IDE/ATAPI DRIVERS
M:	Borislav Petkov <bp@alien8.de>
L:	linux-ide@vger.kernel.org
S:	Maintained
F:	Documentation/cdrom/ide-cd
F:	drivers/ide/ide-cd*

IDLE-I7300
M:	Andy Henroid <andrew.d.henroid@intel.com>
L:	linux-pm@vger.kernel.org
S:	Supported
F:	drivers/idle/i7300_idle.c

IEEE 802.15.4 SUBSYSTEM
M:	Alexander Aring <alex.aring@gmail.com>
L:	linux-wpan@vger.kernel.org
W:	https://github.com/linux-wpan
T:	git git://github.com/linux-wpan/linux-wpan-next.git
S:	Maintained
F:	net/ieee802154/
F:	net/mac802154/
F:	drivers/net/ieee802154/
F:	include/linux/nl802154.h
F:	include/linux/ieee802154.h
F:	include/net/nl802154.h
F:	include/net/mac802154.h
F:	include/net/af_ieee802154.h
F:	include/net/cfg802154.h
F:	include/net/ieee802154_netdev.h
F:	Documentation/networking/ieee802154.txt

IGORPLUG-USB IR RECEIVER
M:	Sean Young <sean@mess.org>
L:	linux-media@vger.kernel.org
S:	Maintained
F:	drivers/media/rc/igorplugusb.c

IGUANAWORKS USB IR TRANSCEIVER
M:	Sean Young <sean@mess.org>
L:	linux-media@vger.kernel.org
S:	Maintained
F:	drivers/media/rc/iguanair.c

IIO SUBSYSTEM AND DRIVERS
M:	Jonathan Cameron <jic23@kernel.org>
R:	Hartmut Knaack <knaack.h@gmx.de>
R:	Lars-Peter Clausen <lars@metafoo.de>
R:	Peter Meerwald <pmeerw@pmeerw.net>
L:	linux-iio@vger.kernel.org
S:	Maintained
F:	drivers/iio/
F:	drivers/staging/iio/
F:	include/linux/iio/
F:	tools/iio/

IKANOS/ADI EAGLE ADSL USB DRIVER
M:	Matthieu Castet <castet.matthieu@free.fr>
M:	Stanislaw Gruszka <stf_xl@wp.pl>
S:	Maintained
F:	drivers/usb/atm/ueagle-atm.c

INA209 HARDWARE MONITOR DRIVER
M:	Guenter Roeck <linux@roeck-us.net>
L:	lm-sensors@lm-sensors.org
S:	Maintained
F:	Documentation/hwmon/ina209
F:	Documentation/devicetree/bindings/i2c/ina209.txt
F:	drivers/hwmon/ina209.c

INA2XX HARDWARE MONITOR DRIVER
M:	Guenter Roeck <linux@roeck-us.net>
L:	lm-sensors@lm-sensors.org
S:	Maintained
F:	Documentation/hwmon/ina2xx
F:	drivers/hwmon/ina2xx.c
F:	include/linux/platform_data/ina2xx.h

INDUSTRY PACK SUBSYSTEM (IPACK)
M:	Samuel Iglesias Gonsalvez <siglesias@igalia.com>
M:	Jens Taprogge <jens.taprogge@taprogge.org>
M:	Greg Kroah-Hartman <gregkh@linuxfoundation.org>
L:	industrypack-devel@lists.sourceforge.net
W:	http://industrypack.sourceforge.net
S:	Maintained
F:	drivers/ipack/

INGENIC JZ4780 DMA Driver
M:	Zubair Lutfullah Kakakhel <Zubair.Kakakhel@imgtec.com>
S:	Maintained
F:	drivers/dma/dma-jz4780.c

INTEGRITY MEASUREMENT ARCHITECTURE (IMA)
M:	Mimi Zohar <zohar@linux.vnet.ibm.com>
M:	Dmitry Kasatkin <dmitry.kasatkin@gmail.com>
L:	linux-ima-devel@lists.sourceforge.net
L:	linux-ima-user@lists.sourceforge.net
L:	linux-security-module@vger.kernel.org
T:	git git://git.kernel.org/pub/scm/linux/kernel/git/zohar/linux-integrity.git
S:	Supported
F:	security/integrity/ima/

IMGTEC IR DECODER DRIVER
M:	James Hogan <james.hogan@imgtec.com>
S:	Maintained
F:	drivers/media/rc/img-ir/

IMS TWINTURBO FRAMEBUFFER DRIVER
L:	linux-fbdev@vger.kernel.org
S:	Orphan
F:	drivers/video/fbdev/imsttfb.c

INFINIBAND SUBSYSTEM
M:	Doug Ledford <dledford@redhat.com>
M:	Sean Hefty <sean.hefty@intel.com>
M:	Hal Rosenstock <hal.rosenstock@gmail.com>
L:	linux-rdma@vger.kernel.org
W:	http://www.openfabrics.org/
Q:	http://patchwork.kernel.org/project/linux-rdma/list/
T:	git git://git.kernel.org/pub/scm/linux/kernel/git/dledford/rdma.git
S:	Supported
F:	Documentation/infiniband/
F:	drivers/infiniband/
F:	drivers/staging/rdma/
F:	include/uapi/linux/if_infiniband.h
F:	include/uapi/rdma/
F:	include/rdma/

INOTIFY
M:	John McCutchan <john@johnmccutchan.com>
M:	Robert Love <rlove@rlove.org>
M:	Eric Paris <eparis@parisplace.org>
S:	Maintained
F:	Documentation/filesystems/inotify.txt
F:	fs/notify/inotify/
F:	include/linux/inotify.h
F:	include/uapi/linux/inotify.h

INPUT (KEYBOARD, MOUSE, JOYSTICK, TOUCHSCREEN) DRIVERS
M:	Dmitry Torokhov <dmitry.torokhov@gmail.com>
L:	linux-input@vger.kernel.org
Q:	http://patchwork.kernel.org/project/linux-input/list/
T:	git git://git.kernel.org/pub/scm/linux/kernel/git/dtor/input.git
S:	Maintained
F:	drivers/input/
F:	include/linux/input.h
F:	include/uapi/linux/input.h
F:	include/linux/input/

INPUT MULTITOUCH (MT) PROTOCOL
M:	Henrik Rydberg <rydberg@bitmath.org>
L:	linux-input@vger.kernel.org
S:	Odd fixes
F:	Documentation/input/multi-touch-protocol.txt
F:	drivers/input/input-mt.c
K:	\b(ABS|SYN)_MT_

INTEL ASoC BDW/HSW DRIVERS
M:	Jie Yang <yang.jie@linux.intel.com>
L:	alsa-devel@alsa-project.org (moderated for non-subscribers)
S:	Supported
F:	sound/soc/intel/common/sst-dsp*
F:	sound/soc/intel/common/sst-firmware.c
F:	sound/soc/intel/boards/broadwell.c
F:	sound/soc/intel/haswell/

INTEL C600 SERIES SAS CONTROLLER DRIVER
M:	Intel SCU Linux support <intel-linux-scu@intel.com>
M:	Artur Paszkiewicz <artur.paszkiewicz@intel.com>
L:	linux-scsi@vger.kernel.org
T:	git git://git.code.sf.net/p/intel-sas/isci
S:	Supported
F:	drivers/scsi/isci/

INTEL HID EVENT DRIVER
M:	Alex Hung <alex.hung@canonical.com>
L:	platform-driver-x86@vger.kernel.org
S:	Maintained
F:	drivers/platform/x86/intel-hid.c

INTEL IDLE DRIVER
M:	Len Brown <lenb@kernel.org>
L:	linux-pm@vger.kernel.org
T:	git git://git.kernel.org/pub/scm/linux/kernel/git/lenb/linux.git
S:	Supported
F:	drivers/idle/intel_idle.c

INTEL PSTATE DRIVER
M:	Srinivas Pandruvada <srinivas.pandruvada@linux.intel.com>
M:	Len Brown <lenb@kernel.org>
L:	linux-pm@vger.kernel.org
S:	Supported
F:	drivers/cpufreq/intel_pstate.c

INTEL FRAMEBUFFER DRIVER (excluding 810 and 815)
M:	Maik Broemme <mbroemme@plusserver.de>
L:	linux-fbdev@vger.kernel.org
S:	Maintained
F:	Documentation/fb/intelfb.txt
F:	drivers/video/fbdev/intelfb/

INTEL 810/815 FRAMEBUFFER DRIVER
M:	Antonino Daplas <adaplas@gmail.com>
L:	linux-fbdev@vger.kernel.org
S:	Maintained
F:	drivers/video/fbdev/i810/

INTEL MENLOW THERMAL DRIVER
M:	Sujith Thomas <sujith.thomas@intel.com>
L:	platform-driver-x86@vger.kernel.org
W:	https://01.org/linux-acpi
S:	Supported
F:	drivers/platform/x86/intel_menlow.c

INTEL I/OAT DMA DRIVER
M:	Dave Jiang <dave.jiang@intel.com>
R:	Dan Williams <dan.j.williams@intel.com>
L:	dmaengine@vger.kernel.org
Q:	https://patchwork.kernel.org/project/linux-dmaengine/list/
S:	Supported
F:	drivers/dma/ioat*

INTEL IOMMU (VT-d)
M:	David Woodhouse <dwmw2@infradead.org>
L:	iommu@lists.linux-foundation.org
T:	git git://git.infradead.org/iommu-2.6.git
S:	Supported
F:	drivers/iommu/intel-iommu.c
F:	include/linux/intel-iommu.h

INTEL IOP-ADMA DMA DRIVER
R:	Dan Williams <dan.j.williams@intel.com>
S:	Odd fixes
F:	drivers/dma/iop-adma.c

INTEL IXP4XX QMGR, NPE, ETHERNET and HSS SUPPORT
M:	Krzysztof Halasa <khalasa@piap.pl>
S:	Maintained
F:	arch/arm/mach-ixp4xx/include/mach/qmgr.h
F:	arch/arm/mach-ixp4xx/include/mach/npe.h
F:	arch/arm/mach-ixp4xx/ixp4xx_qmgr.c
F:	arch/arm/mach-ixp4xx/ixp4xx_npe.c
F:	drivers/net/ethernet/xscale/ixp4xx_eth.c
F:	drivers/net/wan/ixp4xx_hss.c

INTEL IXP4XX RANDOM NUMBER GENERATOR SUPPORT
M:	Deepak Saxena <dsaxena@plexity.net>
S:	Maintained
F:	drivers/char/hw_random/ixp4xx-rng.c

INTEL ETHERNET DRIVERS
M:	Jeff Kirsher <jeffrey.t.kirsher@intel.com>
R:	Jesse Brandeburg <jesse.brandeburg@intel.com>
R:	Shannon Nelson <shannon.nelson@intel.com>
R:	Carolyn Wyborny <carolyn.wyborny@intel.com>
R:	Don Skidmore <donald.c.skidmore@intel.com>
R:	Bruce Allan <bruce.w.allan@intel.com>
R:	John Ronciak <john.ronciak@intel.com>
R:	Mitch Williams <mitch.a.williams@intel.com>
L:	intel-wired-lan@lists.osuosl.org
W:	http://www.intel.com/support/feedback.htm
W:	http://e1000.sourceforge.net/
Q:	http://patchwork.ozlabs.org/project/intel-wired-lan/list/
T:	git git://git.kernel.org/pub/scm/linux/kernel/git/jkirsher/net-queue.git
T:	git git://git.kernel.org/pub/scm/linux/kernel/git/jkirsher/next-queue.git
S:	Supported
F:	Documentation/networking/e100.txt
F:	Documentation/networking/e1000.txt
F:	Documentation/networking/e1000e.txt
F:	Documentation/networking/igb.txt
F:	Documentation/networking/igbvf.txt
F:	Documentation/networking/ixgb.txt
F:	Documentation/networking/ixgbe.txt
F:	Documentation/networking/ixgbevf.txt
F:	Documentation/networking/i40e.txt
F:	Documentation/networking/i40evf.txt
F:	drivers/net/ethernet/intel/
F:	drivers/net/ethernet/intel/*/

INTEL-MID GPIO DRIVER
M:	David Cohen <david.a.cohen@linux.intel.com>
L:	linux-gpio@vger.kernel.org
S:	Maintained
F:	drivers/gpio/gpio-intel-mid.c

INTEL PRO/WIRELESS 2100, 2200BG, 2915ABG NETWORK CONNECTION SUPPORT
M:	Stanislav Yakovlev <stas.yakovlev@gmail.com>
L:	linux-wireless@vger.kernel.org
S:	Maintained
F:	Documentation/networking/README.ipw2100
F:	Documentation/networking/README.ipw2200
F:	drivers/net/wireless/intel/ipw2x00/

INTEL(R) TRACE HUB
M:	Alexander Shishkin <alexander.shishkin@linux.intel.com>
S:	Supported
F:	Documentation/trace/intel_th.txt
F:	drivers/hwtracing/intel_th/

INTEL(R) TRUSTED EXECUTION TECHNOLOGY (TXT)
M:	Ning Sun <ning.sun@intel.com>
L:	tboot-devel@lists.sourceforge.net
W:	http://tboot.sourceforge.net
T:	hg http://tboot.hg.sourceforge.net:8000/hgroot/tboot/tboot
S:	Supported
F:	Documentation/intel_txt.txt
F:	include/linux/tboot.h
F:	arch/x86/kernel/tboot.c

INTEL WIRELESS WIMAX CONNECTION 2400
M:	Inaky Perez-Gonzalez <inaky.perez-gonzalez@intel.com>
M:	linux-wimax@intel.com
L:	wimax@linuxwimax.org (subscribers-only)
S:	Supported
W:	http://linuxwimax.org
F:	Documentation/wimax/README.i2400m
F:	drivers/net/wimax/i2400m/
F:	include/uapi/linux/wimax/i2400m.h

INTEL WIRELESS 3945ABG/BG, 4965AGN (iwlegacy)
M:	Stanislaw Gruszka <sgruszka@redhat.com>
L:	linux-wireless@vger.kernel.org
S:	Supported
F:	drivers/net/wireless/intel/iwlegacy/

INTEL WIRELESS WIFI LINK (iwlwifi)
M:	Johannes Berg <johannes.berg@intel.com>
M:	Emmanuel Grumbach <emmanuel.grumbach@intel.com>
M:	Intel Linux Wireless <linuxwifi@intel.com>
L:	linux-wireless@vger.kernel.org
W:	http://intellinuxwireless.org
T:	git git://git.kernel.org/pub/scm/linux/kernel/git/iwlwifi/iwlwifi.git
S:	Supported
F:	drivers/net/wireless/intel/iwlwifi/

INTEL MANAGEMENT ENGINE (mei)
M:	Tomas Winkler <tomas.winkler@intel.com>
L:	linux-kernel@vger.kernel.org
S:	Supported
F:	include/uapi/linux/mei.h
F:	include/linux/mei_cl_bus.h
F:	drivers/misc/mei/*
F:	Documentation/misc-devices/mei/*

INTEL MIC DRIVERS (mic)
M:	Sudeep Dutt <sudeep.dutt@intel.com>
M:	Ashutosh Dixit <ashutosh.dixit@intel.com>
S:	Supported
W:	https://github.com/sudeepdutt/mic
W:	http://software.intel.com/en-us/mic-developer
F:	include/linux/mic_bus.h
F:	include/linux/scif.h
F:	include/uapi/linux/mic_common.h
F: 	include/uapi/linux/mic_ioctl.h
F:	include/uapi/linux/scif_ioctl.h
F:	drivers/misc/mic/
F:	drivers/dma/mic_x100_dma.c
F:	drivers/dma/mic_x100_dma.h
F:	Documentation/mic/

INTEL PMC/P-Unit IPC DRIVER
M:	Zha Qipeng<qipeng.zha@intel.com>
L:	platform-driver-x86@vger.kernel.org
S:	Maintained
F:	drivers/platform/x86/intel_pmc_ipc.c
F:	drivers/platform/x86/intel_punit_ipc.c
F:	arch/x86/include/asm/intel_pmc_ipc.h
F:	arch/x86/include/asm/intel_punit_ipc.h

INTEL TELEMETRY DRIVER
M:	Souvik Kumar Chakravarty <souvik.k.chakravarty@intel.com>
L:	platform-driver-x86@vger.kernel.org
S:	Maintained
F:	arch/x86/include/asm/intel_telemetry.h
F:	drivers/platform/x86/intel_telemetry*

IOC3 ETHERNET DRIVER
M:	Ralf Baechle <ralf@linux-mips.org>
L:	linux-mips@linux-mips.org
S:	Maintained
F:	drivers/net/ethernet/sgi/ioc3-eth.c

IOC3 SERIAL DRIVER
M:	Pat Gefre <pfg@sgi.com>
L:	linux-serial@vger.kernel.org
S:	Maintained
F:	drivers/tty/serial/ioc3_serial.c

IOMMU DRIVERS
M:	Joerg Roedel <joro@8bytes.org>
L:	iommu@lists.linux-foundation.org
T:	git git://git.kernel.org/pub/scm/linux/kernel/git/joro/iommu.git
S:	Maintained
F:	drivers/iommu/

IP MASQUERADING
M:	Juanjo Ciarlante <jjciarla@raiz.uncu.edu.ar>
S:	Maintained
F:	net/ipv4/netfilter/ipt_MASQUERADE.c

IPMI SUBSYSTEM
M:	Corey Minyard <minyard@acm.org>
L:	openipmi-developer@lists.sourceforge.net (moderated for non-subscribers)
W:	http://openipmi.sourceforge.net/
S:	Supported
F:	Documentation/IPMI.txt
F:	drivers/char/ipmi/
F:	include/linux/ipmi*
F:	include/uapi/linux/ipmi*

QCOM AUDIO (ASoC) DRIVERS
M:	Patrick Lai <plai@codeaurora.org>
M:	Banajit Goswami <bgoswami@codeaurora.org>
L:	alsa-devel@alsa-project.org (moderated for non-subscribers)
S:	Supported
F:	sound/soc/qcom/

IPS SCSI RAID DRIVER
M:	Adaptec OEM Raid Solutions <aacraid@adaptec.com>
L:	linux-scsi@vger.kernel.org
W:	http://www.adaptec.com/
S:	Maintained
F:	drivers/scsi/ips*

IPVS
M:	Wensong Zhang <wensong@linux-vs.org>
M:	Simon Horman <horms@verge.net.au>
M:	Julian Anastasov <ja@ssi.bg>
L:	netdev@vger.kernel.org
L:	lvs-devel@vger.kernel.org
S:	Maintained
T:	git git://git.kernel.org/pub/scm/linux/kernel/git/horms/ipvs-next.git
T:	git git://git.kernel.org/pub/scm/linux/kernel/git/horms/ipvs.git
F:	Documentation/networking/ipvs-sysctl.txt
F:	include/net/ip_vs.h
F:	include/uapi/linux/ip_vs.h
F:	net/netfilter/ipvs/

IPWIRELESS DRIVER
M:	Jiri Kosina <jikos@kernel.org>
M:	David Sterba <dsterba@suse.com>
S:	Odd Fixes
F:	drivers/tty/ipwireless/

IPX NETWORK LAYER
M:	Arnaldo Carvalho de Melo <acme@ghostprotocols.net>
L:	netdev@vger.kernel.org
S:	Maintained
F:	include/net/ipx.h
F:	include/uapi/linux/ipx.h
F:	net/ipx/

IRDA SUBSYSTEM
M:	Samuel Ortiz <samuel@sortiz.org>
L:	irda-users@lists.sourceforge.net (subscribers-only)
L:	netdev@vger.kernel.org
W:	http://irda.sourceforge.net/
S:	Maintained
T:	git git://git.kernel.org/pub/scm/linux/kernel/git/sameo/irda-2.6.git
F:	Documentation/networking/irda.txt
F:	drivers/net/irda/
F:	include/net/irda/
F:	net/irda/

IRQ SUBSYSTEM
M:	Thomas Gleixner <tglx@linutronix.de>
L:	linux-kernel@vger.kernel.org
S:	Maintained
T:	git git://git.kernel.org/pub/scm/linux/kernel/git/tip/tip.git irq/core
F:	kernel/irq/

IRQCHIP DRIVERS
M:	Thomas Gleixner <tglx@linutronix.de>
M:	Jason Cooper <jason@lakedaemon.net>
M:	Marc Zyngier <marc.zyngier@arm.com>
L:	linux-kernel@vger.kernel.org
S:	Maintained
T:	git git://git.kernel.org/pub/scm/linux/kernel/git/tip/tip.git irq/core
T:	git git://git.infradead.org/users/jcooper/linux.git irqchip/core
F:	Documentation/devicetree/bindings/interrupt-controller/
F:	drivers/irqchip/

IRQ DOMAINS (IRQ NUMBER MAPPING LIBRARY)
M:	Jiang Liu <jiang.liu@linux.intel.com>
M:	Marc Zyngier <marc.zyngier@arm.com>
S:	Maintained
T:	git git://git.kernel.org/pub/scm/linux/kernel/git/tip/tip.git irq/core
F:	Documentation/IRQ-domain.txt
F:	include/linux/irqdomain.h
F:	kernel/irq/irqdomain.c
F:	kernel/irq/msi.c

ISAPNP
M:	Jaroslav Kysela <perex@perex.cz>
S:	Maintained
F:	Documentation/isapnp.txt
F:	drivers/pnp/isapnp/
F:	include/linux/isapnp.h

ISA RADIO MODULE
M:	Hans Verkuil <hverkuil@xs4all.nl>
L:	linux-media@vger.kernel.org
T:	git git://linuxtv.org/media_tree.git
W:	https://linuxtv.org
S:	Maintained
F:	drivers/media/radio/radio-isa*

iSCSI BOOT FIRMWARE TABLE (iBFT) DRIVER
M:	Peter Jones <pjones@redhat.com>
M:	Konrad Rzeszutek Wilk <konrad@kernel.org>
S:	Maintained
F:	drivers/firmware/iscsi_ibft*

ISCSI
M:	Mike Christie <michaelc@cs.wisc.edu>
L:	open-iscsi@googlegroups.com
W:	www.open-iscsi.org
T:	git git://git.kernel.org/pub/scm/linux/kernel/git/mnc/linux-2.6-iscsi.git
S:	Maintained
F:	drivers/scsi/*iscsi*
F:	include/scsi/*iscsi*

ISCSI EXTENSIONS FOR RDMA (ISER) INITIATOR
M:	Or Gerlitz <ogerlitz@mellanox.com>
M:	Sagi Grimberg <sagig@mellanox.com>
M:	Roi Dayan <roid@mellanox.com>
L:	linux-rdma@vger.kernel.org
S:	Supported
W:	http://www.openfabrics.org
W:	www.open-iscsi.org
Q:	http://patchwork.kernel.org/project/linux-rdma/list/
F:	drivers/infiniband/ulp/iser/

ISCSI EXTENSIONS FOR RDMA (ISER) TARGET
M:	Sagi Grimberg <sagig@mellanox.com>
T:	git git://git.kernel.org/pub/scm/linux/kernel/git/nab/target-pending.git master
L:	linux-rdma@vger.kernel.org
L:	target-devel@vger.kernel.org
S:	Supported
W:	http://www.linux-iscsi.org
F:	drivers/infiniband/ulp/isert

ISDN SUBSYSTEM
M:	Karsten Keil <isdn@linux-pingi.de>
L:	isdn4linux@listserv.isdn4linux.de (subscribers-only)
L:	netdev@vger.kernel.org
W:	http://www.isdn4linux.de
T:	git git://git.kernel.org/pub/scm/linux/kernel/git/kkeil/isdn-2.6.git
S:	Maintained
F:	Documentation/isdn/
F:	drivers/isdn/
F:	include/linux/isdn.h
F:	include/linux/isdn/
F:	include/uapi/linux/isdn.h
F:	include/uapi/linux/isdn/

ISDN SUBSYSTEM (Eicon active card driver)
M:	Armin Schindler <mac@melware.de>
L:	isdn4linux@listserv.isdn4linux.de (subscribers-only)
W:	http://www.melware.de
S:	Maintained
F:	drivers/isdn/hardware/eicon/

IT87 HARDWARE MONITORING DRIVER
M:	Jean Delvare <jdelvare@suse.com>
L:	lm-sensors@lm-sensors.org
S:	Maintained
F:	Documentation/hwmon/it87
F:	drivers/hwmon/it87.c

IT913X MEDIA DRIVER
M:	Antti Palosaari <crope@iki.fi>
L:	linux-media@vger.kernel.org
W:	https://linuxtv.org
W:	http://palosaari.fi/linux/
Q:	http://patchwork.linuxtv.org/project/linux-media/list/
T:	git git://linuxtv.org/anttip/media_tree.git
S:	Maintained
F:	drivers/media/tuners/it913x*

IVTV VIDEO4LINUX DRIVER
M:	Andy Walls <awalls@md.metrocast.net>
L:	ivtv-devel@ivtvdriver.org (subscribers-only)
L:	linux-media@vger.kernel.org
T:	git git://linuxtv.org/media_tree.git
W:	http://www.ivtvdriver.org
S:	Maintained
F:	Documentation/video4linux/*.ivtv
F:	drivers/media/pci/ivtv/
F:	include/uapi/linux/ivtv*

IX2505V MEDIA DRIVER
M:	Malcolm Priestley <tvboxspy@gmail.com>
L:	linux-media@vger.kernel.org
W:	https://linuxtv.org
Q:	http://patchwork.linuxtv.org/project/linux-media/list/
S:	Maintained
F:	drivers/media/dvb-frontends/ix2505v*

JC42.4 TEMPERATURE SENSOR DRIVER
M:	Guenter Roeck <linux@roeck-us.net>
L:	lm-sensors@lm-sensors.org
S:	Maintained
F:	drivers/hwmon/jc42.c
F:	Documentation/hwmon/jc42

JFS FILESYSTEM
M:	Dave Kleikamp <shaggy@kernel.org>
L:	jfs-discussion@lists.sourceforge.net
W:	http://jfs.sourceforge.net/
T:	git git://git.kernel.org/pub/scm/linux/kernel/git/shaggy/jfs-2.6.git
S:	Maintained
F:	Documentation/filesystems/jfs.txt
F:	fs/jfs/

JME NETWORK DRIVER
M:	Guo-Fu Tseng <cooldavid@cooldavid.org>
L:	netdev@vger.kernel.org
S:	Maintained
F:	drivers/net/ethernet/jme.*

JOURNALLING FLASH FILE SYSTEM V2 (JFFS2)
M:	David Woodhouse <dwmw2@infradead.org>
L:	linux-mtd@lists.infradead.org
W:	http://www.linux-mtd.infradead.org/doc/jffs2.html
S:	Maintained
F:	fs/jffs2/
F:	include/uapi/linux/jffs2.h

JOURNALLING LAYER FOR BLOCK DEVICES (JBD2)
M:	"Theodore Ts'o" <tytso@mit.edu>
M:	Jan Kara <jack@suse.com>
L:	linux-ext4@vger.kernel.org
S:	Maintained
F:	fs/jbd2/
F:	include/linux/jbd2.h

JPU V4L2 MEM2MEM DRIVER FOR RENESAS
M:	Mikhail Ulyanov <mikhail.ulyanov@cogentembedded.com>
L:	linux-media@vger.kernel.org
S:	Maintained
F:	drivers/media/platform/rcar_jpu.c

JSM Neo PCI based serial card
M:	Thadeu Lima de Souza Cascardo <cascardo@linux.vnet.ibm.com>
L:	linux-serial@vger.kernel.org
S:	Maintained
F:	drivers/tty/serial/jsm/

K10TEMP HARDWARE MONITORING DRIVER
M:	Clemens Ladisch <clemens@ladisch.de>
L:	lm-sensors@lm-sensors.org
S:	Maintained
F:	Documentation/hwmon/k10temp
F:	drivers/hwmon/k10temp.c

K8TEMP HARDWARE MONITORING DRIVER
M:	Rudolf Marek <r.marek@assembler.cz>
L:	lm-sensors@lm-sensors.org
S:	Maintained
F:	Documentation/hwmon/k8temp
F:	drivers/hwmon/k8temp.c

KCONFIG
M:	"Yann E. MORIN" <yann.morin.1998@free.fr>
L:	linux-kbuild@vger.kernel.org
T:	git git://gitorious.org/linux-kconfig/linux-kconfig
S:	Maintained
F:	Documentation/kbuild/kconfig-language.txt
F:	scripts/kconfig/

KDUMP
M:	Vivek Goyal <vgoyal@redhat.com>
M:	Haren Myneni <hbabu@us.ibm.com>
L:	kexec@lists.infradead.org
W:	http://lse.sourceforge.net/kdump/
S:	Maintained
F:	Documentation/kdump/

KEENE FM RADIO TRANSMITTER DRIVER
M:	Hans Verkuil <hverkuil@xs4all.nl>
L:	linux-media@vger.kernel.org
T:	git git://linuxtv.org/media_tree.git
W:	https://linuxtv.org
S:	Maintained
F:	drivers/media/radio/radio-keene*

KERNEL AUTOMOUNTER v4 (AUTOFS4)
M:	Ian Kent <raven@themaw.net>
L:	autofs@vger.kernel.org
S:	Maintained
F:	fs/autofs4/

KERNEL BUILD + files below scripts/ (unless maintained elsewhere)
M:	Michal Marek <mmarek@suse.com>
T:	git git://git.kernel.org/pub/scm/linux/kernel/git/mmarek/kbuild.git for-next
T:	git git://git.kernel.org/pub/scm/linux/kernel/git/mmarek/kbuild.git rc-fixes
L:	linux-kbuild@vger.kernel.org
S:	Maintained
F:	Documentation/kbuild/
F:	Makefile
F:	scripts/Makefile.*
F:	scripts/basic/
F:	scripts/mk*
F:	scripts/package/

KERNEL JANITORS
L:	kernel-janitors@vger.kernel.org
W:	http://kernelnewbies.org/KernelJanitors
S:	Odd Fixes

KERNEL NFSD, SUNRPC, AND LOCKD SERVERS
M:	"J. Bruce Fields" <bfields@fieldses.org>
M:	Jeff Layton <jlayton@poochiereds.net>
L:	linux-nfs@vger.kernel.org
W:	http://nfs.sourceforge.net/
T:	git git://linux-nfs.org/~bfields/linux.git
S:	Supported
F:	fs/nfsd/
F:	include/uapi/linux/nfsd/
F:	fs/lockd/
F:	fs/nfs_common/
F:	net/sunrpc/
F:	include/linux/lockd/
F:	include/linux/sunrpc/
F:	include/uapi/linux/sunrpc/

KERNEL SELFTEST FRAMEWORK
M:	Shuah Khan <shuahkh@osg.samsung.com>
L:	linux-kselftest@vger.kernel.org
T:	git git://git.kernel.org/pub/scm/shuah/linux-kselftest
S:	Maintained
F:	tools/testing/selftests

KERNEL VIRTUAL MACHINE (KVM)
M:	Gleb Natapov <gleb@kernel.org>
M:	Paolo Bonzini <pbonzini@redhat.com>
L:	kvm@vger.kernel.org
W:	http://www.linux-kvm.org
T:	git git://git.kernel.org/pub/scm/virt/kvm/kvm.git
S:	Supported
F:	Documentation/*/kvm*.txt
F:	Documentation/virtual/kvm/
F:	arch/*/kvm/
F:	arch/x86/kernel/kvm.c
F:	arch/x86/kernel/kvmclock.c
F:	arch/*/include/asm/kvm*
F:	include/linux/kvm*
F:	include/uapi/linux/kvm*
F:	virt/kvm/

KERNEL VIRTUAL MACHINE (KVM) FOR AMD-V
M:	Joerg Roedel <joro@8bytes.org>
L:	kvm@vger.kernel.org
W:	http://www.linux-kvm.org/
S:	Maintained
F:	arch/x86/include/asm/svm.h
F:	arch/x86/kvm/svm.c

KERNEL VIRTUAL MACHINE (KVM) FOR POWERPC
M:	Alexander Graf <agraf@suse.com>
L:	kvm-ppc@vger.kernel.org
W:	http://www.linux-kvm.org/
T:	git git://github.com/agraf/linux-2.6.git
S:	Supported
F:	arch/powerpc/include/asm/kvm*
F:	arch/powerpc/kvm/

KERNEL VIRTUAL MACHINE for s390 (KVM/s390)
M:	Christian Borntraeger <borntraeger@de.ibm.com>
M:	Cornelia Huck <cornelia.huck@de.ibm.com>
L:	linux-s390@vger.kernel.org
W:	http://www.ibm.com/developerworks/linux/linux390/
T:	git git://git.kernel.org/pub/scm/linux/kernel/git/kvms390/linux.git
S:	Supported
F:	Documentation/s390/kvm.txt
F:	arch/s390/include/asm/kvm*
F:	arch/s390/kvm/

KERNEL VIRTUAL MACHINE (KVM) FOR ARM
M:	Christoffer Dall <christoffer.dall@linaro.org>
M:	Marc Zyngier <marc.zyngier@arm.com>
L:	linux-arm-kernel@lists.infradead.org (moderated for non-subscribers)
L:	kvmarm@lists.cs.columbia.edu
W:	http://systems.cs.columbia.edu/projects/kvm-arm
T:	git git://git.kernel.org/pub/scm/linux/kernel/git/kvmarm/kvmarm.git
S:	Supported
F:	arch/arm/include/uapi/asm/kvm*
F:	arch/arm/include/asm/kvm*
F:	arch/arm/kvm/
F:	virt/kvm/arm/
F:	include/kvm/arm_*

KERNEL VIRTUAL MACHINE FOR ARM64 (KVM/arm64)
M:	Christoffer Dall <christoffer.dall@linaro.org>
M:	Marc Zyngier <marc.zyngier@arm.com>
L:	linux-arm-kernel@lists.infradead.org (moderated for non-subscribers)
L:	kvmarm@lists.cs.columbia.edu
S:	Maintained
F:	arch/arm64/include/uapi/asm/kvm*
F:	arch/arm64/include/asm/kvm*
F:	arch/arm64/kvm/

KERNEL VIRTUAL MACHINE FOR MIPS (KVM/mips)
M:	James Hogan <james.hogan@imgtec.com>
L:	linux-mips@linux-mips.org
S:	Supported
F:	arch/mips/include/uapi/asm/kvm*
F:	arch/mips/include/asm/kvm*
F:	arch/mips/kvm/

KEXEC
M:	Eric Biederman <ebiederm@xmission.com>
W:	http://kernel.org/pub/linux/utils/kernel/kexec/
L:	kexec@lists.infradead.org
S:	Maintained
F:	include/linux/kexec.h
F:	include/uapi/linux/kexec.h
F:	kernel/kexec.c

KEYS/KEYRINGS:
M:	David Howells <dhowells@redhat.com>
L:	keyrings@vger.kernel.org
S:	Maintained
F:	Documentation/security/keys.txt
F:	include/linux/key.h
F:	include/linux/key-type.h
F:	include/keys/
F:	security/keys/

KEYS-TRUSTED
M:	David Safford <safford@us.ibm.com>
M:	Mimi Zohar <zohar@linux.vnet.ibm.com>
L:	linux-security-module@vger.kernel.org
L:	keyrings@vger.kernel.org
S:	Supported
F:	Documentation/security/keys-trusted-encrypted.txt
F:	include/keys/trusted-type.h
F:	security/keys/trusted.c
F:	security/keys/trusted.h

KEYS-ENCRYPTED
M:	Mimi Zohar <zohar@linux.vnet.ibm.com>
M:	David Safford <safford@us.ibm.com>
L:	linux-security-module@vger.kernel.org
L:	keyrings@vger.kernel.org
S:	Supported
F:	Documentation/security/keys-trusted-encrypted.txt
F:	include/keys/encrypted-type.h
F:	security/keys/encrypted-keys/

KGDB / KDB /debug_core
M:	Jason Wessel <jason.wessel@windriver.com>
W:	http://kgdb.wiki.kernel.org/
L:	kgdb-bugreport@lists.sourceforge.net
T:	git git://git.kernel.org/pub/scm/linux/kernel/git/jwessel/kgdb.git
S:	Maintained
F:	Documentation/DocBook/kgdb.tmpl
F:	drivers/misc/kgdbts.c
F:	drivers/tty/serial/kgdboc.c
F:	include/linux/kdb.h
F:	include/linux/kgdb.h
F:	kernel/debug/

KMEMCHECK
M:	Vegard Nossum <vegardno@ifi.uio.no>
M:	Pekka Enberg <penberg@kernel.org>
S:	Maintained
F:	Documentation/kmemcheck.txt
F:	arch/x86/include/asm/kmemcheck.h
F:	arch/x86/mm/kmemcheck/
F:	include/linux/kmemcheck.h
F:	mm/kmemcheck.c

KMEMLEAK
M:	Catalin Marinas <catalin.marinas@arm.com>
S:	Maintained
F:	Documentation/kmemleak.txt
F:	include/linux/kmemleak.h
F:	mm/kmemleak.c
F:	mm/kmemleak-test.c

KPROBES
M:	Ananth N Mavinakayanahalli <ananth@in.ibm.com>
M:	Anil S Keshavamurthy <anil.s.keshavamurthy@intel.com>
M:	"David S. Miller" <davem@davemloft.net>
M:	Masami Hiramatsu <masami.hiramatsu.pt@hitachi.com>
S:	Maintained
F:	Documentation/kprobes.txt
F:	include/linux/kprobes.h
F:	kernel/kprobes.c

KS0108 LCD CONTROLLER DRIVER
M:	Miguel Ojeda Sandonis <miguel.ojeda.sandonis@gmail.com>
W:	http://miguelojeda.es/auxdisplay.htm
W:	http://jair.lab.fi.uva.es/~migojed/auxdisplay.htm
S:	Maintained
F:	Documentation/auxdisplay/ks0108
F:	drivers/auxdisplay/ks0108.c
F:	include/linux/ks0108.h

L3MDEV
M:	David Ahern <dsa@cumulusnetworks.com>
L:	netdev@vger.kernel.org
S:	Maintained
F:	net/l3mdev
F:	include/net/l3mdev.h

LANTIQ MIPS ARCHITECTURE
M:	John Crispin <blogic@openwrt.org>
L:	linux-mips@linux-mips.org
S:	Maintained
F:	arch/mips/lantiq

LAPB module
L:	linux-x25@vger.kernel.org
S:	Orphan
F:	Documentation/networking/lapb-module.txt
F:	include/*/lapb.h
F:	net/lapb/

LASI 53c700 driver for PARISC
M:	"James E.J. Bottomley" <James.Bottomley@HansenPartnership.com>
L:	linux-scsi@vger.kernel.org
S:	Maintained
F:	Documentation/scsi/53c700.txt
F:	drivers/scsi/53c700*

LED SUBSYSTEM
M:	Richard Purdie <rpurdie@rpsys.net>
M:	Jacek Anaszewski <j.anaszewski@samsung.com>
L:	linux-leds@vger.kernel.org
T:	git git://git.kernel.org/pub/scm/linux/kernel/git/j.anaszewski/linux-leds.git
S:	Maintained
F:	drivers/leds/
F:	include/linux/leds.h

LEGACY EEPROM DRIVER
M:	Jean Delvare <jdelvare@suse.com>
S:	Maintained
F:	Documentation/misc-devices/eeprom
F:	drivers/misc/eeprom/eeprom.c

LEGO USB Tower driver
M:	Juergen Stuber <starblue@users.sourceforge.net>
L:	legousb-devel@lists.sourceforge.net
W:	http://legousb.sourceforge.net/
S:	Maintained
F:	drivers/usb/misc/legousbtower.c

LG2160 MEDIA DRIVER
M:	Michael Krufky <mkrufky@linuxtv.org>
L:	linux-media@vger.kernel.org
W:	https://linuxtv.org
W:	http://github.com/mkrufky
Q:	http://patchwork.linuxtv.org/project/linux-media/list/
T:	git git://linuxtv.org/mkrufky/tuners.git
S:	Maintained
F:	drivers/media/dvb-frontends/lg2160.*

LGDT3305 MEDIA DRIVER
M:	Michael Krufky <mkrufky@linuxtv.org>
L:	linux-media@vger.kernel.org
W:	https://linuxtv.org
W:	http://github.com/mkrufky
Q:	http://patchwork.linuxtv.org/project/linux-media/list/
T:	git git://linuxtv.org/mkrufky/tuners.git
S:	Maintained
F:	drivers/media/dvb-frontends/lgdt3305.*

LGUEST
M:	Rusty Russell <rusty@rustcorp.com.au>
L:	lguest@lists.ozlabs.org
W:	http://lguest.ozlabs.org/
S:	Odd Fixes
F:	arch/x86/include/asm/lguest*.h
F:	arch/x86/lguest/
F:	drivers/lguest/
F:	include/linux/lguest*.h
F:	tools/lguest/

LIBATA SUBSYSTEM (Serial and Parallel ATA drivers)
M:	Tejun Heo <tj@kernel.org>
L:	linux-ide@vger.kernel.org
T:	git git://git.kernel.org/pub/scm/linux/kernel/git/tj/libata.git
S:	Maintained
F:	drivers/ata/
F:	include/linux/ata.h
F:	include/linux/libata.h

LIBATA PATA ARASAN COMPACT FLASH CONTROLLER
M:	Viresh Kumar <vireshk@kernel.org>
L:	linux-ide@vger.kernel.org
T:	git git://git.kernel.org/pub/scm/linux/kernel/git/tj/libata.git
S:	Maintained
F:	include/linux/pata_arasan_cf_data.h
F:	drivers/ata/pata_arasan_cf.c

LIBATA PATA DRIVERS
M:	Bartlomiej Zolnierkiewicz <b.zolnierkie@samsung.com>
M:	Tejun Heo <tj@kernel.org>
L:	linux-ide@vger.kernel.org
T:	git git://git.kernel.org/pub/scm/linux/kernel/git/tj/libata.git
S:	Maintained
F:	drivers/ata/pata_*.c
F:	drivers/ata/ata_generic.c

LIBATA SATA AHCI PLATFORM devices support
M:	Hans de Goede <hdegoede@redhat.com>
M:	Tejun Heo <tj@kernel.org>
L:	linux-ide@vger.kernel.org
T:	git git://git.kernel.org/pub/scm/linux/kernel/git/tj/libata.git
S:	Maintained
F:	drivers/ata/ahci_platform.c
F:	drivers/ata/libahci_platform.c
F:	include/linux/ahci_platform.h

LIBATA SATA PROMISE TX2/TX4 CONTROLLER DRIVER
M:	Mikael Pettersson <mikpelinux@gmail.com>
L:	linux-ide@vger.kernel.org
T:	git git://git.kernel.org/pub/scm/linux/kernel/git/tj/libata.git
S:	Maintained
F:	drivers/ata/sata_promise.*

LIBLOCKDEP
M:	Sasha Levin <sasha.levin@oracle.com>
S:	Maintained
F:	tools/lib/lockdep/

LIBNVDIMM: NON-VOLATILE MEMORY DEVICE SUBSYSTEM
M:	Dan Williams <dan.j.williams@intel.com>
L:	linux-nvdimm@lists.01.org
Q:	https://patchwork.kernel.org/project/linux-nvdimm/list/
T:	git git://git.kernel.org/pub/scm/linux/kernel/git/nvdimm/nvdimm.git
S:	Supported
F:	drivers/nvdimm/*
F:	include/linux/nd.h
F:	include/linux/libnvdimm.h
F:	include/uapi/linux/ndctl.h

LIBNVDIMM BLK: MMIO-APERTURE DRIVER
M:	Ross Zwisler <ross.zwisler@linux.intel.com>
L:	linux-nvdimm@lists.01.org
Q:	https://patchwork.kernel.org/project/linux-nvdimm/list/
S:	Supported
F:	drivers/nvdimm/blk.c
F:	drivers/nvdimm/region_devs.c
F:	drivers/acpi/nfit*

LIBNVDIMM BTT: BLOCK TRANSLATION TABLE
M:	Vishal Verma <vishal.l.verma@intel.com>
L:	linux-nvdimm@lists.01.org
Q:	https://patchwork.kernel.org/project/linux-nvdimm/list/
S:	Supported
F:	drivers/nvdimm/btt*

LIBNVDIMM PMEM: PERSISTENT MEMORY DRIVER
M:	Ross Zwisler <ross.zwisler@linux.intel.com>
L:	linux-nvdimm@lists.01.org
Q:	https://patchwork.kernel.org/project/linux-nvdimm/list/
S:	Supported
F:	drivers/nvdimm/pmem.c
F:	include/linux/pmem.h
F:	arch/*/include/asm/pmem.h

LIGHTNVM PLATFORM SUPPORT
M:	Matias Bjorling <mb@lightnvm.io>
W:	http://github/OpenChannelSSD
L:	linux-block@vger.kernel.org
S:	Maintained
F:	drivers/lightnvm/
F:	include/linux/lightnvm.h
F:	include/uapi/linux/lightnvm.h

LINUX FOR IBM pSERIES (RS/6000)
M:	Paul Mackerras <paulus@au.ibm.com>
W:	http://www.ibm.com/linux/ltc/projects/ppc
S:	Supported
F:	arch/powerpc/boot/rs6000.h

LINUX FOR POWERPC (32-BIT AND 64-BIT)
M:	Benjamin Herrenschmidt <benh@kernel.crashing.org>
M:	Paul Mackerras <paulus@samba.org>
M:	Michael Ellerman <mpe@ellerman.id.au>
W:	http://www.penguinppc.org/
L:	linuxppc-dev@lists.ozlabs.org
Q:	http://patchwork.ozlabs.org/project/linuxppc-dev/list/
T:	git git://git.kernel.org/pub/scm/linux/kernel/git/powerpc/linux.git
S:	Supported
F:	Documentation/powerpc/
F:	arch/powerpc/

LINUX FOR POWER MACINTOSH
M:	Benjamin Herrenschmidt <benh@kernel.crashing.org>
W:	http://www.penguinppc.org/
L:	linuxppc-dev@lists.ozlabs.org
S:	Maintained
F:	arch/powerpc/platforms/powermac/
F:	drivers/macintosh/

LINUX FOR POWERPC EMBEDDED MPC5XXX
M:	Anatolij Gustschin <agust@denx.de>
L:	linuxppc-dev@lists.ozlabs.org
T:	git git://git.denx.de/linux-denx-agust.git
S:	Maintained
F:	arch/powerpc/platforms/512x/
F:	arch/powerpc/platforms/52xx/

LINUX FOR POWERPC EMBEDDED PPC4XX
M:	Alistair Popple <alistair@popple.id.au>
M:	Matt Porter <mporter@kernel.crashing.org>
W:	http://www.penguinppc.org/
L:	linuxppc-dev@lists.ozlabs.org
S:	Maintained
F:	arch/powerpc/platforms/40x/
F:	arch/powerpc/platforms/44x/

LINUX FOR POWERPC EMBEDDED XILINX VIRTEX
L:	linuxppc-dev@lists.ozlabs.org
S:	Orphan
F:	arch/powerpc/*/*virtex*
F:	arch/powerpc/*/*/*virtex*

LINUX FOR POWERPC EMBEDDED PPC8XX
M:	Vitaly Bordug <vitb@kernel.crashing.org>
W:	http://www.penguinppc.org/
L:	linuxppc-dev@lists.ozlabs.org
S:	Maintained
F:	arch/powerpc/platforms/8xx/

LINUX FOR POWERPC EMBEDDED PPC83XX AND PPC85XX
M:	Scott Wood <oss@buserror.net>
M:	Kumar Gala <galak@kernel.crashing.org>
W:	http://www.penguinppc.org/
L:	linuxppc-dev@lists.ozlabs.org
T:	git git://git.kernel.org/pub/scm/linux/kernel/git/scottwood/linux.git
S:	Maintained
F:	arch/powerpc/platforms/83xx/
F:	arch/powerpc/platforms/85xx/

LINUX FOR POWERPC PA SEMI PWRFICIENT
M:	Olof Johansson <olof@lixom.net>
L:	linuxppc-dev@lists.ozlabs.org
S:	Maintained
F:	arch/powerpc/platforms/pasemi/
F:	drivers/*/*pasemi*
F:	drivers/*/*/*pasemi*

LINUX SECURITY MODULE (LSM) FRAMEWORK
M:	Chris Wright <chrisw@sous-sol.org>
L:	linux-security-module@vger.kernel.org
S:	Supported

LIS3LV02D ACCELEROMETER DRIVER
M:	Eric Piel <eric.piel@tremplin-utc.net>
S:	Maintained
F:	Documentation/misc-devices/lis3lv02d
F:	drivers/misc/lis3lv02d/
F:	drivers/platform/x86/hp_accel.c

LIVE PATCHING
M:	Josh Poimboeuf <jpoimboe@redhat.com>
M:	Seth Jennings <sjenning@redhat.com>
M:	Jiri Kosina <jikos@kernel.org>
M:	Vojtech Pavlik <vojtech@suse.com>
S:	Maintained
F:	kernel/livepatch/
F:	include/linux/livepatch.h
F:	arch/x86/include/asm/livepatch.h
F:	arch/x86/kernel/livepatch.c
F:	Documentation/ABI/testing/sysfs-kernel-livepatch
F:	samples/livepatch/
L:	live-patching@vger.kernel.org
T:	git git://git.kernel.org/pub/scm/linux/kernel/git/jikos/livepatching.git

LLC (802.2)
M:	Arnaldo Carvalho de Melo <acme@ghostprotocols.net>
S:	Maintained
F:	include/linux/llc.h
F:	include/uapi/linux/llc.h
F:	include/net/llc*
F:	net/llc/

LM73 HARDWARE MONITOR DRIVER
M:	Guillaume Ligneul <guillaume.ligneul@gmail.com>
L:	lm-sensors@lm-sensors.org
S:	Maintained
F:	drivers/hwmon/lm73.c

LM78 HARDWARE MONITOR DRIVER
M:	Jean Delvare <jdelvare@suse.com>
L:	lm-sensors@lm-sensors.org
S:	Maintained
F:	Documentation/hwmon/lm78
F:	drivers/hwmon/lm78.c

LM83 HARDWARE MONITOR DRIVER
M:	Jean Delvare <jdelvare@suse.com>
L:	lm-sensors@lm-sensors.org
S:	Maintained
F:	Documentation/hwmon/lm83
F:	drivers/hwmon/lm83.c

LM90 HARDWARE MONITOR DRIVER
M:	Jean Delvare <jdelvare@suse.com>
L:	lm-sensors@lm-sensors.org
S:	Maintained
F:	Documentation/hwmon/lm90
F:	Documentation/devicetree/bindings/hwmon/lm90.txt
F:	drivers/hwmon/lm90.c

LM95234 HARDWARE MONITOR DRIVER
M:	Guenter Roeck <linux@roeck-us.net>
L:	lm-sensors@lm-sensors.org
S:	Maintained
F:	Documentation/hwmon/lm95234
F:	drivers/hwmon/lm95234.c

LME2510 MEDIA DRIVER
M:	Malcolm Priestley <tvboxspy@gmail.com>
L:	linux-media@vger.kernel.org
W:	https://linuxtv.org
Q:	http://patchwork.linuxtv.org/project/linux-media/list/
S:	Maintained
F:	drivers/media/usb/dvb-usb-v2/lmedm04*

LOCKDEP AND LOCKSTAT
M:	Peter Zijlstra <peterz@infradead.org>
M:	Ingo Molnar <mingo@redhat.com>
L:	linux-kernel@vger.kernel.org
T:	git git://git.kernel.org/pub/scm/linux/kernel/git/tip/tip.git core/locking
S:	Maintained
F:	Documentation/locking/lockdep*.txt
F:	Documentation/locking/lockstat.txt
F:	include/linux/lockdep.h
F:	kernel/locking/

LOGICAL DISK MANAGER SUPPORT (LDM, Windows 2000/XP/Vista Dynamic Disks)
M:	"Richard Russon (FlatCap)" <ldm@flatcap.org>
L:	linux-ntfs-dev@lists.sourceforge.net
W:	http://www.linux-ntfs.org/content/view/19/37/
S:	Maintained
F:	Documentation/ldm.txt
F:	block/partitions/ldm.*

LogFS
M:	Joern Engel <joern@logfs.org>
M:	Prasad Joshi <prasadjoshi.linux@gmail.com>
L:	logfs@logfs.org
W:	logfs.org
S:	Maintained
F:	fs/logfs/

LPC32XX MACHINE SUPPORT
M:	Roland Stigge <stigge@antcom.de>
L:	linux-arm-kernel@lists.infradead.org (moderated for non-subscribers)
S:	Maintained
F:	arch/arm/mach-lpc32xx/

LSILOGIC MPT FUSION DRIVERS (FC/SAS/SPI)
M:	Nagalakshmi Nandigama <nagalakshmi.nandigama@avagotech.com>
M:	Praveen Krishnamoorthy <praveen.krishnamoorthy@avagotech.com>
M:	Sreekanth Reddy <sreekanth.reddy@avagotech.com>
M:	Abhijit Mahajan <abhijit.mahajan@avagotech.com>
L:	MPT-FusionLinux.pdl@avagotech.com
L:	linux-scsi@vger.kernel.org
W:	http://www.lsilogic.com/support
S:	Supported
F:	drivers/message/fusion/
F:	drivers/scsi/mpt2sas/
F:	drivers/scsi/mpt3sas/

LSILOGIC/SYMBIOS/NCR 53C8XX and 53C1010 PCI-SCSI drivers
M:	Matthew Wilcox <matthew@wil.cx>
L:	linux-scsi@vger.kernel.org
S:	Maintained
F:	drivers/scsi/sym53c8xx_2/

LTC4261 HARDWARE MONITOR DRIVER
M:	Guenter Roeck <linux@roeck-us.net>
L:	lm-sensors@lm-sensors.org
S:	Maintained
F:	Documentation/hwmon/ltc4261
F:	drivers/hwmon/ltc4261.c

LTP (Linux Test Project)
M:	Mike Frysinger <vapier@gentoo.org>
M:	Cyril Hrubis <chrubis@suse.cz>
M:	Wanlong Gao <wanlong.gao@gmail.com>
M:	Jan Stancek <jstancek@redhat.com>
M:	Stanislav Kholmanskikh <stanislav.kholmanskikh@oracle.com>
M:	Alexey Kodanev <alexey.kodanev@oracle.com>
L:	ltp@lists.linux.it (subscribers-only)
W:	http://linux-test-project.github.io/
T:	git git://github.com/linux-test-project/ltp.git
S:	Maintained

M32R ARCHITECTURE
W:	http://www.linux-m32r.org/
S:	Orphan
F:	arch/m32r/

M68K ARCHITECTURE
M:	Geert Uytterhoeven <geert@linux-m68k.org>
L:	linux-m68k@lists.linux-m68k.org
W:	http://www.linux-m68k.org/
T:	git git://git.kernel.org/pub/scm/linux/kernel/git/geert/linux-m68k.git
S:	Maintained
F:	arch/m68k/
F:	drivers/zorro/

M68K ON APPLE MACINTOSH
M:	Joshua Thompson <funaho@jurai.org>
W:	http://www.mac.linux-m68k.org/
L:	linux-m68k@lists.linux-m68k.org
S:	Maintained
F:	arch/m68k/mac/

M68K ON HP9000/300
M:	Philip Blundell <philb@gnu.org>
W:	http://www.tazenda.demon.co.uk/phil/linux-hp
S:	Maintained
F:	arch/m68k/hp300/

M88DS3103 MEDIA DRIVER
M:	Antti Palosaari <crope@iki.fi>
L:	linux-media@vger.kernel.org
W:	https://linuxtv.org
W:	http://palosaari.fi/linux/
Q:	http://patchwork.linuxtv.org/project/linux-media/list/
T:	git git://linuxtv.org/anttip/media_tree.git
S:	Maintained
F:	drivers/media/dvb-frontends/m88ds3103*

M88RS2000 MEDIA DRIVER
M:	Malcolm Priestley <tvboxspy@gmail.com>
L:	linux-media@vger.kernel.org
W:	https://linuxtv.org
Q:	http://patchwork.linuxtv.org/project/linux-media/list/
S:	Maintained
F:	drivers/media/dvb-frontends/m88rs2000*

MA901 MASTERKIT USB FM RADIO DRIVER
M:	Alexey Klimov <klimov.linux@gmail.com>
L:	linux-media@vger.kernel.org
T:	git git://linuxtv.org/media_tree.git
S:	Maintained
F:	drivers/media/radio/radio-ma901.c

MAC80211
M:	Johannes Berg <johannes@sipsolutions.net>
L:	linux-wireless@vger.kernel.org
W:	http://wireless.kernel.org/
T:	git git://git.kernel.org/pub/scm/linux/kernel/git/jberg/mac80211.git
T:	git git://git.kernel.org/pub/scm/linux/kernel/git/jberg/mac80211-next.git
S:	Maintained
F:	Documentation/networking/mac80211-injection.txt
F:	include/net/mac80211.h
F:	net/mac80211/
F:	drivers/net/wireless/mac80211_hwsim.[ch]

MACVLAN DRIVER
M:	Patrick McHardy <kaber@trash.net>
L:	netdev@vger.kernel.org
S:	Maintained
F:	drivers/net/macvlan.c
F:	include/linux/if_macvlan.h

MAILBOX API
M:	Jassi Brar <jassisinghbrar@gmail.com>
L:	linux-kernel@vger.kernel.org
S:	Maintained
F:	drivers/mailbox/
F:	include/linux/mailbox_client.h
F:	include/linux/mailbox_controller.h

MAN-PAGES: MANUAL PAGES FOR LINUX -- Sections 2, 3, 4, 5, and 7
M:	Michael Kerrisk <mtk.manpages@gmail.com>
W:	http://www.kernel.org/doc/man-pages
L:	linux-man@vger.kernel.org
S:	Maintained

MARVELL ARMADA DRM SUPPORT
M:	Russell King <rmk+kernel@arm.linux.org.uk>
S:	Maintained
F:	drivers/gpu/drm/armada/

MARVELL 88E6352 DSA support
M:	Guenter Roeck <linux@roeck-us.net>
S:	Maintained
F:	drivers/net/dsa/mv88e6352.c

MARVELL CRYPTO DRIVER
M:	Boris Brezillon <boris.brezillon@free-electrons.com>
M:	Arnaud Ebalard <arno@natisbad.org>
F:	drivers/crypto/marvell/
S:	Maintained
L:	linux-crypto@vger.kernel.org

MARVELL GIGABIT ETHERNET DRIVERS (skge/sky2)
M:	Mirko Lindner <mlindner@marvell.com>
M:	Stephen Hemminger <stephen@networkplumber.org>
L:	netdev@vger.kernel.org
S:	Maintained
F:	drivers/net/ethernet/marvell/sk*

MARVELL LIBERTAS WIRELESS DRIVER
L:	libertas-dev@lists.infradead.org
S:	Orphan
F:	drivers/net/wireless/marvell/libertas/

MARVELL MV643XX ETHERNET DRIVER
M:	Sebastian Hesselbarth <sebastian.hesselbarth@gmail.com>
L:	netdev@vger.kernel.org
S:	Maintained
F:	drivers/net/ethernet/marvell/mv643xx_eth.*
F:	include/linux/mv643xx.h

MARVELL MVNETA ETHERNET DRIVER
M:	Thomas Petazzoni <thomas.petazzoni@free-electrons.com>
L:	netdev@vger.kernel.org
S:	Maintained
F:	drivers/net/ethernet/marvell/mvneta.*

MARVELL MWIFIEX WIRELESS DRIVER
M:	Amitkumar Karwar <akarwar@marvell.com>
M:	Nishant Sarmukadam <nishants@marvell.com>
L:	linux-wireless@vger.kernel.org
S:	Maintained
F:	drivers/net/wireless/marvell/mwifiex/

MARVELL MWL8K WIRELESS DRIVER
M:	Lennert Buytenhek <buytenh@wantstofly.org>
L:	linux-wireless@vger.kernel.org
S:	Odd Fixes
F:	drivers/net/wireless/marvell/mwl8k.c

MARVELL SOC MMC/SD/SDIO CONTROLLER DRIVER
M:	Nicolas Pitre <nico@fluxnic.net>
S:	Odd Fixes
F:	drivers/mmc/host/mvsdio.*

MATROX FRAMEBUFFER DRIVER
L:	linux-fbdev@vger.kernel.org
S:	Orphan
F:	drivers/video/fbdev/matrox/matroxfb_*
F:	include/uapi/linux/matroxfb.h

MAX16065 HARDWARE MONITOR DRIVER
M:	Guenter Roeck <linux@roeck-us.net>
L:	lm-sensors@lm-sensors.org
S:	Maintained
F:	Documentation/hwmon/max16065
F:	drivers/hwmon/max16065.c

MAX20751 HARDWARE MONITOR DRIVER
M:	Guenter Roeck <linux@roeck-us.net>
L:	lm-sensors@lm-sensors.org
S:	Maintained
F:	Documentation/hwmon/max20751
F:	drivers/hwmon/max20751.c

MAX6650 HARDWARE MONITOR AND FAN CONTROLLER DRIVER
M:	"Hans J. Koch" <hjk@hansjkoch.de>
L:	lm-sensors@lm-sensors.org
S:	Maintained
F:	Documentation/hwmon/max6650
F:	drivers/hwmon/max6650.c

MAX6697 HARDWARE MONITOR DRIVER
M:	Guenter Roeck <linux@roeck-us.net>
L:	lm-sensors@lm-sensors.org
S:	Maintained
F:	Documentation/hwmon/max6697
F:	Documentation/devicetree/bindings/i2c/max6697.txt
F:	drivers/hwmon/max6697.c
F:	include/linux/platform_data/max6697.h

MAXIM MUIC CHARGER DRIVERS FOR EXYNOS BASED BOARDS
M:	Krzysztof Kozlowski <k.kozlowski@samsung.com>
L:	linux-pm@vger.kernel.org
S:	Supported
F:	drivers/power/max14577_charger.c
F:	drivers/power/max77693_charger.c

MAXIM MAX77802 MULTIFUNCTION PMIC DEVICE DRIVERS
M:	Javier Martinez Canillas <javier@osg.samsung.com>
L:	linux-kernel@vger.kernel.org
S:	Supported
F:	drivers/*/*max77802.c
F:	Documentation/devicetree/bindings/*/*max77802.txt
F:	include/dt-bindings/*/*max77802.h

MAXIM PMIC AND MUIC DRIVERS FOR EXYNOS BASED BOARDS
M:	Chanwoo Choi <cw00.choi@samsung.com>
M:	Krzysztof Kozlowski <k.kozlowski@samsung.com>
L:	linux-kernel@vger.kernel.org
S:	Supported
F:	drivers/*/max14577.c
F:	drivers/*/max77686.c
F:	drivers/*/max77693.c
F:	drivers/extcon/extcon-max14577.c
F:	drivers/extcon/extcon-max77693.c
F:	drivers/rtc/rtc-max77686.c
F:	drivers/clk/clk-max77686.c
F:	Documentation/devicetree/bindings/mfd/max14577.txt
F:	Documentation/devicetree/bindings/*/max77686.txt
F:	Documentation/devicetree/bindings/mfd/max77693.txt
F:	Documentation/devicetree/bindings/clock/maxim,max77686.txt
F:	include/linux/mfd/max14577*.h
F:	include/linux/mfd/max77686*.h
F:	include/linux/mfd/max77693*.h

MAXIRADIO FM RADIO RECEIVER DRIVER
M:	Hans Verkuil <hverkuil@xs4all.nl>
L:	linux-media@vger.kernel.org
T:	git git://linuxtv.org/media_tree.git
W:	https://linuxtv.org
S:	Maintained
F:	drivers/media/radio/radio-maxiradio*

MCP4531 MICROCHIP DIGITAL POTENTIOMETER DRIVER
M:	Peter Rosin <peda@axentia.se>
L:	linux-iio@vger.kernel.org
S:	Maintained
F:	drivers/iio/potentiometer/mcp4531.c

MEDIA DRIVERS FOR RENESAS - VSP1
M:	Laurent Pinchart <laurent.pinchart@ideasonboard.com>
L:	linux-media@vger.kernel.org
L:	linux-renesas-soc@vger.kernel.org
T:	git git://linuxtv.org/media_tree.git
S:	Supported
F:	Documentation/devicetree/bindings/media/renesas,vsp1.txt
F:	drivers/media/platform/vsp1/

MEDIA DRIVERS FOR ASCOT2E
M:	Sergey Kozlov <serjk@netup.ru>
L:	linux-media@vger.kernel.org
W:	https://linuxtv.org
W:	http://netup.tv/
T:	git git://linuxtv.org/media_tree.git
S:	Supported
F:	drivers/media/dvb-frontends/ascot2e*

MEDIA DRIVERS FOR CXD2841ER
M:	Sergey Kozlov <serjk@netup.ru>
L:	linux-media@vger.kernel.org
W:	https://linuxtv.org
W:	http://netup.tv/
T:	git git://linuxtv.org/media_tree.git
S:	Supported
F:	drivers/media/dvb-frontends/cxd2841er*

MEDIA DRIVERS FOR HORUS3A
M:	Sergey Kozlov <serjk@netup.ru>
L:	linux-media@vger.kernel.org
W:	https://linuxtv.org
W:	http://netup.tv/
T:	git git://linuxtv.org/media_tree.git
S:	Supported
F:	drivers/media/dvb-frontends/horus3a*

MEDIA DRIVERS FOR LNBH25
M:	Sergey Kozlov <serjk@netup.ru>
L:	linux-media@vger.kernel.org
W:	https://linuxtv.org
W:	http://netup.tv/
T:	git git://linuxtv.org/media_tree.git
S:	Supported
F:	drivers/media/dvb-frontends/lnbh25*

MEDIA DRIVERS FOR NETUP PCI UNIVERSAL DVB devices
M:	Sergey Kozlov <serjk@netup.ru>
L:	linux-media@vger.kernel.org
W:	https://linuxtv.org
W:	http://netup.tv/
T:	git git://linuxtv.org/media_tree.git
S:	Supported
F:	drivers/media/pci/netup_unidvb/*

MEDIA INPUT INFRASTRUCTURE (V4L/DVB)
M:	Mauro Carvalho Chehab <mchehab@osg.samsung.com>
P:	LinuxTV.org Project
L:	linux-media@vger.kernel.org
W:	https://linuxtv.org
Q:	http://patchwork.kernel.org/project/linux-media/list/
T:	git git://linuxtv.org/media_tree.git
S:	Maintained
F:	Documentation/dvb/
F:	Documentation/video4linux/
F:	Documentation/DocBook/media/
F:	drivers/media/
F:	drivers/staging/media/
F:	include/linux/platform_data/media/
F:	include/media/
F:	include/uapi/linux/dvb/
F:	include/uapi/linux/videodev2.h
F:	include/uapi/linux/media.h
F:	include/uapi/linux/v4l2-*
F:	include/uapi/linux/meye.h
F:	include/uapi/linux/ivtv*
F:	include/uapi/linux/uvcvideo.h

MEDIATEK MT7601U WIRELESS LAN DRIVER
M:	Jakub Kicinski <kubakici@wp.pl>
L:	linux-wireless@vger.kernel.org
S:	Maintained
F:	drivers/net/wireless/mediatek/mt7601u/

MEGARAID SCSI/SAS DRIVERS
M:	Kashyap Desai <kashyap.desai@avagotech.com>
M:	Sumit Saxena <sumit.saxena@avagotech.com>
M:	Uday Lingala <uday.lingala@avagotech.com>
L:	megaraidlinux.pdl@avagotech.com
L:	linux-scsi@vger.kernel.org
W:	http://www.lsi.com
S:	Maintained
F:	Documentation/scsi/megaraid.txt
F:	drivers/scsi/megaraid.*
F:	drivers/scsi/megaraid/

MELLANOX ETHERNET DRIVER (mlx4_en)
M: 	Eugenia Emantayev <eugenia@mellanox.com>
L:	netdev@vger.kernel.org
S:	Supported
W:	http://www.mellanox.com
Q:	http://patchwork.ozlabs.org/project/netdev/list/
F:	drivers/net/ethernet/mellanox/mlx4/en_*

MELLANOX ETHERNET DRIVER (mlx5e)
M:	Saeed Mahameed <saeedm@mellanox.com>
L:	netdev@vger.kernel.org
S:	Supported
W:	http://www.mellanox.com
Q:	http://patchwork.ozlabs.org/project/netdev/list/
F:	drivers/net/ethernet/mellanox/mlx5/core/en_*

MELLANOX ETHERNET SWITCH DRIVERS
M:	Jiri Pirko <jiri@mellanox.com>
M:	Ido Schimmel <idosch@mellanox.com>
L:	netdev@vger.kernel.org
S:	Supported
W:	http://www.mellanox.com
Q:	http://patchwork.ozlabs.org/project/netdev/list/
F:	drivers/net/ethernet/mellanox/mlxsw/

MEMBARRIER SUPPORT
M:	Mathieu Desnoyers <mathieu.desnoyers@efficios.com>
M:	"Paul E. McKenney" <paulmck@linux.vnet.ibm.com>
L:	linux-kernel@vger.kernel.org
S:	Supported
F:	kernel/membarrier.c
F:	include/uapi/linux/membarrier.h

MEMORY MANAGEMENT
L:	linux-mm@kvack.org
W:	http://www.linux-mm.org
S:	Maintained
F:	include/linux/mm.h
F:	include/linux/gfp.h
F:	include/linux/mmzone.h
F:	include/linux/memory_hotplug.h
F:	include/linux/vmalloc.h
F:	mm/

MEMORY TECHNOLOGY DEVICES (MTD)
M:	David Woodhouse <dwmw2@infradead.org>
M:	Brian Norris <computersforpeace@gmail.com>
L:	linux-mtd@lists.infradead.org
W:	http://www.linux-mtd.infradead.org/
Q:	http://patchwork.ozlabs.org/project/linux-mtd/list/
T:	git git://git.infradead.org/linux-mtd.git
T:	git git://git.infradead.org/l2-mtd.git
S:	Maintained
F:	drivers/mtd/
F:	include/linux/mtd/
F:	include/uapi/mtd/

MEN A21 WATCHDOG DRIVER
M:	Johannes Thumshirn <morbidrsa@gmail.com>
L:	linux-watchdog@vger.kernel.org
S:	Maintained
F:	drivers/watchdog/mena21_wdt.c

MEN CHAMELEON BUS (mcb)
M:	Johannes Thumshirn <morbidrsa@gmail.com>
S:	Maintained
F:	drivers/mcb/
F:	include/linux/mcb.h
F:	Documentation/men-chameleon-bus.txt

MEN F21BMC (Board Management Controller)
M:	Andreas Werner <andreas.werner@men.de>
S:	Supported
F:	drivers/mfd/menf21bmc.c
F:	drivers/watchdog/menf21bmc_wdt.c
F:	drivers/leds/leds-menf21bmc.c
F:	drivers/hwmon/menf21bmc_hwmon.c
F:	Documentation/hwmon/menf21bmc

METAG ARCHITECTURE
M:	James Hogan <james.hogan@imgtec.com>
L:	linux-metag@vger.kernel.org
T:	git git://git.kernel.org/pub/scm/linux/kernel/git/jhogan/metag.git
S:	Odd Fixes
F:	arch/metag/
F:	Documentation/metag/
F:	Documentation/devicetree/bindings/metag/
F:	Documentation/devicetree/bindings/interrupt-controller/img,*
F:	drivers/clocksource/metag_generic.c
F:	drivers/irqchip/irq-metag.c
F:	drivers/irqchip/irq-metag-ext.c
F:	drivers/tty/metag_da.c

MICROBLAZE ARCHITECTURE
M:	Michal Simek <monstr@monstr.eu>
W:	http://www.monstr.eu/fdt/
T:	git git://git.monstr.eu/linux-2.6-microblaze.git
S:	Supported
F:	arch/microblaze/

MICROSOFT SURFACE PRO 3 BUTTON DRIVER
M:	Chen Yu <yu.c.chen@intel.com>
L:	platform-driver-x86@vger.kernel.org
S:	Supported
F:	drivers/platform/x86/surfacepro3_button.c

MICROTEK X6 SCANNER
M:	Oliver Neukum <oliver@neukum.org>
S:	Maintained
F:	drivers/usb/image/microtek.*

MIPS
M:	Ralf Baechle <ralf@linux-mips.org>
L:	linux-mips@linux-mips.org
W:	http://www.linux-mips.org/
T:	git git://git.linux-mips.org/pub/scm/ralf/linux.git
Q:	http://patchwork.linux-mips.org/project/linux-mips/list/
S:	Supported
F:	Documentation/mips/
F:	arch/mips/

MIROSOUND PCM20 FM RADIO RECEIVER DRIVER
M:	Hans Verkuil <hverkuil@xs4all.nl>
L:	linux-media@vger.kernel.org
T:	git git://linuxtv.org/media_tree.git
W:	https://linuxtv.org
S:	Odd Fixes
F:	drivers/media/radio/radio-miropcm20*

MELLANOX MLX4 core VPI driver
M:	Yishai Hadas <yishaih@mellanox.com>
L:	netdev@vger.kernel.org
L:	linux-rdma@vger.kernel.org
W:	http://www.mellanox.com
Q:	http://patchwork.ozlabs.org/project/netdev/list/
S:	Supported
F:	drivers/net/ethernet/mellanox/mlx4/
F:	include/linux/mlx4/

MELLANOX MLX4 IB driver
M:	Yishai Hadas <yishaih@mellanox.com>
L:	linux-rdma@vger.kernel.org
W:	http://www.mellanox.com
Q:	http://patchwork.kernel.org/project/linux-rdma/list/
S:	Supported
F:	drivers/infiniband/hw/mlx4/
F:	include/linux/mlx4/

MELLANOX MLX5 core VPI driver
M:	Matan Barak <matanb@mellanox.com>
M:	Leon Romanovsky <leonro@mellanox.com>
L:	netdev@vger.kernel.org
L:	linux-rdma@vger.kernel.org
W:	http://www.mellanox.com
Q:	http://patchwork.ozlabs.org/project/netdev/list/
S:	Supported
F:	drivers/net/ethernet/mellanox/mlx5/core/
F:	include/linux/mlx5/

MELLANOX MLX5 IB driver
M:	Matan Barak <matanb@mellanox.com>
M:	Leon Romanovsky <leonro@mellanox.com>
L:	linux-rdma@vger.kernel.org
W:	http://www.mellanox.com
Q:	http://patchwork.kernel.org/project/linux-rdma/list/
S:	Supported
F:	drivers/infiniband/hw/mlx5/
F:	include/linux/mlx5/

MELEXIS MLX90614 DRIVER
M:	Crt Mori <cmo@melexis.com>
L:	linux-iio@vger.kernel.org
W:	http://www.melexis.com
S:	Supported
F:	drivers/iio/temperature/mlx90614.c

MN88472 MEDIA DRIVER
M:	Antti Palosaari <crope@iki.fi>
L:	linux-media@vger.kernel.org
W:	https://linuxtv.org
W:	http://palosaari.fi/linux/
Q:	http://patchwork.linuxtv.org/project/linux-media/list/
T:	git git://linuxtv.org/anttip/media_tree.git
S:	Maintained
F:	drivers/staging/media/mn88472/
F:	drivers/media/dvb-frontends/mn88472.h

MN88473 MEDIA DRIVER
M:	Antti Palosaari <crope@iki.fi>
L:	linux-media@vger.kernel.org
W:	https://linuxtv.org
W:	http://palosaari.fi/linux/
Q:	http://patchwork.linuxtv.org/project/linux-media/list/
T:	git git://linuxtv.org/anttip/media_tree.git
S:	Maintained
F:	drivers/staging/media/mn88473/
F:	drivers/media/dvb-frontends/mn88473.h

MODULE SUPPORT
M:	Rusty Russell <rusty@rustcorp.com.au>
S:	Maintained
F:	include/linux/module.h
F:	kernel/module.c

MOTION EYE VAIO PICTUREBOOK CAMERA DRIVER
W:	http://popies.net/meye/
S:	Orphan
F:	Documentation/video4linux/meye.txt
F:	drivers/media/pci/meye/
F:	include/uapi/linux/meye.h

MOXA SMARTIO/INDUSTIO/INTELLIO SERIAL CARD
M:	Jiri Slaby <jirislaby@gmail.com>
S:	Maintained
F:	Documentation/serial/moxa-smartio
F:	drivers/tty/mxser.*

MR800 AVERMEDIA USB FM RADIO DRIVER
M:	Alexey Klimov <klimov.linux@gmail.com>
L:	linux-media@vger.kernel.org
T:	git git://linuxtv.org/media_tree.git
S:	Maintained
F:	drivers/media/radio/radio-mr800.c

MRF24J40 IEEE 802.15.4 RADIO DRIVER
M:	Alan Ott <alan@signal11.us>
L:	linux-wpan@vger.kernel.org
S:	Maintained
F:	drivers/net/ieee802154/mrf24j40.c
F:	Documentation/devicetree/bindings/net/ieee802154/mrf24j40.txt

MSI LAPTOP SUPPORT
M:	"Lee, Chun-Yi" <jlee@suse.com>
L:	platform-driver-x86@vger.kernel.org
S:	Maintained
F:	drivers/platform/x86/msi-laptop.c

MSI WMI SUPPORT
L:	platform-driver-x86@vger.kernel.org
S:	Orphan
F:	drivers/platform/x86/msi-wmi.c

MSI001 MEDIA DRIVER
M:	Antti Palosaari <crope@iki.fi>
L:	linux-media@vger.kernel.org
W:	https://linuxtv.org
W:	http://palosaari.fi/linux/
Q:	http://patchwork.linuxtv.org/project/linux-media/list/
T:	git git://linuxtv.org/anttip/media_tree.git
S:	Maintained
F:	drivers/media/tuners/msi001*

MSI2500 MEDIA DRIVER
M:	Antti Palosaari <crope@iki.fi>
L:	linux-media@vger.kernel.org
W:	https://linuxtv.org
W:	http://palosaari.fi/linux/
Q:	http://patchwork.linuxtv.org/project/linux-media/list/
T:	git git://linuxtv.org/anttip/media_tree.git
S:	Maintained
F:	drivers/media/usb/msi2500/

MSYSTEMS DISKONCHIP G3 MTD DRIVER
M:	Robert Jarzmik <robert.jarzmik@free.fr>
L:	linux-mtd@lists.infradead.org
S:	Maintained
F:	drivers/mtd/devices/docg3*

MT9M032 APTINA SENSOR DRIVER
M:	Laurent Pinchart <laurent.pinchart@ideasonboard.com>
L:	linux-media@vger.kernel.org
T:	git git://linuxtv.org/media_tree.git
S:	Maintained
F:	drivers/media/i2c/mt9m032.c
F:	include/media/i2c/mt9m032.h

MT9P031 APTINA CAMERA SENSOR
M:	Laurent Pinchart <laurent.pinchart@ideasonboard.com>
L:	linux-media@vger.kernel.org
T:	git git://linuxtv.org/media_tree.git
S:	Maintained
F:	drivers/media/i2c/mt9p031.c
F:	include/media/i2c/mt9p031.h

MT9T001 APTINA CAMERA SENSOR
M:	Laurent Pinchart <laurent.pinchart@ideasonboard.com>
L:	linux-media@vger.kernel.org
T:	git git://linuxtv.org/media_tree.git
S:	Maintained
F:	drivers/media/i2c/mt9t001.c
F:	include/media/i2c/mt9t001.h

MT9V032 APTINA CAMERA SENSOR
M:	Laurent Pinchart <laurent.pinchart@ideasonboard.com>
L:	linux-media@vger.kernel.org
T:	git git://linuxtv.org/media_tree.git
S:	Maintained
F:	Documentation/devicetree/bindings/media/i2c/mt9v032.txt
F:	drivers/media/i2c/mt9v032.c
F:	include/media/i2c/mt9v032.h

MULTIFUNCTION DEVICES (MFD)
M:	Lee Jones <lee.jones@linaro.org>
T:	git git://git.kernel.org/pub/scm/linux/kernel/git/lee/mfd.git
S:	Supported
F:	drivers/mfd/
F:	include/linux/mfd/

MULTIMEDIA CARD (MMC), SECURE DIGITAL (SD) AND SDIO SUBSYSTEM
M:	Ulf Hansson <ulf.hansson@linaro.org>
L:	linux-mmc@vger.kernel.org
T:	git git://git.linaro.org/people/ulf.hansson/mmc.git
S:	Maintained
F:	drivers/mmc/
F:	include/linux/mmc/
F:	include/uapi/linux/mmc/

MULTIMEDIA CARD (MMC) ETC. OVER SPI
S:	Orphan
F:	drivers/mmc/host/mmc_spi.c
F:	include/linux/spi/mmc_spi.h

MULTISOUND SOUND DRIVER
M:	Andrew Veliath <andrewtv@usa.net>
S:	Maintained
F:	Documentation/sound/oss/MultiSound
F:	sound/oss/msnd*

MULTITECH MULTIPORT CARD (ISICOM)
S:	Orphan
F:	drivers/tty/isicom.c
F:	include/linux/isicom.h

MUSB MULTIPOINT HIGH SPEED DUAL-ROLE CONTROLLER
<<<<<<< HEAD
M:	Felipe Balbi <balbi@kernel.org>
=======
M:	Bin Liu <b-liu@ti.com>
>>>>>>> 125234dc
L:	linux-usb@vger.kernel.org
T:	git git://git.kernel.org/pub/scm/linux/kernel/git/balbi/usb.git
S:	Maintained
F:	drivers/usb/musb/

MXL5007T MEDIA DRIVER
M:	Michael Krufky <mkrufky@linuxtv.org>
L:	linux-media@vger.kernel.org
W:	https://linuxtv.org
W:	http://github.com/mkrufky
Q:	http://patchwork.linuxtv.org/project/linux-media/list/
T:	git git://linuxtv.org/mkrufky/tuners.git
S:	Maintained
F:	drivers/media/tuners/mxl5007t.*

MYRICOM MYRI-10G 10GbE DRIVER (MYRI10GE)
M:	Hyong-Youb Kim <hykim@myri.com>
L:	netdev@vger.kernel.org
W:	https://www.myricom.com/support/downloads/myri10ge.html
S:	Supported
F:	drivers/net/ethernet/myricom/myri10ge/

NATSEMI ETHERNET DRIVER (DP8381x)
S:	Orphan
F:	drivers/net/ethernet/natsemi/natsemi.c

NATIVE INSTRUMENTS USB SOUND INTERFACE DRIVER
M:	Daniel Mack <zonque@gmail.com>
S:	Maintained
L:	alsa-devel@alsa-project.org (moderated for non-subscribers)
W:	http://www.native-instruments.com
F:	sound/usb/caiaq/

NCP FILESYSTEM
M:	Petr Vandrovec <petr@vandrovec.name>
S:	Odd Fixes
F:	fs/ncpfs/

NCR 5380 SCSI DRIVERS
M:	Finn Thain <fthain@telegraphics.com.au>
M:	Michael Schmitz <schmitzmic@gmail.com>
L:	linux-scsi@vger.kernel.org
S:	Maintained
F:	Documentation/scsi/g_NCR5380.txt
F:	drivers/scsi/NCR5380.*
F:	drivers/scsi/arm/cumana_1.c
F:	drivers/scsi/arm/oak.c
F:	drivers/scsi/atari_NCR5380.c
F:	drivers/scsi/atari_scsi.*
F:	drivers/scsi/dmx3191d.c
F:	drivers/scsi/dtc.*
F:	drivers/scsi/g_NCR5380.*
F:	drivers/scsi/g_NCR5380_mmio.c
F:	drivers/scsi/mac_scsi.*
F:	drivers/scsi/pas16.*
F:	drivers/scsi/sun3_scsi.*
F:	drivers/scsi/sun3_scsi_vme.c
F:	drivers/scsi/t128.*

NCR DUAL 700 SCSI DRIVER (MICROCHANNEL)
M:	"James E.J. Bottomley" <James.Bottomley@HansenPartnership.com>
L:	linux-scsi@vger.kernel.org
S:	Maintained
F:	drivers/scsi/NCR_D700.*

NCT6775 HARDWARE MONITOR DRIVER
M:	Guenter Roeck <linux@roeck-us.net>
L:	lm-sensors@lm-sensors.org
S:	Maintained
F:	Documentation/hwmon/nct6775
F:	drivers/hwmon/nct6775.c

NETEFFECT IWARP RNIC DRIVER (IW_NES)
M:	Faisal Latif <faisal.latif@intel.com>
L:	linux-rdma@vger.kernel.org
W:	http://www.intel.com/Products/Server/Adapters/Server-Cluster/Server-Cluster-overview.htm
S:	Supported
F:	drivers/infiniband/hw/nes/

NETEM NETWORK EMULATOR
M:	Stephen Hemminger <stephen@networkplumber.org>
L:	netem@lists.linux-foundation.org
S:	Maintained
F:	net/sched/sch_netem.c

NETERION 10GbE DRIVERS (s2io/vxge)
M:	Jon Mason <jdmason@kudzu.us>
L:	netdev@vger.kernel.org
S:	Supported
F:	Documentation/networking/s2io.txt
F:	Documentation/networking/vxge.txt
F:	drivers/net/ethernet/neterion/

NETFILTER ({IP,IP6,ARP,EB,NF}TABLES)
M:	Pablo Neira Ayuso <pablo@netfilter.org>
M:	Patrick McHardy <kaber@trash.net>
M:	Jozsef Kadlecsik <kadlec@blackhole.kfki.hu>
L:	netfilter-devel@vger.kernel.org
L:	coreteam@netfilter.org
W:	http://www.netfilter.org/
W:	http://www.iptables.org/
Q:	http://patchwork.ozlabs.org/project/netfilter-devel/list/
T:	git git://git.kernel.org/pub/scm/linux/kernel/git/pablo/nf.git
T:	git git://git.kernel.org/pub/scm/linux/kernel/git/pablo/nf-next.git
S:	Supported
F:	include/linux/netfilter*
F:	include/linux/netfilter/
F:	include/net/netfilter/
F:	include/uapi/linux/netfilter*
F:	include/uapi/linux/netfilter/
F:	net/*/netfilter.c
F:	net/*/netfilter/
F:	net/netfilter/
F:	net/bridge/br_netfilter*.c

NETLABEL
M:	Paul Moore <paul@paul-moore.com>
W:	http://netlabel.sf.net
L:	netdev@vger.kernel.org
S:	Maintained
F:	Documentation/netlabel/
F:	include/net/netlabel.h
F:	net/netlabel/

NETROM NETWORK LAYER
M:	Ralf Baechle <ralf@linux-mips.org>
L:	linux-hams@vger.kernel.org
W:	http://www.linux-ax25.org/
S:	Maintained
F:	include/net/netrom.h
F:	include/uapi/linux/netrom.h
F:	net/netrom/

NETRONOME ETHERNET DRIVERS
M:	Jakub Kicinski <jakub.kicinski@netronome.com>
M:	Rolf Neugebauer <rolf.neugebauer@netronome.com>
L:	oss-drivers@netronome.com
S:	Maintained
F:	drivers/net/ethernet/netronome/

NETWORK BLOCK DEVICE (NBD)
M:	Markus Pargmann <mpa@pengutronix.de>
S:	Maintained
L:	nbd-general@lists.sourceforge.net
T:	git git://git.pengutronix.de/git/mpa/linux-nbd.git
F:	Documentation/blockdev/nbd.txt
F:	drivers/block/nbd.c
F:	include/uapi/linux/nbd.h

NETWORK DROP MONITOR
M:	Neil Horman <nhorman@tuxdriver.com>
L:	netdev@vger.kernel.org
S:	Maintained
W:	https://fedorahosted.org/dropwatch/
F:	net/core/drop_monitor.c

NETWORKING [GENERAL]
M:	"David S. Miller" <davem@davemloft.net>
L:	netdev@vger.kernel.org
W:	http://www.linuxfoundation.org/en/Net
Q:	http://patchwork.ozlabs.org/project/netdev/list/
T:	git git://git.kernel.org/pub/scm/linux/kernel/git/davem/net.git
T:	git git://git.kernel.org/pub/scm/linux/kernel/git/davem/net-next.git
S:	Maintained
F:	net/
F:	include/net/
F:	include/linux/in.h
F:	include/linux/net.h
F:	include/linux/netdevice.h
F:	include/uapi/linux/in.h
F:	include/uapi/linux/net.h
F:	include/uapi/linux/netdevice.h
F:	include/uapi/linux/net_namespace.h
F:	tools/net/
F:	tools/testing/selftests/net/
F:	lib/random32.c
F:	lib/test_bpf.c

NETWORKING [IPv4/IPv6]
M:	"David S. Miller" <davem@davemloft.net>
M:	Alexey Kuznetsov <kuznet@ms2.inr.ac.ru>
M:	James Morris <jmorris@namei.org>
M:	Hideaki YOSHIFUJI <yoshfuji@linux-ipv6.org>
M:	Patrick McHardy <kaber@trash.net>
L:	netdev@vger.kernel.org
T:	git git://git.kernel.org/pub/scm/linux/kernel/git/davem/net.git
S:	Maintained
F:	net/ipv4/
F:	net/ipv6/
F:	include/net/ip*
F:	arch/x86/net/*

NETWORKING [IPSEC]
M:	Steffen Klassert <steffen.klassert@secunet.com>
M:	Herbert Xu <herbert@gondor.apana.org.au>
M:	"David S. Miller" <davem@davemloft.net>
L:	netdev@vger.kernel.org
T:	git git://git.kernel.org/pub/scm/linux/kernel/git/klassert/ipsec.git
T:	git git://git.kernel.org/pub/scm/linux/kernel/git/klassert/ipsec-next.git
S:	Maintained
F:	net/core/flow.c
F:	net/xfrm/
F:	net/key/
F:	net/ipv4/xfrm*
F:	net/ipv4/esp4.c
F:	net/ipv4/ah4.c
F:	net/ipv4/ipcomp.c
F:	net/ipv4/ip_vti.c
F:	net/ipv6/xfrm*
F:	net/ipv6/esp6.c
F:	net/ipv6/ah6.c
F:	net/ipv6/ipcomp6.c
F:	net/ipv6/ip6_vti.c
F:	include/uapi/linux/xfrm.h
F:	include/net/xfrm.h

NETWORKING [LABELED] (NetLabel, CIPSO, Labeled IPsec, SECMARK)
M:	Paul Moore <paul@paul-moore.com>
L:	netdev@vger.kernel.org
S:	Maintained

NETWORKING [WIRELESS]
L:	linux-wireless@vger.kernel.org
Q:	http://patchwork.kernel.org/project/linux-wireless/list/

NETWORKING DRIVERS
L:	netdev@vger.kernel.org
W:	http://www.linuxfoundation.org/en/Net
Q:	http://patchwork.ozlabs.org/project/netdev/list/
T:	git git://git.kernel.org/pub/scm/linux/kernel/git/davem/net.git
T:	git git://git.kernel.org/pub/scm/linux/kernel/git/davem/net-next.git
S:	Odd Fixes
F:	drivers/net/
F:	include/linux/if_*
F:	include/linux/netdevice.h
F:	include/linux/etherdevice.h
F:	include/linux/fcdevice.h
F:	include/linux/fddidevice.h
F:	include/linux/hippidevice.h
F:	include/linux/inetdevice.h
F:	include/uapi/linux/if_*
F:	include/uapi/linux/netdevice.h

NETWORKING DRIVERS (WIRELESS)
M:	Kalle Valo <kvalo@codeaurora.org>
L:	linux-wireless@vger.kernel.org
Q:	http://patchwork.kernel.org/project/linux-wireless/list/
T:	git git://git.kernel.org/pub/scm/linux/kernel/git/kvalo/wireless-drivers.git
T:	git git://git.kernel.org/pub/scm/linux/kernel/git/kvalo/wireless-drivers-next.git
S:	Maintained
F:	drivers/net/wireless/

NETXEN (1/10) GbE SUPPORT
M:	Manish Chopra <manish.chopra@qlogic.com>
M:	Sony Chacko <sony.chacko@qlogic.com>
M:	Rajesh Borundia <rajesh.borundia@qlogic.com>
L:	netdev@vger.kernel.org
W:	http://www.qlogic.com
S:	Supported
F:	drivers/net/ethernet/qlogic/netxen/

NFC SUBSYSTEM
M:	Lauro Ramos Venancio <lauro.venancio@openbossa.org>
M:	Aloisio Almeida Jr <aloisio.almeida@openbossa.org>
M:	Samuel Ortiz <sameo@linux.intel.com>
L:	linux-wireless@vger.kernel.org
L:	linux-nfc@lists.01.org (subscribers-only)
S:	Supported
F:	net/nfc/
F:	include/net/nfc/
F:	include/uapi/linux/nfc.h
F:	drivers/nfc/
F:	include/linux/platform_data/microread.h
F:	include/linux/platform_data/nfcmrvl.h
F:	include/linux/platform_data/nxp-nci.h
F:	include/linux/platform_data/pn544.h
F:	include/linux/platform_data/st21nfca.h
F:	include/linux/platform_data/st-nci.h
F:	Documentation/devicetree/bindings/net/nfc/

NFS, SUNRPC, AND LOCKD CLIENTS
M:	Trond Myklebust <trond.myklebust@primarydata.com>
M:	Anna Schumaker <anna.schumaker@netapp.com>
L:	linux-nfs@vger.kernel.org
W:	http://client.linux-nfs.org
T:	git git://git.linux-nfs.org/projects/trondmy/linux-nfs.git
S:	Maintained
F:	fs/lockd/
F:	fs/nfs/
F:	fs/nfs_common/
F:	net/sunrpc/
F:	include/linux/lockd/
F:	include/linux/nfs*
F:	include/linux/sunrpc/
F:	include/uapi/linux/nfs*
F:	include/uapi/linux/sunrpc/

NILFS2 FILESYSTEM
M:	Ryusuke Konishi <konishi.ryusuke@lab.ntt.co.jp>
L:	linux-nilfs@vger.kernel.org
W:	http://nilfs.sourceforge.net/
T:	git git://github.com/konis/nilfs2.git
S:	Supported
F:	Documentation/filesystems/nilfs2.txt
F:	fs/nilfs2/
F:	include/linux/nilfs2_fs.h
F:	include/trace/events/nilfs2.h

NINJA SCSI-3 / NINJA SCSI-32Bi (16bit/CardBus) PCMCIA SCSI HOST ADAPTER DRIVER
M:	YOKOTA Hiroshi <yokota@netlab.is.tsukuba.ac.jp>
W:	http://www.netlab.is.tsukuba.ac.jp/~yokota/izumi/ninja/
S:	Maintained
F:	Documentation/scsi/NinjaSCSI.txt
F:	drivers/scsi/pcmcia/nsp_*

NINJA SCSI-32Bi/UDE PCI/CARDBUS SCSI HOST ADAPTER DRIVER
M:	GOTO Masanori <gotom@debian.or.jp>
M:	YOKOTA Hiroshi <yokota@netlab.is.tsukuba.ac.jp>
W:	http://www.netlab.is.tsukuba.ac.jp/~yokota/izumi/ninja/
S:	Maintained
F:	Documentation/scsi/NinjaSCSI.txt
F:	drivers/scsi/nsp32*

NIOS2 ARCHITECTURE
M:	Ley Foon Tan <lftan@altera.com>
L:	nios2-dev@lists.rocketboards.org (moderated for non-subscribers)
T:	git git://git.kernel.org/pub/scm/linux/kernel/git/lftan/nios2.git
S:	Maintained
F:	arch/nios2/

NOKIA N900 POWER SUPPLY DRIVERS
R:	Pali Rohár <pali.rohar@gmail.com>
F:	include/linux/power/bq2415x_charger.h
F:	include/linux/power/bq27xxx_battery.h
F:	include/linux/power/isp1704_charger.h
F:	drivers/power/bq2415x_charger.c
F:	drivers/power/bq27xxx_battery.c
F:	drivers/power/bq27xxx_battery_i2c.c
F:	drivers/power/isp1704_charger.c
F:	drivers/power/rx51_battery.c

NTB DRIVER CORE
M:	Jon Mason <jdmason@kudzu.us>
M:	Dave Jiang <dave.jiang@intel.com>
M:	Allen Hubbe <Allen.Hubbe@emc.com>
L:	linux-ntb@googlegroups.com
S:	Supported
W:	https://github.com/jonmason/ntb/wiki
T:	git git://github.com/jonmason/ntb.git
F:	drivers/ntb/
F:	drivers/net/ntb_netdev.c
F:	include/linux/ntb.h
F:	include/linux/ntb_transport.h

NTB INTEL DRIVER
M:	Jon Mason <jdmason@kudzu.us>
M:	Dave Jiang <dave.jiang@intel.com>
L:	linux-ntb@googlegroups.com
S:	Supported
W:	https://github.com/jonmason/ntb/wiki
T:	git git://github.com/jonmason/ntb.git
F:	drivers/ntb/hw/intel/

NTB AMD DRIVER
M:	Xiangliang Yu <Xiangliang.Yu@amd.com>
L:	linux-ntb@googlegroups.com
S:	Supported
F:	drivers/ntb/hw/amd/

NTFS FILESYSTEM
M:	Anton Altaparmakov <anton@tuxera.com>
L:	linux-ntfs-dev@lists.sourceforge.net
W:	http://www.tuxera.com/
T:	git git://git.kernel.org/pub/scm/linux/kernel/git/aia21/ntfs.git
S:	Supported
F:	Documentation/filesystems/ntfs.txt
F:	fs/ntfs/

NVIDIA (rivafb and nvidiafb) FRAMEBUFFER DRIVER
M:	Antonino Daplas <adaplas@gmail.com>
L:	linux-fbdev@vger.kernel.org
S:	Maintained
F:	drivers/video/fbdev/riva/
F:	drivers/video/fbdev/nvidia/

NVM EXPRESS DRIVER
M:	Keith Busch <keith.busch@intel.com>
M:	Jens Axboe <axboe@fb.com>
L:	linux-nvme@lists.infradead.org
T:	git git://git.kernel.org/pub/scm/linux/kernel/git/axboe/linux-block.git
W:	https://kernel.googlesource.com/pub/scm/linux/kernel/git/axboe/linux-block/
S:	Supported
F:	drivers/nvme/host/
F:	include/linux/nvme.h

NVMEM FRAMEWORK
M:	Srinivas Kandagatla <srinivas.kandagatla@linaro.org>
M:	Maxime Ripard <maxime.ripard@free-electrons.com>
S:	Maintained
F:	drivers/nvmem/
F:	Documentation/devicetree/bindings/nvmem/
F:	include/linux/nvmem-consumer.h
F:	include/linux/nvmem-provider.h

NXP-NCI NFC DRIVER
M:	Clément Perrochaud <clement.perrochaud@effinnov.com>
R:	Charles Gorand <charles.gorand@effinnov.com>
L:	linux-nfc@lists.01.org (moderated for non-subscribers)
S:	Supported
F:	drivers/nfc/nxp-nci

NXP TDA998X DRM DRIVER
M:	Russell King <rmk+kernel@arm.linux.org.uk>
S:	Supported
F:	drivers/gpu/drm/i2c/tda998x_drv.c
F:	include/drm/i2c/tda998x.h

NXP TFA9879 DRIVER
M:	Peter Rosin <peda@axentia.se>
L:	alsa-devel@alsa-project.org (moderated for non-subscribers)
S:	Maintained
F:	sound/soc/codecs/tfa9879*

OMAP SUPPORT
M:	Tony Lindgren <tony@atomide.com>
L:	linux-omap@vger.kernel.org
W:	http://www.muru.com/linux/omap/
W:	http://linux.omap.com/
Q:	http://patchwork.kernel.org/project/linux-omap/list/
T:	git git://git.kernel.org/pub/scm/linux/kernel/git/tmlind/linux-omap.git
S:	Maintained
F:	arch/arm/*omap*/
F:	arch/arm/configs/omap1_defconfig
F:	arch/arm/configs/omap2plus_defconfig
F:	drivers/i2c/busses/i2c-omap.c
F:	drivers/irqchip/irq-omap-intc.c
F:	drivers/mfd/*omap*.c
F:	drivers/mfd/menelaus.c
F:	drivers/mfd/palmas.c
F:	drivers/mfd/tps65217.c
F:	drivers/mfd/tps65218.c
F:	drivers/mfd/tps65910.c
F:	drivers/mfd/twl-core.[ch]
F:	drivers/mfd/twl4030*.c
F:	drivers/mfd/twl6030*.c
F:	drivers/mfd/twl6040*.c
F:	drivers/regulator/palmas-regulator*.c
F:	drivers/regulator/pbias-regulator.c
F:	drivers/regulator/tps65217-regulator.c
F:	drivers/regulator/tps65218-regulator.c
F:	drivers/regulator/tps65910-regulator.c
F:	drivers/regulator/twl-regulator.c
F:	include/linux/i2c-omap.h

OMAP DEVICE TREE SUPPORT
M:	Benoît Cousson <bcousson@baylibre.com>
M:	Tony Lindgren <tony@atomide.com>
L:	linux-omap@vger.kernel.org
L:	devicetree@vger.kernel.org
S:	Maintained
F:	arch/arm/boot/dts/*omap*
F:	arch/arm/boot/dts/*am3*
F:	arch/arm/boot/dts/*am4*
F:	arch/arm/boot/dts/*am5*
F:	arch/arm/boot/dts/*dra7*

OMAP CLOCK FRAMEWORK SUPPORT
M:	Paul Walmsley <paul@pwsan.com>
L:	linux-omap@vger.kernel.org
S:	Maintained
F:	arch/arm/*omap*/*clock*

OMAP POWER MANAGEMENT SUPPORT
M:	Kevin Hilman <khilman@deeprootsystems.com>
L:	linux-omap@vger.kernel.org
S:	Maintained
F:	arch/arm/*omap*/*pm*
F:	drivers/cpufreq/omap-cpufreq.c

OMAP POWERDOMAIN SOC ADAPTATION LAYER SUPPORT
M:	Rajendra Nayak <rnayak@ti.com>
M:	Paul Walmsley <paul@pwsan.com>
L:	linux-omap@vger.kernel.org
S:	Maintained
F:	arch/arm/mach-omap2/prm*

OMAP AUDIO SUPPORT
M:	Peter Ujfalusi <peter.ujfalusi@ti.com>
M:	Jarkko Nikula <jarkko.nikula@bitmer.com>
L:	alsa-devel@alsa-project.org (moderated for non-subscribers)
L:	linux-omap@vger.kernel.org
S:	Maintained
F:	sound/soc/omap/

OMAP GENERAL PURPOSE MEMORY CONTROLLER SUPPORT
M:	Roger Quadros <rogerq@ti.com>
M:	Tony Lindgren <tony@atomide.com>
L:	linux-omap@vger.kernel.org
S:	Maintained
F:	drivers/memory/omap-gpmc.c
F:	arch/arm/mach-omap2/*gpmc*

OMAP FRAMEBUFFER SUPPORT
M:	Tomi Valkeinen <tomi.valkeinen@ti.com>
L:	linux-fbdev@vger.kernel.org
L:	linux-omap@vger.kernel.org
S:	Maintained
F:	drivers/video/fbdev/omap/

OMAP DISPLAY SUBSYSTEM and FRAMEBUFFER SUPPORT (DSS2)
M:	Tomi Valkeinen <tomi.valkeinen@ti.com>
L:	linux-omap@vger.kernel.org
L:	linux-fbdev@vger.kernel.org
S:	Maintained
F:	drivers/video/fbdev/omap2/
F:	Documentation/arm/OMAP/DSS

OMAP HARDWARE SPINLOCK SUPPORT
M:	Ohad Ben-Cohen <ohad@wizery.com>
L:	linux-omap@vger.kernel.org
S:	Maintained
F:	drivers/hwspinlock/omap_hwspinlock.c

OMAP MMC SUPPORT
M:	Jarkko Lavinen <jarkko.lavinen@nokia.com>
L:	linux-omap@vger.kernel.org
S:	Maintained
F:	drivers/mmc/host/omap.c

OMAP HS MMC SUPPORT
L:	linux-mmc@vger.kernel.org
L:	linux-omap@vger.kernel.org
S:	Orphan
F:	drivers/mmc/host/omap_hsmmc.c

OMAP RANDOM NUMBER GENERATOR SUPPORT
M:	Deepak Saxena <dsaxena@plexity.net>
S:	Maintained
F:	drivers/char/hw_random/omap-rng.c

OMAP HWMOD SUPPORT
M:	Benoît Cousson <bcousson@baylibre.com>
M:	Paul Walmsley <paul@pwsan.com>
L:	linux-omap@vger.kernel.org
S:	Maintained
F:	arch/arm/mach-omap2/omap_hwmod.*

OMAP HWMOD DATA
M:	Paul Walmsley <paul@pwsan.com>
L:	linux-omap@vger.kernel.org
S:	Maintained
F:	arch/arm/mach-omap2/omap_hwmod*data*

OMAP HWMOD DATA FOR OMAP4-BASED DEVICES
M:	Benoît Cousson <bcousson@baylibre.com>
L:	linux-omap@vger.kernel.org
S:	Maintained
F:	arch/arm/mach-omap2/omap_hwmod_44xx_data.c

OMAP IMAGING SUBSYSTEM (OMAP3 ISP and OMAP4 ISS)
M:	Laurent Pinchart <laurent.pinchart@ideasonboard.com>
L:	linux-media@vger.kernel.org
S:	Maintained
F:	Documentation/devicetree/bindings/media/ti,omap3isp.txt
F:	drivers/media/platform/omap3isp/
F:	drivers/staging/media/omap4iss/

OMAP USB SUPPORT
<<<<<<< HEAD
M:	Felipe Balbi <balbi@kernel.org>
=======
>>>>>>> 125234dc
L:	linux-usb@vger.kernel.org
L:	linux-omap@vger.kernel.org
S:	Orphan
F:	drivers/usb/*/*omap*
F:	arch/arm/*omap*/usb*

OMAP GPIO DRIVER
M:	Grygorii Strashko <grygorii.strashko@ti.com>
M:	Santosh Shilimkar <ssantosh@kernel.org>
M:	Kevin Hilman <khilman@deeprootsystems.com>
L:	linux-omap@vger.kernel.org
S:	Maintained
F:	Documentation/devicetree/bindings/gpio/gpio-omap.txt
F:	drivers/gpio/gpio-omap.c

OMAP/NEWFLOW NANOBONE MACHINE SUPPORT
M:	Mark Jackson <mpfj@newflow.co.uk>
L:	linux-omap@vger.kernel.org
S:	Maintained
F:	arch/arm/boot/dts/am335x-nano.dts

OMFS FILESYSTEM
M:	Bob Copeland <me@bobcopeland.com>
L:	linux-karma-devel@lists.sourceforge.net
S:	Maintained
F:	Documentation/filesystems/omfs.txt
F:	fs/omfs/

OMNIKEY CARDMAN 4000 DRIVER
M:	Harald Welte <laforge@gnumonks.org>
S:	Maintained
F:	drivers/char/pcmcia/cm4000_cs.c
F:	include/linux/cm4000_cs.h
F:	include/uapi/linux/cm4000_cs.h

OMNIKEY CARDMAN 4040 DRIVER
M:	Harald Welte <laforge@gnumonks.org>
S:	Maintained
F:	drivers/char/pcmcia/cm4040_cs.*

OMNIVISION OV7670 SENSOR DRIVER
M:	Jonathan Corbet <corbet@lwn.net>
L:	linux-media@vger.kernel.org
T:	git git://linuxtv.org/media_tree.git
S:	Maintained
F:	drivers/media/i2c/ov7670.c

ONENAND FLASH DRIVER
M:	Kyungmin Park <kyungmin.park@samsung.com>
L:	linux-mtd@lists.infradead.org
S:	Maintained
F:	drivers/mtd/onenand/
F:	include/linux/mtd/onenand*.h

ONSTREAM SCSI TAPE DRIVER
M:	Willem Riede <osst@riede.org>
L:	osst-users@lists.sourceforge.net
L:	linux-scsi@vger.kernel.org
S:	Maintained
F:	Documentation/scsi/osst.txt
F:	drivers/scsi/osst.*
F:	drivers/scsi/osst_*.h
F:	drivers/scsi/st.h

OPENCORES I2C BUS DRIVER
M:	Peter Korsgaard <jacmet@sunsite.dk>
L:	linux-i2c@vger.kernel.org
S:	Maintained
F:	Documentation/i2c/busses/i2c-ocores
F:	drivers/i2c/busses/i2c-ocores.c

OPEN FIRMWARE AND FLATTENED DEVICE TREE
M:	Rob Herring <robh+dt@kernel.org>
M:	Frank Rowand <frowand.list@gmail.com>
M:	Grant Likely <grant.likely@linaro.org>
L:	devicetree@vger.kernel.org
W:	http://www.devicetree.org/
T:	git git://git.kernel.org/pub/scm/linux/kernel/git/glikely/linux.git
S:	Maintained
F:	drivers/of/
F:	include/linux/of*.h
F:	scripts/dtc/

OPEN FIRMWARE AND FLATTENED DEVICE TREE BINDINGS
M:	Rob Herring <robh+dt@kernel.org>
M:	Pawel Moll <pawel.moll@arm.com>
M:	Mark Rutland <mark.rutland@arm.com>
M:	Ian Campbell <ijc+devicetree@hellion.org.uk>
M:	Kumar Gala <galak@codeaurora.org>
L:	devicetree@vger.kernel.org
T:	git git://git.kernel.org/pub/scm/linux/kernel/git/robh/linux.git
S:	Maintained
F:	Documentation/devicetree/
F:	arch/*/boot/dts/
F:	include/dt-bindings/

OPEN FIRMWARE AND DEVICE TREE OVERLAYS
M:	Pantelis Antoniou <pantelis.antoniou@konsulko.com>
L:	devicetree@vger.kernel.org
S:	Maintained
F:	Documentation/devicetree/dynamic-resolution-notes.txt
F:	Documentation/devicetree/overlay-notes.txt
F:	drivers/of/overlay.c
F:	drivers/of/resolver.c

OPENRISC ARCHITECTURE
M:	Jonas Bonn <jonas@southpole.se>
W:	http://openrisc.net
L:	linux@lists.openrisc.net (moderated for non-subscribers)
S:	Maintained
T:	git git://openrisc.net/~jonas/linux
F:	arch/openrisc/

OPENVSWITCH
M:	Pravin Shelar <pshelar@nicira.com>
L:	netdev@vger.kernel.org
L:	dev@openvswitch.org
W:	http://openvswitch.org
S:	Maintained
F:	net/openvswitch/
F:	include/uapi/linux/openvswitch.h

OPERATING PERFORMANCE POINTS (OPP)
M:	Viresh Kumar <vireshk@kernel.org>
M:	Nishanth Menon <nm@ti.com>
M:	Stephen Boyd <sboyd@codeaurora.org>
L:	linux-pm@vger.kernel.org
S:	Maintained
T:	git git://git.kernel.org/pub/scm/linux/kernel/git/vireshk/pm.git
F:	drivers/base/power/opp/
F:	include/linux/pm_opp.h
F:	Documentation/power/opp.txt
F:	Documentation/devicetree/bindings/opp/

OPL4 DRIVER
M:	Clemens Ladisch <clemens@ladisch.de>
L:	alsa-devel@alsa-project.org (moderated for non-subscribers)
T:	git git://git.alsa-project.org/alsa-kernel.git
S:	Maintained
F:	sound/drivers/opl4/

OPROFILE
M:	Robert Richter <rric@kernel.org>
L:	oprofile-list@lists.sf.net
S:	Maintained
F:	arch/*/include/asm/oprofile*.h
F:	arch/*/oprofile/
F:	drivers/oprofile/
F:	include/linux/oprofile.h

ORACLE CLUSTER FILESYSTEM 2 (OCFS2)
M:	Mark Fasheh <mfasheh@suse.com>
M:	Joel Becker <jlbec@evilplan.org>
L:	ocfs2-devel@oss.oracle.com (moderated for non-subscribers)
W:	http://ocfs2.wiki.kernel.org
S:	Supported
F:	Documentation/filesystems/ocfs2.txt
F:	Documentation/filesystems/dlmfs.txt
F:	fs/ocfs2/

ORINOCO DRIVER
L:	linux-wireless@vger.kernel.org
W:	http://wireless.kernel.org/en/users/Drivers/orinoco
W:	http://www.nongnu.org/orinoco/
S:	Orphan
F:	drivers/net/wireless/intersil/orinoco/

OSD LIBRARY and FILESYSTEM
M:	Boaz Harrosh <ooo@electrozaur.com>
M:	Benny Halevy <bhalevy@primarydata.com>
L:	osd-dev@open-osd.org
W:	http://open-osd.org
T:	git git://git.open-osd.org/open-osd.git
S:	Maintained
F:	drivers/scsi/osd/
F:	include/scsi/osd_*
F:	fs/exofs/

OVERLAY FILESYSTEM
M:	Miklos Szeredi <miklos@szeredi.hu>
L:	linux-unionfs@vger.kernel.org
T:	git git://git.kernel.org/pub/scm/linux/kernel/git/mszeredi/vfs.git
S:	Supported
F:	fs/overlayfs/
F:	Documentation/filesystems/overlayfs.txt

P54 WIRELESS DRIVER
M:	Christian Lamparter <chunkeey@googlemail.com>
L:	linux-wireless@vger.kernel.org
W:	http://wireless.kernel.org/en/users/Drivers/p54
S:	Maintained
F:	drivers/net/wireless/intersil/p54/

PA SEMI ETHERNET DRIVER
M:	Olof Johansson <olof@lixom.net>
L:	netdev@vger.kernel.org
S:	Maintained
F:	drivers/net/ethernet/pasemi/*

PA SEMI SMBUS DRIVER
M:	Olof Johansson <olof@lixom.net>
L:	linux-i2c@vger.kernel.org
S:	Maintained
F:	drivers/i2c/busses/i2c-pasemi.c

PADATA PARALLEL EXECUTION MECHANISM
M:	Steffen Klassert <steffen.klassert@secunet.com>
L:	linux-crypto@vger.kernel.org
S:	Maintained
F:	kernel/padata.c
F:	include/linux/padata.h
F:	Documentation/padata.txt

PANASONIC LAPTOP ACPI EXTRAS DRIVER
M:	Harald Welte <laforge@gnumonks.org>
L:	platform-driver-x86@vger.kernel.org
S:	Maintained
F:	drivers/platform/x86/panasonic-laptop.c

PANASONIC MN10300/AM33/AM34 PORT
M:	David Howells <dhowells@redhat.com>
M:	Koichi Yasutake <yasutake.koichi@jp.panasonic.com>
L:	linux-am33-list@redhat.com (moderated for non-subscribers)
W:	ftp://ftp.redhat.com/pub/redhat/gnupro/AM33/
S:	Maintained
F:	Documentation/mn10300/
F:	arch/mn10300/

PARALLEL PORT SUBSYSTEM
M:	Sudip Mukherjee <sudipm.mukherjee@gmail.com>
M:	Sudip Mukherjee <sudip@vectorindia.org>
L:	linux-parport@lists.infradead.org (subscribers-only)
S:	Maintained
F:	drivers/parport/
F:	include/linux/parport*.h
F:	drivers/char/ppdev.c
F:	include/uapi/linux/ppdev.h
F:	Documentation/parport*.txt

PARAVIRT_OPS INTERFACE
M:	Jeremy Fitzhardinge <jeremy@goop.org>
M:	Chris Wright <chrisw@sous-sol.org>
M:	Alok Kataria <akataria@vmware.com>
M:	Rusty Russell <rusty@rustcorp.com.au>
L:	virtualization@lists.linux-foundation.org
S:	Supported
F:	Documentation/virtual/paravirt_ops.txt
F:	arch/*/kernel/paravirt*
F:	arch/*/include/asm/paravirt.h

PARIDE DRIVERS FOR PARALLEL PORT IDE DEVICES
M:	Tim Waugh <tim@cyberelk.net>
L:	linux-parport@lists.infradead.org (subscribers-only)
S:	Maintained
F:	Documentation/blockdev/paride.txt
F:	drivers/block/paride/

PARISC ARCHITECTURE
M:	"James E.J. Bottomley" <jejb@parisc-linux.org>
M:	Helge Deller <deller@gmx.de>
L:	linux-parisc@vger.kernel.org
W:	http://www.parisc-linux.org/
Q:	http://patchwork.kernel.org/project/linux-parisc/list/
T:	git git://git.kernel.org/pub/scm/linux/kernel/git/jejb/parisc-2.6.git
T:	git git://git.kernel.org/pub/scm/linux/kernel/git/deller/parisc-linux.git
S:	Maintained
F:	arch/parisc/
F:	Documentation/parisc/
F:	drivers/parisc/
F:	drivers/char/agp/parisc-agp.c
F:	drivers/input/serio/gscps2.c
F:	drivers/parport/parport_gsc.*
F:	drivers/tty/serial/8250/8250_gsc.c
F:	drivers/video/fbdev/sti*
F:	drivers/video/console/sti*
F:	drivers/video/logo/logo_parisc*

PC87360 HARDWARE MONITORING DRIVER
M:	Jim Cromie <jim.cromie@gmail.com>
L:	lm-sensors@lm-sensors.org
S:	Maintained
F:	Documentation/hwmon/pc87360
F:	drivers/hwmon/pc87360.c

PC8736x GPIO DRIVER
M:	Jim Cromie <jim.cromie@gmail.com>
S:	Maintained
F:	drivers/char/pc8736x_gpio.c

PC87427 HARDWARE MONITORING DRIVER
M:	Jean Delvare <jdelvare@suse.com>
L:	lm-sensors@lm-sensors.org
S:	Maintained
F:	Documentation/hwmon/pc87427
F:	drivers/hwmon/pc87427.c

PCA9532 LED DRIVER
M:	Riku Voipio <riku.voipio@iki.fi>
S:	Maintained
F:	drivers/leds/leds-pca9532.c
F:	include/linux/leds-pca9532.h

PCA9541 I2C BUS MASTER SELECTOR DRIVER
M:	Guenter Roeck <linux@roeck-us.net>
L:	linux-i2c@vger.kernel.org
S:	Maintained
F:	drivers/i2c/muxes/i2c-mux-pca9541.c

PCDP - PRIMARY CONSOLE AND DEBUG PORT
M:	Khalid Aziz <khalid@gonehiking.org>
S:	Maintained
F:	drivers/firmware/pcdp.*

PCI ERROR RECOVERY
M:	Linas Vepstas <linasvepstas@gmail.com>
L:	linux-pci@vger.kernel.org
S:	Supported
F:	Documentation/PCI/pci-error-recovery.txt

PCI SUBSYSTEM
M:	Bjorn Helgaas <bhelgaas@google.com>
L:	linux-pci@vger.kernel.org
Q:	http://patchwork.ozlabs.org/project/linux-pci/list/
T:	git git://git.kernel.org/pub/scm/linux/kernel/git/helgaas/pci.git
S:	Supported
F:	Documentation/PCI/
F:	drivers/pci/
F:	include/linux/pci*
F:	arch/x86/pci/
F:	arch/x86/kernel/quirks.c

PCI DRIVER FOR ALTERA PCIE IP
M:	Ley Foon Tan <lftan@altera.com>
L:	rfi@lists.rocketboards.org (moderated for non-subscribers)
L:	linux-pci@vger.kernel.org
S:	Supported
F:	Documentation/devicetree/bindings/pci/altera-pcie.txt
F:	drivers/pci/host/pcie-altera.c

PCI DRIVER FOR ARM VERSATILE PLATFORM
M:	Rob Herring <robh@kernel.org>
L:	linux-pci@vger.kernel.org
L:	linux-arm-kernel@lists.infradead.org
S:	Maintained
F:	Documentation/devicetree/bindings/pci/versatile.txt
F:	drivers/pci/host/pci-versatile.c

PCI DRIVER FOR APPLIEDMICRO XGENE
M:	Tanmay Inamdar <tinamdar@apm.com>
L:	linux-pci@vger.kernel.org
L:	linux-arm-kernel@lists.infradead.org
S:	Maintained
F:	Documentation/devicetree/bindings/pci/xgene-pci.txt
F:	drivers/pci/host/pci-xgene.c

PCI DRIVER FOR FREESCALE LAYERSCAPE
M:	Minghuan Lian <minghuan.Lian@freescale.com>
M:	Mingkai Hu <mingkai.hu@freescale.com>
M:	Roy Zang <tie-fei.zang@freescale.com>
L:	linuxppc-dev@lists.ozlabs.org
L:	linux-pci@vger.kernel.org
L:	linux-arm-kernel@lists.infradead.org
S:	Maintained
F:	drivers/pci/host/*layerscape*

PCI DRIVER FOR IMX6
M:	Richard Zhu <Richard.Zhu@freescale.com>
M:	Lucas Stach <l.stach@pengutronix.de>
L:	linux-pci@vger.kernel.org
L:	linux-arm-kernel@lists.infradead.org (moderated for non-subscribers)
S:	Maintained
F:	drivers/pci/host/*imx6*

PCI DRIVER FOR TI KEYSTONE
M:	Murali Karicheri <m-karicheri2@ti.com>
L:	linux-pci@vger.kernel.org
L:	linux-arm-kernel@lists.infradead.org (moderated for non-subscribers)
S:	Maintained
F:	drivers/pci/host/*keystone*

PCI DRIVER FOR MVEBU (Marvell Armada 370 and Armada XP SOC support)
M:	Thomas Petazzoni <thomas.petazzoni@free-electrons.com>
M:	Jason Cooper <jason@lakedaemon.net>
L:	linux-pci@vger.kernel.org
L:	linux-arm-kernel@lists.infradead.org (moderated for non-subscribers)
S:	Maintained
F:	drivers/pci/host/*mvebu*

PCI DRIVER FOR NVIDIA TEGRA
M:	Thierry Reding <thierry.reding@gmail.com>
L:	linux-tegra@vger.kernel.org
L:	linux-pci@vger.kernel.org
S:	Supported
F:	Documentation/devicetree/bindings/pci/nvidia,tegra20-pcie.txt
F:	drivers/pci/host/pci-tegra.c

PCI DRIVER FOR TI DRA7XX
M:	Kishon Vijay Abraham I <kishon@ti.com>
L:	linux-omap@vger.kernel.org
L:	linux-pci@vger.kernel.org
S:	Supported
F:	Documentation/devicetree/bindings/pci/ti-pci.txt
F:	drivers/pci/host/pci-dra7xx.c

PCI DRIVER FOR RENESAS R-CAR
M:	Simon Horman <horms@verge.net.au>
L:	linux-pci@vger.kernel.org
L:	linux-renesas-soc@vger.kernel.org
S:	Maintained
F:	drivers/pci/host/*rcar*

PCI DRIVER FOR SAMSUNG EXYNOS
M:	Jingoo Han <jingoohan1@gmail.com>
L:	linux-pci@vger.kernel.org
L:	linux-arm-kernel@lists.infradead.org (moderated for non-subscribers)
L:	linux-samsung-soc@vger.kernel.org (moderated for non-subscribers)
S:	Maintained
F:	drivers/pci/host/pci-exynos.c

PCI DRIVER FOR SYNOPSIS DESIGNWARE
M:	Jingoo Han <jingoohan1@gmail.com>
M:	Pratyush Anand <pratyush.anand@gmail.com>
L:	linux-pci@vger.kernel.org
S:	Maintained
F:	drivers/pci/host/*designware*

PCI DRIVER FOR GENERIC OF HOSTS
M:	Will Deacon <will.deacon@arm.com>
L:	linux-pci@vger.kernel.org
L:	linux-arm-kernel@lists.infradead.org (moderated for non-subscribers)
S:	Maintained
F:	Documentation/devicetree/bindings/pci/host-generic-pci.txt
F:	drivers/pci/host/pci-host-generic.c

PCI DRIVER FOR INTEL VOLUME MANAGEMENT DEVICE (VMD)
M:	Keith Busch <keith.busch@intel.com>
L:	linux-pci@vger.kernel.org
S:	Supported
F:	arch/x86/pci/vmd.c

PCIE DRIVER FOR ST SPEAR13XX
M:	Pratyush Anand <pratyush.anand@gmail.com>
L:	linux-pci@vger.kernel.org
S:	Maintained
F:	drivers/pci/host/*spear*

PCI MSI DRIVER FOR ALTERA MSI IP
M:	Ley Foon Tan <lftan@altera.com>
L:	rfi@lists.rocketboards.org (moderated for non-subscribers)
L:	linux-pci@vger.kernel.org
S:	Supported
F:	Documentation/devicetree/bindings/pci/altera-pcie-msi.txt
F:	drivers/pci/host/pcie-altera-msi.c

PCI MSI DRIVER FOR APPLIEDMICRO XGENE
M:	Duc Dang <dhdang@apm.com>
L:	linux-pci@vger.kernel.org
L:	linux-arm-kernel@lists.infradead.org
S:	Maintained
F:	Documentation/devicetree/bindings/pci/xgene-pci-msi.txt
F:	drivers/pci/host/pci-xgene-msi.c

PCIE DRIVER FOR HISILICON
M:	Zhou Wang <wangzhou1@hisilicon.com>
M:	Gabriele Paoloni <gabriele.paoloni@huawei.com>
L:	linux-pci@vger.kernel.org
S:	Maintained
F:	Documentation/devicetree/bindings/pci/hisilicon-pcie.txt
F:	drivers/pci/host/pcie-hisi.c

PCIE DRIVER FOR QUALCOMM MSM
M:     Stanimir Varbanov <svarbanov@mm-sol.com>
L:     linux-pci@vger.kernel.org
L:     linux-arm-msm@vger.kernel.org
S:     Maintained
F:     drivers/pci/host/*qcom*

PCMCIA SUBSYSTEM
P:	Linux PCMCIA Team
L:	linux-pcmcia@lists.infradead.org
W:	http://lists.infradead.org/mailman/listinfo/linux-pcmcia
T:	git git://git.kernel.org/pub/scm/linux/kernel/git/brodo/pcmcia.git
S:	Maintained
F:	Documentation/pcmcia/
F:	drivers/pcmcia/
F:	include/pcmcia/

PCNET32 NETWORK DRIVER
M:	Don Fry <pcnet32@frontier.com>
L:	netdev@vger.kernel.org
S:	Maintained
F:	drivers/net/ethernet/amd/pcnet32.c

PCRYPT PARALLEL CRYPTO ENGINE
M:	Steffen Klassert <steffen.klassert@secunet.com>
L:	linux-crypto@vger.kernel.org
S:	Maintained
F:	crypto/pcrypt.c
F:	include/crypto/pcrypt.h

PER-CPU MEMORY ALLOCATOR
M:	Tejun Heo <tj@kernel.org>
M:	Christoph Lameter <cl@linux-foundation.org>
T:	git git://git.kernel.org/pub/scm/linux/kernel/git/tj/percpu.git
S:	Maintained
F:	include/linux/percpu*.h
F:	mm/percpu*.c
F:	arch/*/include/asm/percpu.h

PER-TASK DELAY ACCOUNTING
M:	Balbir Singh <bsingharora@gmail.com>
S:	Maintained
F:	include/linux/delayacct.h
F:	kernel/delayacct.c

PERFORMANCE EVENTS SUBSYSTEM
M:	Peter Zijlstra <peterz@infradead.org>
M:	Ingo Molnar <mingo@redhat.com>
M:	Arnaldo Carvalho de Melo <acme@kernel.org>
L:	linux-kernel@vger.kernel.org
T:	git git://git.kernel.org/pub/scm/linux/kernel/git/tip/tip.git perf/core
S:	Supported
F:	kernel/events/*
F:	include/linux/perf_event.h
F:	include/uapi/linux/perf_event.h
F:	arch/*/kernel/perf_event*.c
F:	arch/*/kernel/*/perf_event*.c
F:	arch/*/kernel/*/*/perf_event*.c
F:	arch/*/include/asm/perf_event.h
F:	arch/*/kernel/perf_callchain.c
F:	tools/perf/

PERSONALITY HANDLING
M:	Christoph Hellwig <hch@infradead.org>
L:	linux-abi-devel@lists.sourceforge.net
S:	Maintained
F:	include/linux/personality.h
F:	include/uapi/linux/personality.h

PHONET PROTOCOL
M:	Remi Denis-Courmont <courmisch@gmail.com>
S:	Supported
F:	Documentation/networking/phonet.txt
F:	include/linux/phonet.h
F:	include/net/phonet/
F:	include/uapi/linux/phonet.h
F:	net/phonet/

PHRAM MTD DRIVER
M:	Joern Engel <joern@lazybastard.org>
L:	linux-mtd@lists.infradead.org
S:	Maintained
F:	drivers/mtd/devices/phram.c

PICOLCD HID DRIVER
M:	Bruno Prémont <bonbons@linux-vserver.org>
L:	linux-input@vger.kernel.org
S:	Maintained
F:	drivers/hid/hid-picolcd*

PICOXCELL SUPPORT
M:	Jamie Iles <jamie@jamieiles.com>
L:	linux-arm-kernel@lists.infradead.org (moderated for non-subscribers)
T:	git git://github.com/jamieiles/linux-2.6-ji.git
S:	Supported
F:	arch/arm/boot/dts/picoxcell*
F:	arch/arm/mach-picoxcell/
F:	drivers/crypto/picoxcell*

PIN CONTROL SUBSYSTEM
M:	Linus Walleij <linus.walleij@linaro.org>
L:	linux-gpio@vger.kernel.org
T:	git git://git.kernel.org/pub/scm/linux/kernel/git/linusw/linux-pinctrl.git
S:	Maintained
F:	drivers/pinctrl/
F:	include/linux/pinctrl/

PIN CONTROLLER - ATMEL AT91
M:	Jean-Christophe Plagniol-Villard <plagnioj@jcrosoft.com>
L:	linux-arm-kernel@lists.infradead.org (moderated for non-subscribers)
S:	Maintained
F:	drivers/pinctrl/pinctrl-at91.*

PIN CONTROLLER - ATMEL AT91 PIO4
M:	Ludovic Desroches <ludovic.desroches@atmel.com>
L:	linux-arm-kernel@lists.infradead.org (moderated for non-subscribers)
L:	linux-gpio@vger.kernel.org
S:	Supported
F:	drivers/pinctrl/pinctrl-at91-pio4.*

PIN CONTROLLER - INTEL
M:	Mika Westerberg <mika.westerberg@linux.intel.com>
M:	Heikki Krogerus <heikki.krogerus@linux.intel.com>
S:	Maintained
F:	drivers/pinctrl/intel/

PIN CONTROLLER - RENESAS
M:	Laurent Pinchart <laurent.pinchart@ideasonboard.com>
M:	Geert Uytterhoeven <geert+renesas@glider.be>
L:	linux-renesas-soc@vger.kernel.org
S:	Maintained
F:	drivers/pinctrl/sh-pfc/

PIN CONTROLLER - SAMSUNG
M:	Tomasz Figa <tomasz.figa@gmail.com>
L:	linux-arm-kernel@lists.infradead.org (moderated for non-subscribers)
L:	linux-samsung-soc@vger.kernel.org (moderated for non-subscribers)
S:	Maintained
F:	drivers/pinctrl/samsung/

PIN CONTROLLER - SINGLE
M:	Tony Lindgren <tony@atomide.com>
M:	Haojian Zhuang <haojian.zhuang@linaro.org>
L:	linux-arm-kernel@lists.infradead.org (moderated for non-subscribers)
L:	linux-omap@vger.kernel.org
S:	Maintained
F:	drivers/pinctrl/pinctrl-single.c

PIN CONTROLLER - ST SPEAR
M:	Viresh Kumar <vireshk@kernel.org>
L:	spear-devel@list.st.com
L:	linux-arm-kernel@lists.infradead.org (moderated for non-subscribers)
W:	http://www.st.com/spear
S:	Maintained
F:	drivers/pinctrl/spear/

PKTCDVD DRIVER
M:	Jiri Kosina <jikos@kernel.org>
S:	Maintained
F:	drivers/block/pktcdvd.c
F:	include/linux/pktcdvd.h
F:	include/uapi/linux/pktcdvd.h

PKUNITY SOC DRIVERS
M:	Guan Xuetao <gxt@mprc.pku.edu.cn>
W:	http://mprc.pku.edu.cn/~guanxuetao/linux
S:	Maintained
T:	git git://github.com/gxt/linux.git
F:	drivers/input/serio/i8042-unicore32io.h
F:	drivers/i2c/busses/i2c-puv3.c
F:	drivers/video/fbdev/fb-puv3.c
F:	drivers/rtc/rtc-puv3.c

PMBUS HARDWARE MONITORING DRIVERS
M:	Guenter Roeck <linux@roeck-us.net>
L:	lm-sensors@lm-sensors.org
W:	http://www.lm-sensors.org/
W:	http://www.roeck-us.net/linux/drivers/
T:	git git://git.kernel.org/pub/scm/linux/kernel/git/groeck/linux-staging.git
S:	Maintained
F:	Documentation/hwmon/pmbus
F:	drivers/hwmon/pmbus/
F:	include/linux/i2c/pmbus.h

PMC SIERRA MaxRAID DRIVER
L:	linux-scsi@vger.kernel.org
W:	http://www.pmc-sierra.com/
S:	Orphan
F:	drivers/scsi/pmcraid.*

PMC SIERRA PM8001 DRIVER
M:	Jack Wang <jinpu.wang@profitbricks.com>
M:	lindar_liu@usish.com
L:	pmchba@pmcs.com
L:	linux-scsi@vger.kernel.org
S:	Supported
F:	drivers/scsi/pm8001/

POSIX CLOCKS and TIMERS
M:	Thomas Gleixner <tglx@linutronix.de>
L:	linux-kernel@vger.kernel.org
T:	git git://git.kernel.org/pub/scm/linux/kernel/git/tip/tip.git timers/core
S:	Maintained
F:	fs/timerfd.c
F:	include/linux/timer*
F:	kernel/time/*timer*

POWER MANAGEMENT CORE
M:	"Rafael J. Wysocki" <rjw@rjwysocki.net>
L:	linux-pm@vger.kernel.org
T:	git git://git.kernel.org/pub/scm/linux/kernel/git/rafael/linux-pm
S:	Supported
F:	drivers/base/power/
F:	include/linux/pm.h
F:	include/linux/pm_*
F:	include/linux/powercap.h
F:	drivers/powercap/

POWER SUPPLY CLASS/SUBSYSTEM and DRIVERS
M:	Sebastian Reichel <sre@kernel.org>
M:	Dmitry Eremin-Solenikov <dbaryshkov@gmail.com>
M:	David Woodhouse <dwmw2@infradead.org>
L:	linux-pm@vger.kernel.org
T:	git git://git.infradead.org/battery-2.6.git
S:	Maintained
F:	include/linux/power_supply.h
F:	drivers/power/
X:	drivers/power/avs/

POWER STATE COORDINATION INTERFACE (PSCI)
M:	Mark Rutland <mark.rutland@arm.com>
M:	Lorenzo Pieralisi <lorenzo.pieralisi@arm.com>
L:	linux-arm-kernel@lists.infradead.org
S:	Maintained
F:	drivers/firmware/psci.c
F:	include/linux/psci.h
F:	include/uapi/linux/psci.h

PNP SUPPORT
M:	"Rafael J. Wysocki" <rafael.j.wysocki@intel.com>
S:	Maintained
F:	drivers/pnp/

PPP PROTOCOL DRIVERS AND COMPRESSORS
M:	Paul Mackerras <paulus@samba.org>
L:	linux-ppp@vger.kernel.org
S:	Maintained
F:	drivers/net/ppp/ppp_*

PPP OVER ATM (RFC 2364)
M:	Mitchell Blank Jr <mitch@sfgoth.com>
S:	Maintained
F:	net/atm/pppoatm.c
F:	include/uapi/linux/atmppp.h

PPP OVER ETHERNET
M:	Michal Ostrowski <mostrows@earthlink.net>
S:	Maintained
F:	drivers/net/ppp/pppoe.c
F:	drivers/net/ppp/pppox.c

PPP OVER L2TP
M:	James Chapman <jchapman@katalix.com>
S:	Maintained
F:	net/l2tp/l2tp_ppp.c
F:	include/linux/if_pppol2tp.h
F:	include/uapi/linux/if_pppol2tp.h

PPS SUPPORT
M:	Rodolfo Giometti <giometti@enneenne.com>
W:	http://wiki.enneenne.com/index.php/LinuxPPS_support
L:	linuxpps@ml.enneenne.com (subscribers-only)
S:	Maintained
F:	Documentation/pps/
F:	drivers/pps/
F:	include/linux/pps*.h

PPTP DRIVER
M:	Dmitry Kozlov <xeb@mail.ru>
L:	netdev@vger.kernel.org
S:	Maintained
F:	drivers/net/ppp/pptp.c
W:	http://sourceforge.net/projects/accel-pptp

PREEMPTIBLE KERNEL
M:	Robert Love <rml@tech9.net>
L:	kpreempt-tech@lists.sourceforge.net
W:	ftp://ftp.kernel.org/pub/linux/kernel/people/rml/preempt-kernel
S:	Supported
F:	Documentation/preempt-locking.txt
F:	include/linux/preempt.h

PRISM54 WIRELESS DRIVER
M:	"Luis R. Rodriguez" <mcgrof@gmail.com>
L:	linux-wireless@vger.kernel.org
W:	http://wireless.kernel.org/en/users/Drivers/p54
S:	Obsolete
F:	drivers/net/wireless/intersil/prism54/

PS3 NETWORK SUPPORT
M:	Geoff Levand <geoff@infradead.org>
L:	netdev@vger.kernel.org
L:	linuxppc-dev@lists.ozlabs.org
S:	Maintained
F:	drivers/net/ethernet/toshiba/ps3_gelic_net.*

PS3 PLATFORM SUPPORT
M:	Geoff Levand <geoff@infradead.org>
L:	linuxppc-dev@lists.ozlabs.org
S:	Maintained
F:	arch/powerpc/boot/ps3*
F:	arch/powerpc/include/asm/lv1call.h
F:	arch/powerpc/include/asm/ps3*.h
F:	arch/powerpc/platforms/ps3/
F:	drivers/*/ps3*
F:	drivers/ps3/
F:	drivers/rtc/rtc-ps3.c
F:	drivers/usb/host/*ps3.c
F:	sound/ppc/snd_ps3*

PS3VRAM DRIVER
M:	Jim Paris <jim@jtan.com>
M:	Geoff Levand <geoff@infradead.org>
L:	linuxppc-dev@lists.ozlabs.org
S:	Maintained
F:	drivers/block/ps3vram.c

PSTORE FILESYSTEM
M:	Anton Vorontsov <anton@enomsg.org>
M:	Colin Cross <ccross@android.com>
M:	Kees Cook <keescook@chromium.org>
M:	Tony Luck <tony.luck@intel.com>
S:	Maintained
T:	git git://git.kernel.org/pub/scm/linux/kernel/git/aegl/linux.git
F:	fs/pstore/
F:	include/linux/pstore*
F:	drivers/firmware/efi/efi-pstore.c
F:	drivers/acpi/apei/erst.c

PTP HARDWARE CLOCK SUPPORT
M:	Richard Cochran <richardcochran@gmail.com>
L:	netdev@vger.kernel.org
S:	Maintained
W:	http://linuxptp.sourceforge.net/
F:	Documentation/ABI/testing/sysfs-ptp
F:	Documentation/ptp/*
F:	drivers/net/ethernet/freescale/gianfar_ptp.c
F:	drivers/net/phy/dp83640*
F:	drivers/ptp/*
F:	include/linux/ptp_cl*

PTRACE SUPPORT
M:	Roland McGrath <roland@hack.frob.com>
M:	Oleg Nesterov <oleg@redhat.com>
S:	Maintained
F:	include/asm-generic/syscall.h
F:	include/linux/ptrace.h
F:	include/linux/regset.h
F:	include/linux/tracehook.h
F:	include/uapi/linux/ptrace.h
F:	kernel/ptrace.c

PVRUSB2 VIDEO4LINUX DRIVER
M:	Mike Isely <isely@pobox.com>
L:	pvrusb2@isely.net	(subscribers-only)
L:	linux-media@vger.kernel.org
W:	http://www.isely.net/pvrusb2/
T:	git git://linuxtv.org/media_tree.git
S:	Maintained
F:	Documentation/video4linux/README.pvrusb2
F:	drivers/media/usb/pvrusb2/

PWC WEBCAM DRIVER
M:	Hans de Goede <hdegoede@redhat.com>
L:	linux-media@vger.kernel.org
T:	git git://linuxtv.org/media_tree.git
S:	Maintained
F:	drivers/media/usb/pwc/*

PWM FAN DRIVER
M:	Kamil Debski <k.debski@samsung.com>
L:	lm-sensors@lm-sensors.org
S:	Supported
F:	Documentation/devicetree/bindings/hwmon/pwm-fan.txt
F:	Documentation/hwmon/pwm-fan
F:	drivers/hwmon/pwm-fan.c

PWM SUBSYSTEM
M:	Thierry Reding <thierry.reding@gmail.com>
L:	linux-pwm@vger.kernel.org
S:	Maintained
T:	git git://git.kernel.org/pub/scm/linux/kernel/git/thierry.reding/linux-pwm.git
F:	Documentation/pwm.txt
F:	Documentation/devicetree/bindings/pwm/
F:	include/linux/pwm.h
F:	drivers/pwm/
F:	drivers/video/backlight/pwm_bl.c
F:	include/linux/pwm_backlight.h

PXA2xx/PXA3xx SUPPORT
M:	Daniel Mack <daniel@zonque.org>
M:	Haojian Zhuang <haojian.zhuang@gmail.com>
M:	Robert Jarzmik <robert.jarzmik@free.fr>
L:	linux-arm-kernel@lists.infradead.org (moderated for non-subscribers)
T:	git git://github.com/hzhuang1/linux.git
T:	git git://github.com/rjarzmik/linux.git
S:	Maintained
F:	arch/arm/boot/dts/pxa*
F:	arch/arm/mach-pxa/
F:	drivers/dma/pxa*
F:	drivers/pcmcia/pxa2xx*
F:	drivers/pinctrl/pxa/
F:	drivers/spi/spi-pxa2xx*
F:	drivers/usb/gadget/udc/pxa2*
F:	include/sound/pxa2xx-lib.h
F:	sound/arm/pxa*
F:	sound/soc/pxa/

PXA GPIO DRIVER
M:	Robert Jarzmik <robert.jarzmik@free.fr>
L:	linux-gpio@vger.kernel.org
S:	Maintained
F:	drivers/gpio/gpio-pxa.c

PXA3xx NAND FLASH DRIVER
M:	Ezequiel Garcia <ezequiel.garcia@free-electrons.com>
L:	linux-mtd@lists.infradead.org
S:	Maintained
F:	drivers/mtd/nand/pxa3xx_nand.c

MMP SUPPORT
M:	Eric Miao <eric.y.miao@gmail.com>
M:	Haojian Zhuang <haojian.zhuang@gmail.com>
L:	linux-arm-kernel@lists.infradead.org (moderated for non-subscribers)
T:	git git://github.com/hzhuang1/linux.git
T:	git git://git.linaro.org/people/ycmiao/pxa-linux.git
S:	Maintained
F:	arch/arm/boot/dts/mmp*
F:	arch/arm/mach-mmp/

PXA MMCI DRIVER
S:	Orphan

PXA RTC DRIVER
M:	Robert Jarzmik <robert.jarzmik@free.fr>
L:	rtc-linux@googlegroups.com
S:	Maintained

QAT DRIVER
M:	Tadeusz Struk <tadeusz.struk@intel.com>
L:	qat-linux@intel.com
S:	Supported
F:	drivers/crypto/qat/

QIB DRIVER
M:	Mike Marciniszyn <infinipath@intel.com>
L:	linux-rdma@vger.kernel.org
S:	Supported
F:	drivers/infiniband/hw/qib/

QLOGIC QLA1280 SCSI DRIVER
M:	Michael Reed <mdr@sgi.com>
L:	linux-scsi@vger.kernel.org
S:	Maintained
F:	drivers/scsi/qla1280.[ch]

QLOGIC QLA2XXX FC-SCSI DRIVER
M:	qla2xxx-upstream@qlogic.com
L:	linux-scsi@vger.kernel.org
S:	Supported
F:	Documentation/scsi/LICENSE.qla2xxx
F:	drivers/scsi/qla2xxx/

QLOGIC QLA4XXX iSCSI DRIVER
M:	QLogic-Storage-Upstream@qlogic.com
L:	linux-scsi@vger.kernel.org
S:	Supported
F:	Documentation/scsi/LICENSE.qla4xxx
F:	drivers/scsi/qla4xxx/

QLOGIC QLA3XXX NETWORK DRIVER
M:	Jitendra Kalsaria <jitendra.kalsaria@qlogic.com>
M:	Ron Mercer <ron.mercer@qlogic.com>
M:	linux-driver@qlogic.com
L:	netdev@vger.kernel.org
S:	Supported
F:	Documentation/networking/LICENSE.qla3xxx
F:	drivers/net/ethernet/qlogic/qla3xxx.*

QLOGIC QLCNIC (1/10)Gb ETHERNET DRIVER
M:	Dept-GELinuxNICDev@qlogic.com
L:	netdev@vger.kernel.org
S:	Supported
F:	drivers/net/ethernet/qlogic/qlcnic/

QLOGIC QLGE 10Gb ETHERNET DRIVER
M:	Harish Patil <harish.patil@qlogic.com>
M:	Sudarsana Kalluru <sudarsana.kalluru@qlogic.com>
M:	Dept-GELinuxNICDev@qlogic.com
M:	linux-driver@qlogic.com
L:	netdev@vger.kernel.org
S:	Supported
F:	drivers/net/ethernet/qlogic/qlge/

QLOGIC QL4xxx ETHERNET DRIVER
M:	Yuval Mintz <Yuval.Mintz@qlogic.com>
M:	Ariel Elior <Ariel.Elior@qlogic.com>
M:	everest-linux-l2@qlogic.com
L:	netdev@vger.kernel.org
S:	Supported
F:	drivers/net/ethernet/qlogic/qed/
F:	include/linux/qed/
F:	drivers/net/ethernet/qlogic/qede/

QNX4 FILESYSTEM
M:	Anders Larsen <al@alarsen.net>
W:	http://www.alarsen.net/linux/qnx4fs/
S:	Maintained
F:	fs/qnx4/
F:	include/uapi/linux/qnx4_fs.h
F:	include/uapi/linux/qnxtypes.h

QT1010 MEDIA DRIVER
M:	Antti Palosaari <crope@iki.fi>
L:	linux-media@vger.kernel.org
W:	https://linuxtv.org
W:	http://palosaari.fi/linux/
Q:	http://patchwork.linuxtv.org/project/linux-media/list/
T:	git git://linuxtv.org/anttip/media_tree.git
S:	Maintained
F:	drivers/media/tuners/qt1010*

QUALCOMM ATHEROS ATH9K WIRELESS DRIVER
M:	QCA ath9k Development <ath9k-devel@qca.qualcomm.com>
L:	linux-wireless@vger.kernel.org
L:	ath9k-devel@lists.ath9k.org
W:	http://wireless.kernel.org/en/users/Drivers/ath9k
S:	Supported
F:	drivers/net/wireless/ath/ath9k/

QUALCOMM ATHEROS ATH10K WIRELESS DRIVER
M:	Kalle Valo <kvalo@qca.qualcomm.com>
L:	ath10k@lists.infradead.org
W:	http://wireless.kernel.org/en/users/Drivers/ath10k
T:	git git://git.kernel.org/pub/scm/linux/kernel/git/kvalo/ath.git
S:	Supported
F:	drivers/net/wireless/ath/ath10k/

QUALCOMM HEXAGON ARCHITECTURE
M:	Richard Kuo <rkuo@codeaurora.org>
L:	linux-hexagon@vger.kernel.org
T:	git git://git.kernel.org/pub/scm/linux/kernel/git/rkuo/linux-hexagon-kernel.git
S:	Supported
F:	arch/hexagon/

QUALCOMM WCN36XX WIRELESS DRIVER
M:	Eugene Krasnikov <k.eugene.e@gmail.com>
L:	wcn36xx@lists.infradead.org
W:	http://wireless.kernel.org/en/users/Drivers/wcn36xx
T:	git git://github.com/KrasnikovEugene/wcn36xx.git
S:	Supported
F:	drivers/net/wireless/ath/wcn36xx/

RADOS BLOCK DEVICE (RBD)
M:	Ilya Dryomov <idryomov@gmail.com>
M:	Sage Weil <sage@redhat.com>
M:	Alex Elder <elder@kernel.org>
L:	ceph-devel@vger.kernel.org
W:	http://ceph.com/
T:	git git://git.kernel.org/pub/scm/linux/kernel/git/sage/ceph-client.git
T:	git git://github.com/ceph/ceph-client.git
S:	Supported
F:	Documentation/ABI/testing/sysfs-bus-rbd
F:	drivers/block/rbd.c
F:	drivers/block/rbd_types.h

RADEON FRAMEBUFFER DISPLAY DRIVER
M:	Benjamin Herrenschmidt <benh@kernel.crashing.org>
L:	linux-fbdev@vger.kernel.org
S:	Maintained
F:	drivers/video/fbdev/aty/radeon*
F:	include/uapi/linux/radeonfb.h

RADIOSHARK RADIO DRIVER
M:	Hans de Goede <hdegoede@redhat.com>
L:	linux-media@vger.kernel.org
T:	git git://linuxtv.org/media_tree.git
S:	Maintained
F:	drivers/media/radio/radio-shark.c

RADIOSHARK2 RADIO DRIVER
M:	Hans de Goede <hdegoede@redhat.com>
L:	linux-media@vger.kernel.org
T:	git git://linuxtv.org/media_tree.git
S:	Maintained
F:	drivers/media/radio/radio-shark2.c
F:	drivers/media/radio/radio-tea5777.c

RAGE128 FRAMEBUFFER DISPLAY DRIVER
M:	Paul Mackerras <paulus@samba.org>
L:	linux-fbdev@vger.kernel.org
S:	Maintained
F:	drivers/video/fbdev/aty/aty128fb.c

RALINK MIPS ARCHITECTURE
M:	John Crispin <blogic@openwrt.org>
L:	linux-mips@linux-mips.org
S:	Maintained
F:	arch/mips/ralink

RALINK RT2X00 WIRELESS LAN DRIVER
P:	rt2x00 project
M:	Stanislaw Gruszka <sgruszka@redhat.com>
M:	Helmut Schaa <helmut.schaa@googlemail.com>
L:	linux-wireless@vger.kernel.org
S:	Maintained
F:	drivers/net/wireless/ralink/rt2x00/

RAMDISK RAM BLOCK DEVICE DRIVER
M:	Jens Axboe <axboe@kernel.dk>
S:	Maintained
F:	Documentation/blockdev/ramdisk.txt
F:	drivers/block/brd.c

RANDOM NUMBER DRIVER
M:	"Theodore Ts'o" <tytso@mit.edu>
S:	Maintained
F:	drivers/char/random.c

RAPIDIO SUBSYSTEM
M:	Matt Porter <mporter@kernel.crashing.org>
M:	Alexandre Bounine <alexandre.bounine@idt.com>
S:	Maintained
F:	drivers/rapidio/

RAYLINK/WEBGEAR 802.11 WIRELESS LAN DRIVER
L:	linux-wireless@vger.kernel.org
S:	Orphan
F:	drivers/net/wireless/ray*

RCUTORTURE MODULE
M:	Josh Triplett <josh@joshtriplett.org>
M:	"Paul E. McKenney" <paulmck@linux.vnet.ibm.com>
L:	linux-kernel@vger.kernel.org
S:	Supported
T:	git git://git.kernel.org/pub/scm/linux/kernel/git/paulmck/linux-rcu.git
F:	Documentation/RCU/torture.txt
F:	kernel/rcu/rcutorture.c

RCUTORTURE TEST FRAMEWORK
M:	"Paul E. McKenney" <paulmck@linux.vnet.ibm.com>
M:	Josh Triplett <josh@joshtriplett.org>
R:	Steven Rostedt <rostedt@goodmis.org>
R:	Mathieu Desnoyers <mathieu.desnoyers@efficios.com>
R:	Lai Jiangshan <jiangshanlai@gmail.com>
L:	linux-kernel@vger.kernel.org
S:	Supported
T:	git git://git.kernel.org/pub/scm/linux/kernel/git/paulmck/linux-rcu.git
F:	tools/testing/selftests/rcutorture

RDC R-321X SoC
M:	Florian Fainelli <florian@openwrt.org>
S:	Maintained

RDC R6040 FAST ETHERNET DRIVER
M:	Florian Fainelli <florian@openwrt.org>
L:	netdev@vger.kernel.org
S:	Maintained
F:	drivers/net/ethernet/rdc/r6040.c

RDS - RELIABLE DATAGRAM SOCKETS
M:	Chien Yen <chien.yen@oracle.com>
L:	rds-devel@oss.oracle.com (moderated for non-subscribers)
S:	Supported
F:	net/rds/

READ-COPY UPDATE (RCU)
M:	"Paul E. McKenney" <paulmck@linux.vnet.ibm.com>
M:	Josh Triplett <josh@joshtriplett.org>
R:	Steven Rostedt <rostedt@goodmis.org>
R:	Mathieu Desnoyers <mathieu.desnoyers@efficios.com>
R:	Lai Jiangshan <jiangshanlai@gmail.com>
L:	linux-kernel@vger.kernel.org
W:	http://www.rdrop.com/users/paulmck/RCU/
S:	Supported
T:	git git://git.kernel.org/pub/scm/linux/kernel/git/paulmck/linux-rcu.git
F:	Documentation/RCU/
X:	Documentation/RCU/torture.txt
F:	include/linux/rcu*
X:	include/linux/srcu.h
F:	kernel/rcu/
X:	kernel/torture.c

REAL TIME CLOCK (RTC) SUBSYSTEM
M:	Alessandro Zummo <a.zummo@towertech.it>
M:	Alexandre Belloni <alexandre.belloni@free-electrons.com>
L:	rtc-linux@googlegroups.com
Q:	http://patchwork.ozlabs.org/project/rtc-linux/list/
T:	git git://git.kernel.org/pub/scm/linux/kernel/git/abelloni/linux.git
S:	Maintained
F:	Documentation/rtc.txt
F:	drivers/rtc/
F:	include/linux/rtc.h
F:	include/uapi/linux/rtc.h

REALTEK AUDIO CODECS
M:	Bard Liao <bardliao@realtek.com>
M:	Oder Chiou <oder_chiou@realtek.com>
S:	Maintained
F:	sound/soc/codecs/rt*
F:	include/sound/rt*.h

REISERFS FILE SYSTEM
L:	reiserfs-devel@vger.kernel.org
S:	Supported
F:	fs/reiserfs/

REGISTER MAP ABSTRACTION
M:	Mark Brown <broonie@kernel.org>
L:	linux-kernel@vger.kernel.org
T:	git git://git.kernel.org/pub/scm/linux/kernel/git/broonie/regmap.git
S:	Supported
F:	drivers/base/regmap/
F:	include/linux/regmap.h

REMOTE PROCESSOR (REMOTEPROC) SUBSYSTEM
M:	Ohad Ben-Cohen <ohad@wizery.com>
T:	git git://git.kernel.org/pub/scm/linux/kernel/git/ohad/remoteproc.git
S:	Maintained
F:	drivers/remoteproc/
F:	Documentation/remoteproc.txt
F:	include/linux/remoteproc.h

REMOTE PROCESSOR MESSAGING (RPMSG) SUBSYSTEM
M:	Ohad Ben-Cohen <ohad@wizery.com>
T:	git git://git.kernel.org/pub/scm/linux/kernel/git/ohad/rpmsg.git
S:	Maintained
F:	drivers/rpmsg/
F:	Documentation/rpmsg.txt
F:	include/linux/rpmsg.h

RENESAS ETHERNET DRIVERS
R:	Sergei Shtylyov <sergei.shtylyov@cogentembedded.com>
L:	netdev@vger.kernel.org
L:	linux-renesas-soc@vger.kernel.org
F:	drivers/net/ethernet/renesas/
F:	include/linux/sh_eth.h

RENESAS USB2 PHY DRIVER
M:	Yoshihiro Shimoda <yoshihiro.shimoda.uh@renesas.com>
L:	linux-renesas-soc@vger.kernel.org
S:	Maintained
F:	drivers/phy/phy-rcar-gen3-usb2.c

RESET CONTROLLER FRAMEWORK
M:	Philipp Zabel <p.zabel@pengutronix.de>
T:	git git://git.pengutronix.de/git/pza/linux
S:	Maintained
F:	drivers/reset/
F:	Documentation/devicetree/bindings/reset/
F:	include/dt-bindings/reset/
F:	include/linux/reset.h
F:	include/linux/reset-controller.h

RFKILL
M:	Johannes Berg <johannes@sipsolutions.net>
L:	linux-wireless@vger.kernel.org
W:	http://wireless.kernel.org/
T:	git git://git.kernel.org/pub/scm/linux/kernel/git/jberg/mac80211.git
T:	git git://git.kernel.org/pub/scm/linux/kernel/git/jberg/mac80211-next.git
S:	Maintained
F:	Documentation/rfkill.txt
F:	net/rfkill/

RHASHTABLE
M:	Thomas Graf <tgraf@suug.ch>
L:	netdev@vger.kernel.org
S:	Maintained
F:	lib/rhashtable.c
F:	include/linux/rhashtable.h

RICOH SMARTMEDIA/XD DRIVER
M:	Maxim Levitsky <maximlevitsky@gmail.com>
S:	Maintained
F:	drivers/mtd/nand/r852.c
F:	drivers/mtd/nand/r852.h

RICOH R5C592 MEMORYSTICK DRIVER
M:	Maxim Levitsky <maximlevitsky@gmail.com>
S:	Maintained
F:	drivers/memstick/host/r592.*

ROCCAT DRIVERS
M:	Stefan Achatz <erazor_de@users.sourceforge.net>
W:	http://sourceforge.net/projects/roccat/
S:	Maintained
F:	drivers/hid/hid-roccat*
F:	include/linux/hid-roccat*
F:	Documentation/ABI/*/sysfs-driver-hid-roccat*

ROCKER DRIVER
M:	Jiri Pirko <jiri@resnulli.us>
M:	Scott Feldman <sfeldma@gmail.com>
L:	netdev@vger.kernel.org
S:	Supported
F:	drivers/net/ethernet/rocker/

ROCKETPORT DRIVER
P:	Comtrol Corp.
W:	http://www.comtrol.com
S:	Maintained
F:	Documentation/serial/rocket.txt
F:	drivers/tty/rocket*

ROCKETPORT EXPRESS/INFINITY DRIVER
M:	Kevin Cernekee <cernekee@gmail.com>
L:	linux-serial@vger.kernel.org
S:	Odd Fixes
F:	drivers/tty/serial/rp2.*

ROSE NETWORK LAYER
M:	Ralf Baechle <ralf@linux-mips.org>
L:	linux-hams@vger.kernel.org
W:	http://www.linux-ax25.org/
S:	Maintained
F:	include/net/rose.h
F:	include/uapi/linux/rose.h
F:	net/rose/

RTL2830 MEDIA DRIVER
M:	Antti Palosaari <crope@iki.fi>
L:	linux-media@vger.kernel.org
W:	https://linuxtv.org
W:	http://palosaari.fi/linux/
Q:	http://patchwork.linuxtv.org/project/linux-media/list/
T:	git git://linuxtv.org/anttip/media_tree.git
S:	Maintained
F:	drivers/media/dvb-frontends/rtl2830*

RTL2832 MEDIA DRIVER
M:	Antti Palosaari <crope@iki.fi>
L:	linux-media@vger.kernel.org
W:	https://linuxtv.org
W:	http://palosaari.fi/linux/
Q:	http://patchwork.linuxtv.org/project/linux-media/list/
T:	git git://linuxtv.org/anttip/media_tree.git
S:	Maintained
F:	drivers/media/dvb-frontends/rtl2832*

RTL2832_SDR MEDIA DRIVER
M:	Antti Palosaari <crope@iki.fi>
L:	linux-media@vger.kernel.org
W:	https://linuxtv.org
W:	http://palosaari.fi/linux/
Q:	http://patchwork.linuxtv.org/project/linux-media/list/
T:	git git://linuxtv.org/anttip/media_tree.git
S:	Maintained
F:	drivers/media/dvb-frontends/rtl2832_sdr*

RTL8180 WIRELESS DRIVER
L:	linux-wireless@vger.kernel.org
W:	http://wireless.kernel.org/
T:	git git://git.kernel.org/pub/scm/linux/kernel/git/linville/wireless-testing.git
S:	Orphan
F:	drivers/net/wireless/realtek/rtl818x/rtl8180/

RTL8187 WIRELESS DRIVER
M:	Herton Ronaldo Krzesinski <herton@canonical.com>
M:	Hin-Tak Leung <htl10@users.sourceforge.net>
M:	Larry Finger <Larry.Finger@lwfinger.net>
L:	linux-wireless@vger.kernel.org
W:	http://wireless.kernel.org/
T:	git git://git.kernel.org/pub/scm/linux/kernel/git/linville/wireless-testing.git
S:	Maintained
F:	drivers/net/wireless/realtek/rtl818x/rtl8187/

RTL8192CE WIRELESS DRIVER
M:	Larry Finger <Larry.Finger@lwfinger.net>
M:	Chaoming Li <chaoming_li@realsil.com.cn>
L:	linux-wireless@vger.kernel.org
W:	http://wireless.kernel.org/
T:	git git://git.kernel.org/pub/scm/linux/kernel/git/linville/wireless-testing.git
S:	Maintained
F:	drivers/net/wireless/realtek/rtlwifi/
F:	drivers/net/wireless/realtek/rtlwifi/rtl8192ce/

RTL8XXXU WIRELESS DRIVER (rtl8xxxu)
M:	Jes Sorensen <Jes.Sorensen@redhat.com>
L:	linux-wireless@vger.kernel.org
T:	git git://git.kernel.org/pub/scm/linux/kernel/git/jes/linux.git rtl8723au-mac80211
S:	Maintained
F:	drivers/net/wireless/realtek/rtl8xxxu/

S3 SAVAGE FRAMEBUFFER DRIVER
M:	Antonino Daplas <adaplas@gmail.com>
L:	linux-fbdev@vger.kernel.org
S:	Maintained
F:	drivers/video/fbdev/savage/

S390
M:	Martin Schwidefsky <schwidefsky@de.ibm.com>
M:	Heiko Carstens <heiko.carstens@de.ibm.com>
L:	linux-s390@vger.kernel.org
W:	http://www.ibm.com/developerworks/linux/linux390/
T:	git git://git.kernel.org/pub/scm/linux/kernel/git/s390/linux.git
S:	Supported
F:	arch/s390/
F:	drivers/s390/
F:	Documentation/s390/
F:	Documentation/DocBook/s390*

S390 COMMON I/O LAYER
M:	Sebastian Ott <sebott@linux.vnet.ibm.com>
M:	Peter Oberparleiter <oberpar@linux.vnet.ibm.com>
L:	linux-s390@vger.kernel.org
W:	http://www.ibm.com/developerworks/linux/linux390/
S:	Supported
F:	drivers/s390/cio/

S390 DASD DRIVER
M:	Stefan Weinhuber <wein@de.ibm.com>
M:	Stefan Haberland <stefan.haberland@de.ibm.com>
L:	linux-s390@vger.kernel.org
W:	http://www.ibm.com/developerworks/linux/linux390/
S:	Supported
F:	drivers/s390/block/dasd*
F:	block/partitions/ibm.c

S390 NETWORK DRIVERS
M:	Ursula Braun <ubraun@linux.vnet.ibm.com>
L:	linux-s390@vger.kernel.org
W:	http://www.ibm.com/developerworks/linux/linux390/
S:	Supported
F:	drivers/s390/net/

S390 PCI SUBSYSTEM
M:	Sebastian Ott <sebott@linux.vnet.ibm.com>
M:	Gerald Schaefer <gerald.schaefer@de.ibm.com>
L:	linux-s390@vger.kernel.org
W:	http://www.ibm.com/developerworks/linux/linux390/
S:	Supported
F:	arch/s390/pci/
F:	drivers/pci/hotplug/s390_pci_hpc.c

S390 ZCRYPT DRIVER
M:	Ingo Tuchscherer <ingo.tuchscherer@de.ibm.com>
L:	linux-s390@vger.kernel.org
W:	http://www.ibm.com/developerworks/linux/linux390/
S:	Supported
F:	drivers/s390/crypto/

S390 ZFCP DRIVER
M:	Steffen Maier <maier@linux.vnet.ibm.com>
L:	linux-s390@vger.kernel.org
W:	http://www.ibm.com/developerworks/linux/linux390/
S:	Supported
F:	drivers/s390/scsi/zfcp_*

S390 IUCV NETWORK LAYER
M:	Ursula Braun <ubraun@linux.vnet.ibm.com>
L:	linux-s390@vger.kernel.org
W:	http://www.ibm.com/developerworks/linux/linux390/
S:	Supported
F:	drivers/s390/net/*iucv*
F:	include/net/iucv/
F:	net/iucv/

S390 IOMMU (PCI)
M:	Gerald Schaefer <gerald.schaefer@de.ibm.com>
L:	linux-s390@vger.kernel.org
W:	http://www.ibm.com/developerworks/linux/linux390/
S:	Supported
F:	drivers/iommu/s390-iommu.c

S3C24XX SD/MMC Driver
M:	Ben Dooks <ben-linux@fluff.org>
L:	linux-arm-kernel@lists.infradead.org (moderated for non-subscribers)
S:	Supported
F:	drivers/mmc/host/s3cmci.*

SAA6588 RDS RECEIVER DRIVER
M:	Hans Verkuil <hverkuil@xs4all.nl>
L:	linux-media@vger.kernel.org
T:	git git://linuxtv.org/media_tree.git
W:	https://linuxtv.org
S:	Odd Fixes
F:	drivers/media/i2c/saa6588*

SAA7134 VIDEO4LINUX DRIVER
M:	Mauro Carvalho Chehab <mchehab@osg.samsung.com>
L:	linux-media@vger.kernel.org
W:	https://linuxtv.org
T:	git git://linuxtv.org/media_tree.git
S:	Odd fixes
F:	Documentation/video4linux/*.saa7134
F:	drivers/media/pci/saa7134/

SAA7146 VIDEO4LINUX-2 DRIVER
M:	Hans Verkuil <hverkuil@xs4all.nl>
L:	linux-media@vger.kernel.org
T:	git git://linuxtv.org/media_tree.git
S:	Maintained
F:	drivers/media/common/saa7146/
F:	drivers/media/pci/saa7146/
F:	include/media/saa7146*

SAMSUNG LAPTOP DRIVER
M:	Corentin Chary <corentin.chary@gmail.com>
L:	platform-driver-x86@vger.kernel.org
S:	Maintained
F:	drivers/platform/x86/samsung-laptop.c

SAMSUNG AUDIO (ASoC) DRIVERS
M:	Sangbeom Kim <sbkim73@samsung.com>
L:	alsa-devel@alsa-project.org (moderated for non-subscribers)
S:	Supported
F:	sound/soc/samsung/

SAMSUNG FRAMEBUFFER DRIVER
M:	Jingoo Han <jingoohan1@gmail.com>
L:	linux-fbdev@vger.kernel.org
S:	Maintained
F:	drivers/video/fbdev/s3c-fb.c

SAMSUNG MULTIFUNCTION PMIC DEVICE DRIVERS
M:	Sangbeom Kim <sbkim73@samsung.com>
M:	Krzysztof Kozlowski <k.kozlowski@samsung.com>
L:	linux-kernel@vger.kernel.org
L:	linux-samsung-soc@vger.kernel.org
S:	Supported
F:	drivers/mfd/sec*.c
F:	drivers/regulator/s2m*.c
F:	drivers/regulator/s5m*.c
F:	drivers/clk/clk-s2mps11.c
F:	drivers/rtc/rtc-s5m.c
F:	include/linux/mfd/samsung/
F:	Documentation/devicetree/bindings/mfd/samsung,sec-core.txt
F:	Documentation/devicetree/bindings/regulator/samsung,s2m*.txt
F:	Documentation/devicetree/bindings/regulator/samsung,s5m*.txt
F:	Documentation/devicetree/bindings/clock/samsung,s2mps11.txt

SAMSUNG S5P/EXYNOS4 SOC SERIES CAMERA SUBSYSTEM DRIVERS
M:	Kyungmin Park <kyungmin.park@samsung.com>
M:	Sylwester Nawrocki <s.nawrocki@samsung.com>
L:	linux-media@vger.kernel.org
Q:	https://patchwork.linuxtv.org/project/linux-media/list/
S:	Supported
F:	drivers/media/platform/exynos4-is/

SAMSUNG S3C24XX/S3C64XX SOC SERIES CAMIF DRIVER
M:	Sylwester Nawrocki <sylvester.nawrocki@gmail.com>
L:	linux-media@vger.kernel.org
L:	linux-samsung-soc@vger.kernel.org (moderated for non-subscribers)
S:	Maintained
F:	drivers/media/platform/s3c-camif/
F:	include/media/drv-intf/s3c_camif.h

SAMSUNG S5C73M3 CAMERA DRIVER
M:	Kyungmin Park <kyungmin.park@samsung.com>
M:	Andrzej Hajda <a.hajda@samsung.com>
L:	linux-media@vger.kernel.org
S:	Supported
F:	drivers/media/i2c/s5c73m3/*

SAMSUNG S5K5BAF CAMERA DRIVER
M:	Kyungmin Park <kyungmin.park@samsung.com>
M:	Andrzej Hajda <a.hajda@samsung.com>
L:	linux-media@vger.kernel.org
S:	Supported
F:	drivers/media/i2c/s5k5baf.c

SAMSUNG S3FWRN5 NFC DRIVER
M:	Robert Baldyga <r.baldyga@samsung.com>
L:	linux-nfc@lists.01.org (moderated for non-subscribers)
S:	Supported
F:	drivers/nfc/s3fwrn5

SAMSUNG SOC CLOCK DRIVERS
M:	Sylwester Nawrocki <s.nawrocki@samsung.com>
M:	Tomasz Figa <tomasz.figa@gmail.com>
S:	Supported
L:	linux-samsung-soc@vger.kernel.org (moderated for non-subscribers)
F:	drivers/clk/samsung/

SAMSUNG SXGBE DRIVERS
M:	Byungho An <bh74.an@samsung.com>
M:	Girish K S <ks.giri@samsung.com>
M:	Vipul Pandya <vipul.pandya@samsung.com>
S:	Supported
L:	netdev@vger.kernel.org
F:	drivers/net/ethernet/samsung/sxgbe/

SAMSUNG THERMAL DRIVER
M:	Lukasz Majewski <l.majewski@samsung.com>
L:	linux-pm@vger.kernel.org
L:	linux-samsung-soc@vger.kernel.org
S:	Supported
T:	git https://github.com/lmajewski/linux-samsung-thermal.git
F:	drivers/thermal/samsung/

SAMSUNG USB2 PHY DRIVER
M:	Kamil Debski <k.debski@samsung.com>
L:	linux-kernel@vger.kernel.org
S:	Supported
F:	Documentation/devicetree/bindings/phy/samsung-phy.txt
F:	Documentation/phy/samsung-usb2.txt
F:	drivers/phy/phy-exynos4210-usb2.c
F:	drivers/phy/phy-exynos4x12-usb2.c
F:	drivers/phy/phy-exynos5250-usb2.c
F:	drivers/phy/phy-s5pv210-usb2.c
F:	drivers/phy/phy-samsung-usb2.c
F:	drivers/phy/phy-samsung-usb2.h

SERIAL DRIVERS
M:	Greg Kroah-Hartman <gregkh@linuxfoundation.org>
L:	linux-serial@vger.kernel.org
S:	Maintained
F:	drivers/tty/serial/

SYNOPSYS DESIGNWARE DMAC DRIVER
M:	Viresh Kumar <vireshk@kernel.org>
M:	Andy Shevchenko <andriy.shevchenko@linux.intel.com>
S:	Maintained
F:	include/linux/dma/dw.h
F:	include/linux/platform_data/dma-dw.h
F:	drivers/dma/dw/

SYNOPSYS DESIGNWARE ETHERNET QOS 4.10a driver
M: Lars Persson <lars.persson@axis.com>
L: netdev@vger.kernel.org
S: Supported
F: Documentation/devicetree/bindings/net/snps,dwc-qos-ethernet.txt
F: drivers/net/ethernet/synopsys/dwc_eth_qos.c

SYNOPSYS DESIGNWARE I2C DRIVER
M:	Andy Shevchenko <andriy.shevchenko@linux.intel.com>
M:	Jarkko Nikula <jarkko.nikula@linux.intel.com>
M:	Mika Westerberg <mika.westerberg@linux.intel.com>
L:	linux-i2c@vger.kernel.org
S:	Maintained
F:	drivers/i2c/busses/i2c-designware-*
F:	include/linux/platform_data/i2c-designware.h

SYNOPSYS DESIGNWARE MMC/SD/SDIO DRIVER
M:	Jaehoon Chung <jh80.chung@samsung.com>
L:	linux-mmc@vger.kernel.org
S:	Maintained
F:	include/linux/mmc/dw_mmc.h
F:	drivers/mmc/host/dw_mmc*

SYSTEM TRACE MODULE CLASS
M:	Alexander Shishkin <alexander.shishkin@linux.intel.com>
S:	Maintained
F:	Documentation/trace/stm.txt
F:	drivers/hwtracing/stm/
F:	include/linux/stm.h
F:	include/uapi/linux/stm.h

THUNDERBOLT DRIVER
M:	Andreas Noever <andreas.noever@gmail.com>
S:	Maintained
F:	drivers/thunderbolt/

TI BQ27XXX POWER SUPPLY DRIVER
R:	Andrew F. Davis <afd@ti.com>
F:	include/linux/power/bq27xxx_battery.h
F:	drivers/power/bq27xxx_battery.c
F:	drivers/power/bq27xxx_battery_i2c.c

TIMEKEEPING, CLOCKSOURCE CORE, NTP, ALARMTIMER
M:	John Stultz <john.stultz@linaro.org>
M:	Thomas Gleixner <tglx@linutronix.de>
L:	linux-kernel@vger.kernel.org
T:	git git://git.kernel.org/pub/scm/linux/kernel/git/tip/tip.git timers/core
S:	Supported
F:	include/linux/clocksource.h
F:	include/linux/time.h
F:	include/linux/timex.h
F:	include/uapi/linux/time.h
F:	include/uapi/linux/timex.h
F:	kernel/time/clocksource.c
F:	kernel/time/time*.c
F:	kernel/time/alarmtimer.c
F:	kernel/time/ntp.c
F:	tools/testing/selftests/timers/

SC1200 WDT DRIVER
M:	Zwane Mwaikambo <zwanem@gmail.com>
S:	Maintained
F:	drivers/watchdog/sc1200wdt.c

SCHEDULER
M:	Ingo Molnar <mingo@redhat.com>
M:	Peter Zijlstra <peterz@infradead.org>
L:	linux-kernel@vger.kernel.org
T:	git git://git.kernel.org/pub/scm/linux/kernel/git/tip/tip.git sched/core
S:	Maintained
F:	kernel/sched/
F:	include/linux/sched.h
F:	include/uapi/linux/sched.h
F:	include/linux/wait.h

SCORE ARCHITECTURE
M:	Chen Liqin <liqin.linux@gmail.com>
M:	Lennox Wu <lennox.wu@gmail.com>
W:	http://www.sunplus.com
S:	Supported
F:	arch/score/

SYSTEM CONTROL & POWER INTERFACE (SCPI) Message Protocol drivers
M:	Sudeep Holla <sudeep.holla@arm.com>
L:	linux-arm-kernel@lists.infradead.org
S:	Maintained
F:	Documentation/devicetree/bindings/arm/arm,scpi.txt
F:	drivers/clk/clk-scpi.c
F:	drivers/cpufreq/scpi-cpufreq.c
F:	drivers/firmware/arm_scpi.c
F:	include/linux/scpi_protocol.h

SCSI CDROM DRIVER
M:	Jens Axboe <axboe@kernel.dk>
L:	linux-scsi@vger.kernel.org
W:	http://www.kernel.dk
S:	Maintained
F:	drivers/scsi/sr*

SCSI RDMA PROTOCOL (SRP) INITIATOR
M:	Bart Van Assche <bart.vanassche@sandisk.com>
L:	linux-rdma@vger.kernel.org
S:	Supported
W:	http://www.openfabrics.org
Q:	http://patchwork.kernel.org/project/linux-rdma/list/
T:	git git://git.kernel.org/pub/scm/linux/kernel/git/dad/srp-initiator.git
F:	drivers/infiniband/ulp/srp/
F:	include/scsi/srp.h

SCSI SG DRIVER
M:	Doug Gilbert <dgilbert@interlog.com>
L:	linux-scsi@vger.kernel.org
W:	http://sg.danny.cz/sg
S:	Maintained
F:	Documentation/scsi/scsi-generic.txt
F:	drivers/scsi/sg.c
F:	include/scsi/sg.h

SCSI SUBSYSTEM
M:	"James E.J. Bottomley" <JBottomley@odin.com>
T:	git git://git.kernel.org/pub/scm/linux/kernel/git/jejb/scsi.git
M:	"Martin K. Petersen" <martin.petersen@oracle.com>
T:	git git://git.kernel.org/pub/scm/linux/kernel/git/mkp/scsi.git
L:	linux-scsi@vger.kernel.org
S:	Maintained
F:	drivers/scsi/
F:	include/scsi/

SCSI TAPE DRIVER
M:	Kai Mäkisara <Kai.Makisara@kolumbus.fi>
L:	linux-scsi@vger.kernel.org
S:	Maintained
F:	Documentation/scsi/st.txt
F:	drivers/scsi/st.*
F:	drivers/scsi/st_*.h

SCTP PROTOCOL
M:	Vlad Yasevich <vyasevich@gmail.com>
M:	Neil Horman <nhorman@tuxdriver.com>
L:	linux-sctp@vger.kernel.org
W:	http://lksctp.sourceforge.net
S:	Maintained
F:	Documentation/networking/sctp.txt
F:	include/linux/sctp.h
F:	include/uapi/linux/sctp.h
F:	include/net/sctp/
F:	net/sctp/

SCx200 CPU SUPPORT
M:	Jim Cromie <jim.cromie@gmail.com>
S:	Odd Fixes
F:	Documentation/i2c/busses/scx200_acb
F:	arch/x86/platform/scx200/
F:	drivers/watchdog/scx200_wdt.c
F:	drivers/i2c/busses/scx200*
F:	drivers/mtd/maps/scx200_docflash.c
F:	include/linux/scx200.h

SCx200 GPIO DRIVER
M:	Jim Cromie <jim.cromie@gmail.com>
S:	Maintained
F:	drivers/char/scx200_gpio.c
F:	include/linux/scx200_gpio.h

SCx200 HRT CLOCKSOURCE DRIVER
M:	Jim Cromie <jim.cromie@gmail.com>
S:	Maintained
F:	drivers/clocksource/scx200_hrt.c

SDRICOH_CS MMC/SD HOST CONTROLLER INTERFACE DRIVER
M:	Sascha Sommer <saschasommer@freenet.de>
L:	sdricohcs-devel@lists.sourceforge.net (subscribers-only)
S:	Maintained
F:	drivers/mmc/host/sdricoh_cs.c

SECURE DIGITAL HOST CONTROLLER INTERFACE (SDHCI) DRIVER
L:	linux-mmc@vger.kernel.org
S:	Orphan
F:	drivers/mmc/host/sdhci.*
F:	drivers/mmc/host/sdhci-pltfm.[ch]

SECURE COMPUTING
M:	Kees Cook <keescook@chromium.org>
R:	Andy Lutomirski <luto@amacapital.net>
R:	Will Drewry <wad@chromium.org>
T:	git git://git.kernel.org/pub/scm/linux/kernel/git/kees/linux.git seccomp
S:	Supported
F:	kernel/seccomp.c
F:	include/uapi/linux/seccomp.h
F:	include/linux/seccomp.h
F:	tools/testing/selftests/seccomp/*
K:	\bsecure_computing
K:	\bTIF_SECCOMP\b

SECURE DIGITAL HOST CONTROLLER INTERFACE (SDHCI) SAMSUNG DRIVER
M:	Ben Dooks <ben-linux@fluff.org>
M:	Jaehoon Chung <jh80.chung@samsung.com>
L:	linux-mmc@vger.kernel.org
S:	Maintained
F:	drivers/mmc/host/sdhci-s3c*

SECURE DIGITAL HOST CONTROLLER INTERFACE (SDHCI) ST SPEAR DRIVER
M:	Viresh Kumar <vireshk@kernel.org>
L:	spear-devel@list.st.com
L:	linux-mmc@vger.kernel.org
S:	Maintained
F:	drivers/mmc/host/sdhci-spear.c

SECURITY SUBSYSTEM
M:	James Morris <james.l.morris@oracle.com>
M:	"Serge E. Hallyn" <serge@hallyn.com>
L:	linux-security-module@vger.kernel.org (suggested Cc:)
T:	git git://git.kernel.org/pub/scm/linux/kernel/git/jmorris/linux-security.git
W:	http://kernsec.org/
S:	Supported
F:	security/

SECURITY CONTACT
M:	Security Officers <security@kernel.org>
S:	Supported

SELINUX SECURITY MODULE
M:	Paul Moore <paul@paul-moore.com>
M:	Stephen Smalley <sds@tycho.nsa.gov>
M:	Eric Paris <eparis@parisplace.org>
L:	selinux@tycho.nsa.gov (moderated for non-subscribers)
W:	http://selinuxproject.org
T:	git git://git.infradead.org/users/pcmoore/selinux
S:	Supported
F:	include/linux/selinux*
F:	security/selinux/
F:	scripts/selinux/

APPARMOR SECURITY MODULE
M:	John Johansen <john.johansen@canonical.com>
L:	apparmor@lists.ubuntu.com (subscribers-only, general discussion)
W:	apparmor.wiki.kernel.org
T:	git git://git.kernel.org/pub/scm/linux/kernel/git/jj/apparmor-dev.git
S:	Supported
F:	security/apparmor/

YAMA SECURITY MODULE
M:	Kees Cook <keescook@chromium.org>
T:	git git://git.kernel.org/pub/scm/linux/kernel/git/kees/linux.git yama/tip
S:	Supported
F:	security/yama/

SENSABLE PHANTOM
M:	Jiri Slaby <jirislaby@gmail.com>
S:	Maintained
F:	drivers/misc/phantom.c
F:	include/uapi/linux/phantom.h

SERVER ENGINES 10Gbps iSCSI - BladeEngine 2 DRIVER
M:	Jayamohan Kallickal <jayamohan.kallickal@avagotech.com>
M:	Ketan Mukadam <ketan.mukadam@avagotech.com>
M:	John Soni Jose <sony.john@avagotech.com>
L:	linux-scsi@vger.kernel.org
W:	http://www.avagotech.com
S:	Supported
F:	drivers/scsi/be2iscsi/

Emulex 10Gbps NIC BE2, BE3-R, Lancer, Skyhawk-R DRIVER
M:	Sathya Perla <sathya.perla@broadcom.com>
M:	Ajit Khaparde <ajit.khaparde@broadcom.com>
M:	Padmanabh Ratnakar <padmanabh.ratnakar@broadcom.com>
M:	Sriharsha Basavapatna <sriharsha.basavapatna@broadcom.com>
M:	Somnath Kotur <somnath.kotur@broadcom.com>
L:	netdev@vger.kernel.org
W:	http://www.emulex.com
S:	Supported
F:	drivers/net/ethernet/emulex/benet/

EMULEX ONECONNECT ROCE DRIVER
M:	Selvin Xavier <selvin.xavier@avagotech.com>
M:	Devesh Sharma <devesh.sharma@avagotech.com>
M:	Mitesh Ahuja <mitesh.ahuja@avagotech.com>
L:	linux-rdma@vger.kernel.org
W:	http://www.emulex.com
S:	Supported
F:	drivers/infiniband/hw/ocrdma/

SFC NETWORK DRIVER
M:	Solarflare linux maintainers <linux-net-drivers@solarflare.com>
M:	Shradha Shah <sshah@solarflare.com>
L:	netdev@vger.kernel.org
S:	Supported
F:	drivers/net/ethernet/sfc/

SGI GRU DRIVER
M:	Dimitri Sivanich <sivanich@sgi.com>
S:	Maintained
F:	drivers/misc/sgi-gru/

SGI SN-IA64 (Altix) SERIAL CONSOLE DRIVER
M:	Pat Gefre <pfg@sgi.com>
L:	linux-ia64@vger.kernel.org
S:	Supported
F:	Documentation/ia64/serial.txt
F:	drivers/tty/serial/ioc?_serial.c
F:	include/linux/ioc?.h

SGI XP/XPC/XPNET DRIVER
M:	Cliff Whickman <cpw@sgi.com>
M:	Robin Holt <robinmholt@gmail.com>
S:	Maintained
F:	drivers/misc/sgi-xp/

SI2157 MEDIA DRIVER
M:	Antti Palosaari <crope@iki.fi>
L:	linux-media@vger.kernel.org
W:	https://linuxtv.org
W:	http://palosaari.fi/linux/
Q:	http://patchwork.linuxtv.org/project/linux-media/list/
T:	git git://linuxtv.org/anttip/media_tree.git
S:	Maintained
F:	drivers/media/tuners/si2157*

SI2168 MEDIA DRIVER
M:	Antti Palosaari <crope@iki.fi>
L:	linux-media@vger.kernel.org
W:	https://linuxtv.org
W:	http://palosaari.fi/linux/
Q:	http://patchwork.linuxtv.org/project/linux-media/list/
T:	git git://linuxtv.org/anttip/media_tree.git
S:	Maintained
F:	drivers/media/dvb-frontends/si2168*

SI470X FM RADIO RECEIVER I2C DRIVER
M:	Hans Verkuil <hverkuil@xs4all.nl>
L:	linux-media@vger.kernel.org
T:	git git://linuxtv.org/media_tree.git
W:	https://linuxtv.org
S:	Odd Fixes
F:	drivers/media/radio/si470x/radio-si470x-i2c.c

SI470X FM RADIO RECEIVER USB DRIVER
M:	Hans Verkuil <hverkuil@xs4all.nl>
L:	linux-media@vger.kernel.org
T:	git git://linuxtv.org/media_tree.git
W:	https://linuxtv.org
S:	Maintained
F:	drivers/media/radio/si470x/radio-si470x-common.c
F:	drivers/media/radio/si470x/radio-si470x.h
F:	drivers/media/radio/si470x/radio-si470x-usb.c

SI4713 FM RADIO TRANSMITTER I2C DRIVER
M:	Eduardo Valentin <edubezval@gmail.com>
L:	linux-media@vger.kernel.org
T:	git git://linuxtv.org/media_tree.git
W:	https://linuxtv.org
S:	Odd Fixes
F:	drivers/media/radio/si4713/si4713.?

SI4713 FM RADIO TRANSMITTER PLATFORM DRIVER
M:	Eduardo Valentin <edubezval@gmail.com>
L:	linux-media@vger.kernel.org
T:	git git://linuxtv.org/media_tree.git
W:	https://linuxtv.org
S:	Odd Fixes
F:	drivers/media/radio/si4713/radio-platform-si4713.c

SI4713 FM RADIO TRANSMITTER USB DRIVER
M:	Hans Verkuil <hverkuil@xs4all.nl>
L:	linux-media@vger.kernel.org
T:	git git://linuxtv.org/media_tree.git
W:	https://linuxtv.org
S:	Maintained
F:	drivers/media/radio/si4713/radio-usb-si4713.c

SIANO DVB DRIVER
M:	Mauro Carvalho Chehab <mchehab@osg.samsung.com>
L:	linux-media@vger.kernel.org
W:	https://linuxtv.org
T:	git git://linuxtv.org/media_tree.git
S:	Odd fixes
F:	drivers/media/common/siano/
F:	drivers/media/usb/siano/
F:	drivers/media/usb/siano/
F:	drivers/media/mmc/siano/

SIMPLEFB FB DRIVER
M:	Hans de Goede <hdegoede@redhat.com>
L:	linux-fbdev@vger.kernel.org
S:	Maintained
F:	Documentation/devicetree/bindings/display/simple-framebuffer.txt
F:	drivers/video/fbdev/simplefb.c
F:	include/linux/platform_data/simplefb.h

SH_VEU V4L2 MEM2MEM DRIVER
L:	linux-media@vger.kernel.org
S:	Orphan
F:	drivers/media/platform/sh_veu.c

SH_VOU V4L2 OUTPUT DRIVER
L:	linux-media@vger.kernel.org
S:	Orphan
F:	drivers/media/platform/sh_vou.c
F:	include/media/drv-intf/sh_vou.h

SIMPLE FIRMWARE INTERFACE (SFI)
M:	Len Brown <lenb@kernel.org>
L:	sfi-devel@simplefirmware.org
W:	http://simplefirmware.org/
T:	git git://git.kernel.org/pub/scm/linux/kernel/git/lenb/linux-sfi-2.6.git
S:	Supported
F:	arch/x86/platform/sfi/
F:	drivers/sfi/
F:	include/linux/sfi*.h

SIMTEC EB110ATX (Chalice CATS)
P:	Ben Dooks
P:	Vincent Sanders <vince@simtec.co.uk>
M:	Simtec Linux Team <linux@simtec.co.uk>
W:	http://www.simtec.co.uk/products/EB110ATX/
S:	Supported

SIMTEC EB2410ITX (BAST)
P:	Ben Dooks
P:	Vincent Sanders <vince@simtec.co.uk>
M:	Simtec Linux Team <linux@simtec.co.uk>
W:	http://www.simtec.co.uk/products/EB2410ITX/
S:	Supported
F:	arch/arm/mach-s3c24xx/mach-bast.c
F:	arch/arm/mach-s3c24xx/bast-ide.c
F:	arch/arm/mach-s3c24xx/bast-irq.c

TI DAVINCI MACHINE SUPPORT
M:	Sekhar Nori <nsekhar@ti.com>
M:	Kevin Hilman <khilman@deeprootsystems.com>
T:	git git://gitorious.org/linux-davinci/linux-davinci.git
Q:	http://patchwork.kernel.org/project/linux-davinci/list/
S:	Supported
F:	arch/arm/mach-davinci/
F:	drivers/i2c/busses/i2c-davinci.c

TI DAVINCI SERIES MEDIA DRIVER
M:	"Lad, Prabhakar" <prabhakar.csengg@gmail.com>
L:	linux-media@vger.kernel.org
W:	https://linuxtv.org
Q:	http://patchwork.linuxtv.org/project/linux-media/list/
T:	git git://linuxtv.org/mhadli/v4l-dvb-davinci_devices.git
S:	Maintained
F:	drivers/media/platform/davinci/
F:	include/media/davinci/

TI AM437X VPFE DRIVER
M:	"Lad, Prabhakar" <prabhakar.csengg@gmail.com>
L:	linux-media@vger.kernel.org
W:	https://linuxtv.org
Q:	http://patchwork.linuxtv.org/project/linux-media/list/
T:	git git://linuxtv.org/mhadli/v4l-dvb-davinci_devices.git
S:	Maintained
F:	drivers/media/platform/am437x/

OV2659 OMNIVISION SENSOR DRIVER
M:	"Lad, Prabhakar" <prabhakar.csengg@gmail.com>
L:	linux-media@vger.kernel.org
W:	https://linuxtv.org
Q:	http://patchwork.linuxtv.org/project/linux-media/list/
T:	git git://linuxtv.org/mhadli/v4l-dvb-davinci_devices.git
S:	Maintained
F:	drivers/media/i2c/ov2659.c
F:	include/media/i2c/ov2659.h

SILICON MOTION SM712 FRAME BUFFER DRIVER
M:	Sudip Mukherjee <sudipm.mukherjee@gmail.com>
M:	Teddy Wang <teddy.wang@siliconmotion.com>
M:	Sudip Mukherjee <sudip@vectorindia.org>
L:	linux-fbdev@vger.kernel.org
S:	Maintained
F:	drivers/video/fbdev/sm712*
F:	Documentation/fb/sm712fb.txt

SIS 190 ETHERNET DRIVER
M:	Francois Romieu <romieu@fr.zoreil.com>
L:	netdev@vger.kernel.org
S:	Maintained
F:	drivers/net/ethernet/sis/sis190.c

SIS 900/7016 FAST ETHERNET DRIVER
M:	Daniele Venzano <venza@brownhat.org>
W:	http://www.brownhat.org/sis900.html
L:	netdev@vger.kernel.org
S:	Maintained
F:	drivers/net/ethernet/sis/sis900.*

SIS FRAMEBUFFER DRIVER
M:	Thomas Winischhofer <thomas@winischhofer.net>
W:	http://www.winischhofer.net/linuxsisvga.shtml
S:	Maintained
F:	Documentation/fb/sisfb.txt
F:	drivers/video/fbdev/sis/
F:	include/video/sisfb.h

SIS USB2VGA DRIVER
M:	Thomas Winischhofer <thomas@winischhofer.net>
W:	http://www.winischhofer.at/linuxsisusbvga.shtml
S:	Maintained
F:	drivers/usb/misc/sisusbvga/

SLAB ALLOCATOR
M:	Christoph Lameter <cl@linux.com>
M:	Pekka Enberg <penberg@kernel.org>
M:	David Rientjes <rientjes@google.com>
M:	Joonsoo Kim <iamjoonsoo.kim@lge.com>
M:	Andrew Morton <akpm@linux-foundation.org>
L:	linux-mm@kvack.org
S:	Maintained
F:	include/linux/sl?b*.h
F:	mm/sl?b*

SLEEPABLE READ-COPY UPDATE (SRCU)
M:	Lai Jiangshan <jiangshanlai@gmail.com>
M:	"Paul E. McKenney" <paulmck@linux.vnet.ibm.com>
M:	Josh Triplett <josh@joshtriplett.org>
R:	Steven Rostedt <rostedt@goodmis.org>
R:	Mathieu Desnoyers <mathieu.desnoyers@efficios.com>
L:	linux-kernel@vger.kernel.org
W:	http://www.rdrop.com/users/paulmck/RCU/
S:	Supported
T:	git git://git.kernel.org/pub/scm/linux/kernel/git/paulmck/linux-rcu.git
F:	include/linux/srcu.h
F:	kernel/rcu/srcu.c

SMACK SECURITY MODULE
M:	Casey Schaufler <casey@schaufler-ca.com>
L:	linux-security-module@vger.kernel.org
W:	http://schaufler-ca.com
T:	git git://git.gitorious.org/smack-next/kernel.git
S:	Maintained
F:	Documentation/security/Smack.txt
F:	security/smack/

DRIVERS FOR ADAPTIVE VOLTAGE SCALING (AVS)
M:	Kevin Hilman <khilman@kernel.org>
M:	Nishanth Menon <nm@ti.com>
S:	Maintained
F:	drivers/power/avs/
F:	include/linux/power/smartreflex.h
L:	linux-pm@vger.kernel.org

SMC91x ETHERNET DRIVER
M:	Nicolas Pitre <nico@fluxnic.net>
S:	Odd Fixes
F:	drivers/net/ethernet/smsc/smc91x.*

SMIA AND SMIA++ IMAGE SENSOR DRIVER
M:	Sakari Ailus <sakari.ailus@iki.fi>
L:	linux-media@vger.kernel.org
S:	Maintained
F:	drivers/media/i2c/smiapp/
F:	include/media/i2c/smiapp.h
F:	drivers/media/i2c/smiapp-pll.c
F:	drivers/media/i2c/smiapp-pll.h
F:	include/uapi/linux/smiapp.h
F:	Documentation/devicetree/bindings/media/i2c/nokia,smia.txt

SMM665 HARDWARE MONITOR DRIVER
M:	Guenter Roeck <linux@roeck-us.net>
L:	lm-sensors@lm-sensors.org
S:	Maintained
F:	Documentation/hwmon/smm665
F:	drivers/hwmon/smm665.c

SMSC EMC2103 HARDWARE MONITOR DRIVER
M:	Steve Glendinning <steve.glendinning@shawell.net>
L:	lm-sensors@lm-sensors.org
S:	Maintained
F:	Documentation/hwmon/emc2103
F:	drivers/hwmon/emc2103.c

SMSC SCH5627 HARDWARE MONITOR DRIVER
M:	Hans de Goede <hdegoede@redhat.com>
L:	lm-sensors@lm-sensors.org
S:	Supported
F:	Documentation/hwmon/sch5627
F:	drivers/hwmon/sch5627.c

SMSC47B397 HARDWARE MONITOR DRIVER
M:	Jean Delvare <jdelvare@suse.com>
L:	lm-sensors@lm-sensors.org
S:	Maintained
F:	Documentation/hwmon/smsc47b397
F:	drivers/hwmon/smsc47b397.c

SMSC911x ETHERNET DRIVER
M:	Steve Glendinning <steve.glendinning@shawell.net>
L:	netdev@vger.kernel.org
S:	Maintained
F:	include/linux/smsc911x.h
F:	drivers/net/ethernet/smsc/smsc911x.*

SMSC9420 PCI ETHERNET DRIVER
M:	Steve Glendinning <steve.glendinning@shawell.net>
L:	netdev@vger.kernel.org
S:	Maintained
F:	drivers/net/ethernet/smsc/smsc9420.*

SMSC UFX6000 and UFX7000 USB to VGA DRIVER
M:	Steve Glendinning <steve.glendinning@shawell.net>
L:	linux-fbdev@vger.kernel.org
S:	Maintained
F:	drivers/video/fbdev/smscufx.c

SOC-CAMERA V4L2 SUBSYSTEM
M:	Guennadi Liakhovetski <g.liakhovetski@gmx.de>
L:	linux-media@vger.kernel.org
T:	git git://linuxtv.org/media_tree.git
S:	Maintained
F:	include/media/soc*
F:	drivers/media/i2c/soc_camera/
F:	drivers/media/platform/soc_camera/

SOEKRIS NET48XX LED SUPPORT
M:	Chris Boot <bootc@bootc.net>
S:	Maintained
F:	drivers/leds/leds-net48xx.c

SOFTLOGIC 6x10 MPEG CODEC
M:	Bluecherry Maintainers <maintainers@bluecherrydvr.com>
M:	Andrey Utkin <andrey.utkin@corp.bluecherry.net>
M:	Andrey Utkin <andrey.krieger.utkin@gmail.com>
M:	Ismael Luceno <ismael@iodev.co.uk>
L:	linux-media@vger.kernel.org
S:	Supported
F:	drivers/media/pci/solo6x10/

SOFTWARE RAID (Multiple Disks) SUPPORT
M:	Shaohua Li <shli@kernel.org>
L:	linux-raid@vger.kernel.org
T:	git git://neil.brown.name/md
S:	Supported
F:	drivers/md/
F:	include/linux/raid/
F:	include/uapi/linux/raid/

SONIC NETWORK DRIVER
M:	Thomas Bogendoerfer <tsbogend@alpha.franken.de>
L:	netdev@vger.kernel.org
S:	Maintained
F:	drivers/net/ethernet/natsemi/sonic.*

SONICS SILICON BACKPLANE DRIVER (SSB)
M:	Michael Buesch <m@bues.ch>
L:	linux-wireless@vger.kernel.org
S:	Maintained
F:	drivers/ssb/
F:	include/linux/ssb/

SONY VAIO CONTROL DEVICE DRIVER
M:	Mattia Dongili <malattia@linux.it>
L:	platform-driver-x86@vger.kernel.org
W:	http://www.linux.it/~malattia/wiki/index.php/Sony_drivers
S:	Maintained
F:	Documentation/laptops/sony-laptop.txt
F:	drivers/char/sonypi.c
F:	drivers/platform/x86/sony-laptop.c
F:	include/linux/sony-laptop.h

SONY MEMORYSTICK CARD SUPPORT
M:	Alex Dubov <oakad@yahoo.com>
W:	http://tifmxx.berlios.de/
S:	Maintained
F:	drivers/memstick/host/tifm_ms.c

SONY MEMORYSTICK STANDARD SUPPORT
M:	Maxim Levitsky <maximlevitsky@gmail.com>
S:	Maintained
F:	drivers/memstick/core/ms_block.*

SOUND
M:	Jaroslav Kysela <perex@perex.cz>
M:	Takashi Iwai <tiwai@suse.com>
L:	alsa-devel@alsa-project.org (moderated for non-subscribers)
W:	http://www.alsa-project.org/
T:	git git://git.kernel.org/pub/scm/linux/kernel/git/tiwai/sound.git
T:	git git://git.alsa-project.org/alsa-kernel.git
Q:	http://patchwork.kernel.org/project/alsa-devel/list/
S:	Maintained
F:	Documentation/sound/
F:	include/sound/
F:	include/uapi/sound/
F:	sound/

SOUND - COMPRESSED AUDIO
M:	Vinod Koul <vinod.koul@intel.com>
L:	alsa-devel@alsa-project.org (moderated for non-subscribers)
T:	git git://git.kernel.org/pub/scm/linux/kernel/git/tiwai/sound.git
S:	Supported
F:	Documentation/sound/alsa/compress_offload.txt
F:	include/sound/compress_driver.h
F:	include/uapi/sound/compress_*
F:	sound/core/compress_offload.c
F:	sound/soc/soc-compress.c

SOUND - SOC LAYER / DYNAMIC AUDIO POWER MANAGEMENT (ASoC)
M:	Liam Girdwood <lgirdwood@gmail.com>
M:	Mark Brown <broonie@kernel.org>
T:	git git://git.kernel.org/pub/scm/linux/kernel/git/broonie/sound.git
L:	alsa-devel@alsa-project.org (moderated for non-subscribers)
W:	http://alsa-project.org/main/index.php/ASoC
S:	Supported
F:	Documentation/sound/alsa/soc/
F:	sound/soc/
F:	include/sound/soc*

SOUND - DMAENGINE HELPERS
M:	Lars-Peter Clausen <lars@metafoo.de>
S:	Supported
F:	include/sound/dmaengine_pcm.h
F:	sound/core/pcm_dmaengine.c
F:	sound/soc/soc-generic-dmaengine-pcm.c

SP2 MEDIA DRIVER
M:	Olli Salonen <olli.salonen@iki.fi>
L:	linux-media@vger.kernel.org
W:	https://linuxtv.org
Q:	http://patchwork.linuxtv.org/project/linux-media/list/
S:	Maintained
F:	drivers/media/dvb-frontends/sp2*

SPARC + UltraSPARC (sparc/sparc64)
M:	"David S. Miller" <davem@davemloft.net>
L:	sparclinux@vger.kernel.org
Q:	http://patchwork.ozlabs.org/project/sparclinux/list/
T:	git git://git.kernel.org/pub/scm/linux/kernel/git/davem/sparc.git
T:	git git://git.kernel.org/pub/scm/linux/kernel/git/davem/sparc-next.git
S:	Maintained
F:	arch/sparc/
F:	drivers/sbus/

SPARC SERIAL DRIVERS
M:	"David S. Miller" <davem@davemloft.net>
L:	sparclinux@vger.kernel.org
T:	git git://git.kernel.org/pub/scm/linux/kernel/git/davem/sparc.git
T:	git git://git.kernel.org/pub/scm/linux/kernel/git/davem/sparc-next.git
S:	Maintained
F:	include/linux/sunserialcore.h
F:	drivers/tty/serial/suncore.c
F:	drivers/tty/serial/sunhv.c
F:	drivers/tty/serial/sunsab.c
F:	drivers/tty/serial/sunsab.h
F:	drivers/tty/serial/sunsu.c
F:	drivers/tty/serial/sunzilog.c
F:	drivers/tty/serial/sunzilog.h

SPARSE CHECKER
M:	"Christopher Li" <sparse@chrisli.org>
L:	linux-sparse@vger.kernel.org
W:	https://sparse.wiki.kernel.org/
T:	git git://git.kernel.org/pub/scm/devel/sparse/sparse.git
T:	git git://git.kernel.org/pub/scm/devel/sparse/chrisl/sparse.git
S:	Maintained
F:	include/linux/compiler.h

SPEAR PLATFORM SUPPORT
M:	Viresh Kumar <vireshk@kernel.org>
M:	Shiraz Hashim <shiraz.linux.kernel@gmail.com>
L:	spear-devel@list.st.com
L:	linux-arm-kernel@lists.infradead.org (moderated for non-subscribers)
W:	http://www.st.com/spear
S:	Maintained
F:	arch/arm/boot/dts/spear*
F:	arch/arm/mach-spear/

SPEAR CLOCK FRAMEWORK SUPPORT
M:	Viresh Kumar <vireshk@kernel.org>
L:	spear-devel@list.st.com
L:	linux-arm-kernel@lists.infradead.org (moderated for non-subscribers)
W:	http://www.st.com/spear
S:	Maintained
F:	drivers/clk/spear/

SPI SUBSYSTEM
M:	Mark Brown <broonie@kernel.org>
L:	linux-spi@vger.kernel.org
T:	git git://git.kernel.org/pub/scm/linux/kernel/git/broonie/spi.git
Q:	http://patchwork.kernel.org/project/spi-devel-general/list/
S:	Maintained
F:	Documentation/spi/
F:	drivers/spi/
F:	include/linux/spi/
F:	include/uapi/linux/spi/

SPIDERNET NETWORK DRIVER for CELL
M:	Ishizaki Kou <kou.ishizaki@toshiba.co.jp>
L:	netdev@vger.kernel.org
S:	Supported
F:	Documentation/networking/spider_net.txt
F:	drivers/net/ethernet/toshiba/spider_net*

SPU FILE SYSTEM
M:	Jeremy Kerr <jk@ozlabs.org>
L:	linuxppc-dev@lists.ozlabs.org
W:	http://www.ibm.com/developerworks/power/cell/
S:	Supported
F:	Documentation/filesystems/spufs.txt
F:	arch/powerpc/platforms/cell/spufs/

SQUASHFS FILE SYSTEM
M:	Phillip Lougher <phillip@squashfs.org.uk>
L:	squashfs-devel@lists.sourceforge.net (subscribers-only)
W:	http://squashfs.org.uk
T:	git git://git.kernel.org/pub/scm/linux/kernel/git/pkl/squashfs-next.git
S:	Maintained
F:	Documentation/filesystems/squashfs.txt
F:	fs/squashfs/

SRM (Alpha) environment access
M:	Jan-Benedict Glaw <jbglaw@lug-owl.de>
S:	Maintained
F:	arch/alpha/kernel/srm_env.c

STABLE BRANCH
M:	Greg Kroah-Hartman <gregkh@linuxfoundation.org>
L:	stable@vger.kernel.org
S:	Supported
F:	Documentation/stable_kernel_rules.txt

STAGING SUBSYSTEM
M:	Greg Kroah-Hartman <gregkh@linuxfoundation.org>
T:	git git://git.kernel.org/pub/scm/linux/kernel/git/gregkh/staging.git
L:	devel@driverdev.osuosl.org
S:	Supported
F:	drivers/staging/

STAGING - COMEDI
M:	Ian Abbott <abbotti@mev.co.uk>
M:	H Hartley Sweeten <hsweeten@visionengravers.com>
S:	Odd Fixes
F:	drivers/staging/comedi/

STAGING - FLARION FT1000 DRIVERS
M:	Marek Belisko <marek.belisko@gmail.com>
S:	Odd Fixes
F:	drivers/staging/ft1000/

STAGING - INDUSTRIAL IO
M:	Jonathan Cameron <jic23@kernel.org>
L:	linux-iio@vger.kernel.org
S:	Odd Fixes
F:	drivers/staging/iio/

STAGING - LIRC (LINUX INFRARED REMOTE CONTROL) DRIVERS
M:	Jarod Wilson <jarod@wilsonet.com>
W:	http://www.lirc.org/
S:	Odd Fixes
F:	drivers/staging/media/lirc/

STAGING - LUSTRE PARALLEL FILESYSTEM
M:	Oleg Drokin <oleg.drokin@intel.com>
M:	Andreas Dilger <andreas.dilger@intel.com>
L:	lustre-devel@lists.lustre.org (moderated for non-subscribers)
W:	http://wiki.lustre.org/
S:	Maintained
F:	drivers/staging/lustre

STAGING - NVIDIA COMPLIANT EMBEDDED CONTROLLER INTERFACE (nvec)
M:	Marc Dietrich <marvin24@gmx.de>
L:	ac100@lists.launchpad.net (moderated for non-subscribers)
L:	linux-tegra@vger.kernel.org
S:	Maintained
F:	drivers/staging/nvec/

STAGING - OLPC SECONDARY DISPLAY CONTROLLER (DCON)
M:	Jens Frederich <jfrederich@gmail.com>
M:	Daniel Drake <dsd@laptop.org>
M:	Jon Nettleton <jon.nettleton@gmail.com>
W:	http://wiki.laptop.org/go/DCON
S:	Maintained
F:	drivers/staging/olpc_dcon/

STAGING - PARALLEL LCD/KEYPAD PANEL DRIVER
M:	Willy Tarreau <willy@meta-x.org>
S:	Odd Fixes
F:	drivers/staging/panel/

STAGING - REALTEK RTL8712U DRIVERS
M:	Larry Finger <Larry.Finger@lwfinger.net>
M:	Florian Schilhabel <florian.c.schilhabel@googlemail.com>.
S:	Odd Fixes
F:	drivers/staging/rtl8712/

STAGING - REALTEK RTL8723U WIRELESS DRIVER
M:	Larry Finger <Larry.Finger@lwfinger.net>
M:	Jes Sorensen <Jes.Sorensen@redhat.com>
L:	linux-wireless@vger.kernel.org
S:	Maintained
F:	drivers/staging/rtl8723au/

STAGING - SILICON MOTION SM750 FRAME BUFFER DRIVER
M:	Sudip Mukherjee <sudipm.mukherjee@gmail.com>
M:	Teddy Wang <teddy.wang@siliconmotion.com>
M:	Sudip Mukherjee <sudip@vectorindia.org>
L:	linux-fbdev@vger.kernel.org
S:	Maintained
F:	drivers/staging/sm750fb/

STAGING - SLICOSS
M:	Lior Dotan <liodot@gmail.com>
M:	Christopher Harrer <charrer@alacritech.com>
S:	Odd Fixes
F:	drivers/staging/slicoss/

STAGING - SPEAKUP CONSOLE SPEECH DRIVER
M:	William Hubbs <w.d.hubbs@gmail.com>
M:	Chris Brannon <chris@the-brannons.com>
M:	Kirk Reiser <kirk@reisers.ca>
M:	Samuel Thibault <samuel.thibault@ens-lyon.org>
L:	speakup@linux-speakup.org
W:	http://www.linux-speakup.org/
S:	Odd Fixes
F:	drivers/staging/speakup/

STAGING - VIA VT665X DRIVERS
M:	Forest Bond <forest@alittletooquiet.net>
S:	Odd Fixes
F:	drivers/staging/vt665?/

STAGING - WILC1000 WIFI DRIVER
M:	Johnny Kim <johnny.kim@atmel.com>
M:	Austin Shin <austin.shin@atmel.com>
M:	Chris Park <chris.park@atmel.com>
M:	Tony Cho <tony.cho@atmel.com>
M:	Glen Lee <glen.lee@atmel.com>
M:	Leo Kim <leo.kim@atmel.com>
L:	linux-wireless@vger.kernel.org
S:	Supported
F:	drivers/staging/wilc1000/

STAGING - XGI Z7,Z9,Z11 PCI DISPLAY DRIVER
M:	Arnaud Patard <arnaud.patard@rtp-net.org>
S:	Odd Fixes
F:	drivers/staging/xgifb/

HFI1 DRIVER
M:	Mike Marciniszyn <infinipath@intel.com>
L:	linux-rdma@vger.kernel.org
S:	Supported
F:	drivers/staging/rdma/hfi1

STARFIRE/DURALAN NETWORK DRIVER
M:	Ion Badulescu <ionut@badula.org>
S:	Odd Fixes
F:	drivers/net/ethernet/adaptec/starfire*

SUN3/3X
M:	Sam Creasey <sammy@sammy.net>
W:	http://sammy.net/sun3/
S:	Maintained
F:	arch/m68k/kernel/*sun3*
F:	arch/m68k/sun3*/
F:	arch/m68k/include/asm/sun3*
F:	drivers/net/ethernet/i825xx/sun3*

SUN4I LOW RES ADC ATTACHED TABLET KEYS DRIVER
M:	Hans de Goede <hdegoede@redhat.com>
L:	linux-input@vger.kernel.org
S:	Maintained
F:	Documentation/devicetree/bindings/input/sun4i-lradc-keys.txt
F:	drivers/input/keyboard/sun4i-lradc-keys.c

SUNDANCE NETWORK DRIVER
M:	Denis Kirjanov <kda@linux-powerpc.org>
L:	netdev@vger.kernel.org
S:	Maintained
F:	drivers/net/ethernet/dlink/sundance.c

SUPERH
M:	Yoshinori Sato <ysato@users.sourceforge.jp>
M:	Rich Felker <dalias@libc.org>
L:	linux-sh@vger.kernel.org
Q:	http://patchwork.kernel.org/project/linux-sh/list/
S:	Maintained
F:	Documentation/sh/
F:	arch/sh/
F:	drivers/sh/

SUSPEND TO RAM
M:	"Rafael J. Wysocki" <rjw@rjwysocki.net>
M:	Len Brown <len.brown@intel.com>
M:	Pavel Machek <pavel@ucw.cz>
L:	linux-pm@vger.kernel.org
S:	Supported
F:	Documentation/power/
F:	arch/x86/kernel/acpi/
F:	drivers/base/power/
F:	kernel/power/
F:	include/linux/suspend.h
F:	include/linux/freezer.h
F:	include/linux/pm.h

SVGA HANDLING
M:	Martin Mares <mj@ucw.cz>
L:	linux-video@atrey.karlin.mff.cuni.cz
S:	Maintained
F:	Documentation/svga.txt
F:	arch/x86/boot/video*

SWIOTLB SUBSYSTEM
M:	Konrad Rzeszutek Wilk <konrad.wilk@oracle.com>
L:	linux-kernel@vger.kernel.org
T:	git git://git.kernel.org/pub/scm/linux/kernel/git/konrad/swiotlb.git
S:	Supported
F:	lib/swiotlb.c
F:	arch/*/kernel/pci-swiotlb.c
F:	include/linux/swiotlb.h

SWITCHDEV
M:	Jiri Pirko <jiri@resnulli.us>
L:	netdev@vger.kernel.org
S:	Supported
F:	net/switchdev/
F:	include/net/switchdev.h

SYNOPSYS ARC ARCHITECTURE
M:	Vineet Gupta <vgupta@synopsys.com>
L:	linux-snps-arc@lists.infradead.org
S:	Supported
F:	arch/arc/
F:	Documentation/devicetree/bindings/arc/*
F:	Documentation/devicetree/bindings/interrupt-controller/snps,arc*
F:	drivers/tty/serial/arc_uart.c
T:	git git://git.kernel.org/pub/scm/linux/kernel/git/vgupta/arc.git

SYNOPSYS ARC SDP platform support
M:	Alexey Brodkin <abrodkin@synopsys.com>
S:	Supported
F:	arch/arc/plat-axs10x
F:	arch/arc/boot/dts/ax*
F:	Documentation/devicetree/bindings/arc/axs10*

SYSTEM CONFIGURATION (SYSCON)
M:	Lee Jones <lee.jones@linaro.org>
M:	Arnd Bergmann <arnd@arndb.de>
T:	git git://git.kernel.org/pub/scm/linux/kernel/git/lee/mfd.git
S:	Supported
F:	drivers/mfd/syscon.c

SYSV FILESYSTEM
M:	Christoph Hellwig <hch@infradead.org>
S:	Maintained
F:	Documentation/filesystems/sysv-fs.txt
F:	fs/sysv/
F:	include/linux/sysv_fs.h

TARGET SUBSYSTEM
M:	"Nicholas A. Bellinger" <nab@linux-iscsi.org>
L:	linux-scsi@vger.kernel.org
L:	target-devel@vger.kernel.org
W:	http://www.linux-iscsi.org
W:	http://groups.google.com/group/linux-iscsi-target-dev
T:	git git://git.kernel.org/pub/scm/linux/kernel/git/nab/target-pending.git master
S:	Supported
F:	drivers/target/
F:	include/target/
F:	Documentation/target/

TASKSTATS STATISTICS INTERFACE
M:	Balbir Singh <bsingharora@gmail.com>
S:	Maintained
F:	Documentation/accounting/taskstats*
F:	include/linux/taskstats*
F:	kernel/taskstats.c

TC CLASSIFIER
M:	Jamal Hadi Salim <jhs@mojatatu.com>
L:	netdev@vger.kernel.org
S:	Maintained
F:	include/net/pkt_cls.h
F:	include/uapi/linux/pkt_cls.h
F:	net/sched/

TCP LOW PRIORITY MODULE
M:	"Wong Hoi Sing, Edison" <hswong3i@gmail.com>
M:	"Hung Hing Lun, Mike" <hlhung3i@gmail.com>
W:	http://tcp-lp-mod.sourceforge.net/
S:	Maintained
F:	net/ipv4/tcp_lp.c

TDA10071 MEDIA DRIVER
M:	Antti Palosaari <crope@iki.fi>
L:	linux-media@vger.kernel.org
W:	https://linuxtv.org
W:	http://palosaari.fi/linux/
Q:	http://patchwork.linuxtv.org/project/linux-media/list/
T:	git git://linuxtv.org/anttip/media_tree.git
S:	Maintained
F:	drivers/media/dvb-frontends/tda10071*

TDA18212 MEDIA DRIVER
M:	Antti Palosaari <crope@iki.fi>
L:	linux-media@vger.kernel.org
W:	https://linuxtv.org
W:	http://palosaari.fi/linux/
Q:	http://patchwork.linuxtv.org/project/linux-media/list/
T:	git git://linuxtv.org/anttip/media_tree.git
S:	Maintained
F:	drivers/media/tuners/tda18212*

TDA18218 MEDIA DRIVER
M:	Antti Palosaari <crope@iki.fi>
L:	linux-media@vger.kernel.org
W:	https://linuxtv.org
W:	http://palosaari.fi/linux/
Q:	http://patchwork.linuxtv.org/project/linux-media/list/
T:	git git://linuxtv.org/anttip/media_tree.git
S:	Maintained
F:	drivers/media/tuners/tda18218*

TDA18271 MEDIA DRIVER
M:	Michael Krufky <mkrufky@linuxtv.org>
L:	linux-media@vger.kernel.org
W:	https://linuxtv.org
W:	http://github.com/mkrufky
Q:	http://patchwork.linuxtv.org/project/linux-media/list/
T:	git git://linuxtv.org/mkrufky/tuners.git
S:	Maintained
F:	drivers/media/tuners/tda18271*

TDA827x MEDIA DRIVER
M:	Michael Krufky <mkrufky@linuxtv.org>
L:	linux-media@vger.kernel.org
W:	https://linuxtv.org
W:	http://github.com/mkrufky
Q:	http://patchwork.linuxtv.org/project/linux-media/list/
T:	git git://linuxtv.org/mkrufky/tuners.git
S:	Maintained
F:	drivers/media/tuners/tda8290.*

TDA8290 MEDIA DRIVER
M:	Michael Krufky <mkrufky@linuxtv.org>
L:	linux-media@vger.kernel.org
W:	https://linuxtv.org
W:	http://github.com/mkrufky
Q:	http://patchwork.linuxtv.org/project/linux-media/list/
T:	git git://linuxtv.org/mkrufky/tuners.git
S:	Maintained
F:	drivers/media/tuners/tda8290.*

TDA9840 MEDIA DRIVER
M:	Hans Verkuil <hverkuil@xs4all.nl>
L:	linux-media@vger.kernel.org
T:	git git://linuxtv.org/media_tree.git
W:	https://linuxtv.org
S:	Maintained
F:	drivers/media/i2c/tda9840*

TEA5761 TUNER DRIVER
M:	Mauro Carvalho Chehab <mchehab@osg.samsung.com>
L:	linux-media@vger.kernel.org
W:	https://linuxtv.org
T:	git git://linuxtv.org/media_tree.git
S:	Odd fixes
F:	drivers/media/tuners/tea5761.*

TEA5767 TUNER DRIVER
M:	Mauro Carvalho Chehab <mchehab@osg.samsung.com>
L:	linux-media@vger.kernel.org
W:	https://linuxtv.org
T:	git git://linuxtv.org/media_tree.git
S:	Maintained
F:	drivers/media/tuners/tea5767.*

TEA6415C MEDIA DRIVER
M:	Hans Verkuil <hverkuil@xs4all.nl>
L:	linux-media@vger.kernel.org
T:	git git://linuxtv.org/media_tree.git
W:	https://linuxtv.org
S:	Maintained
F:	drivers/media/i2c/tea6415c*

TEA6420 MEDIA DRIVER
M:	Hans Verkuil <hverkuil@xs4all.nl>
L:	linux-media@vger.kernel.org
T:	git git://linuxtv.org/media_tree.git
W:	https://linuxtv.org
S:	Maintained
F:	drivers/media/i2c/tea6420*

TEAM DRIVER
M:	Jiri Pirko <jiri@resnulli.us>
L:	netdev@vger.kernel.org
S:	Supported
F:	drivers/net/team/
F:	include/linux/if_team.h
F:	include/uapi/linux/if_team.h

TECHNOLOGIC SYSTEMS TS-5500 PLATFORM SUPPORT
M:	"Savoir-faire Linux Inc." <kernel@savoirfairelinux.com>
S:	Maintained
F:	arch/x86/platform/ts5500/

TECHNOTREND USB IR RECEIVER
M:	Sean Young <sean@mess.org>
L:	linux-media@vger.kernel.org
S:	Maintained
F:	drivers/media/rc/ttusbir.c

TEGRA ARCHITECTURE SUPPORT
M:	Stephen Warren <swarren@wwwdotorg.org>
M:	Thierry Reding <thierry.reding@gmail.com>
M:	Alexandre Courbot <gnurou@gmail.com>
L:	linux-tegra@vger.kernel.org
Q:	http://patchwork.ozlabs.org/project/linux-tegra/list/
T:	git git://git.kernel.org/pub/scm/linux/kernel/git/tegra/linux.git
S:	Supported
N:	[^a-z]tegra

TEGRA CLOCK DRIVER
M:	Peter De Schrijver <pdeschrijver@nvidia.com>
M:	Prashant Gaikwad <pgaikwad@nvidia.com>
S:	Supported
F:	drivers/clk/tegra/

TEGRA DMA DRIVER
M:	Laxman Dewangan <ldewangan@nvidia.com>
S:	Supported
F:	drivers/dma/tegra20-apb-dma.c

TEGRA I2C DRIVER
M:	Laxman Dewangan <ldewangan@nvidia.com>
S:	Supported
F:	drivers/i2c/busses/i2c-tegra.c

TEGRA IOMMU DRIVERS
M:	Hiroshi Doyu <hdoyu@nvidia.com>
S:	Supported
F:	drivers/iommu/tegra*

TEGRA KBC DRIVER
M:	Rakesh Iyer <riyer@nvidia.com>
M:	Laxman Dewangan <ldewangan@nvidia.com>
S:	Supported
F:	drivers/input/keyboard/tegra-kbc.c

TEGRA PWM DRIVER
M:	Thierry Reding <thierry.reding@gmail.com>
S:	Supported
F:	drivers/pwm/pwm-tegra.c

TEGRA SERIAL DRIVER
M:	Laxman Dewangan <ldewangan@nvidia.com>
S:	Supported
F:	drivers/tty/serial/serial-tegra.c

TEGRA SPI DRIVER
M:	Laxman Dewangan <ldewangan@nvidia.com>
S:	Supported
F:	drivers/spi/spi-tegra*

TEHUTI ETHERNET DRIVER
M:	Andy Gospodarek <andy@greyhouse.net>
L:	netdev@vger.kernel.org
S:	Supported
F:	drivers/net/ethernet/tehuti/*

Telecom Clock Driver for MCPL0010
M:	Mark Gross <mark.gross@intel.com>
S:	Supported
F:	drivers/char/tlclk.c

TENSILICA XTENSA PORT (xtensa)
M:	Chris Zankel <chris@zankel.net>
M:	Max Filippov <jcmvbkbc@gmail.com>
L:	linux-xtensa@linux-xtensa.org
T:	git git://github.com/czankel/xtensa-linux.git
S:	Maintained
F:	arch/xtensa/
F:	drivers/irqchip/irq-xtensa-*

THANKO'S RAREMONO AM/FM/SW RADIO RECEIVER USB DRIVER
M:	Hans Verkuil <hverkuil@xs4all.nl>
L:	linux-media@vger.kernel.org
T:	git git://linuxtv.org/media_tree.git
W:	https://linuxtv.org
S:	Maintained
F:	drivers/media/radio/radio-raremono.c

THERMAL
M:	Zhang Rui <rui.zhang@intel.com>
M:	Eduardo Valentin <edubezval@gmail.com>
L:	linux-pm@vger.kernel.org
T:	git git://git.kernel.org/pub/scm/linux/kernel/git/rzhang/linux.git
T:	git git://git.kernel.org/pub/scm/linux/kernel/git/evalenti/linux-soc-thermal.git
Q:	https://patchwork.kernel.org/project/linux-pm/list/
S:	Supported
F:	drivers/thermal/
F:	include/linux/thermal.h
F:	include/uapi/linux/thermal.h
F:	include/linux/cpu_cooling.h
F:	Documentation/devicetree/bindings/thermal/

THERMAL/CPU_COOLING
M:	Amit Daniel Kachhap <amit.kachhap@gmail.com>
M:	Viresh Kumar <viresh.kumar@linaro.org>
M:	Javi Merino <javi.merino@arm.com>
L:	linux-pm@vger.kernel.org
S:	Supported
F:	Documentation/thermal/cpu-cooling-api.txt
F:	drivers/thermal/cpu_cooling.c
F:	include/linux/cpu_cooling.h

THINGM BLINK(1) USB RGB LED DRIVER
M:	Vivien Didelot <vivien.didelot@savoirfairelinux.com>
S:	Maintained
F:	drivers/hid/hid-thingm.c

THINKPAD ACPI EXTRAS DRIVER
M:	Henrique de Moraes Holschuh <ibm-acpi@hmh.eng.br>
L:	ibm-acpi-devel@lists.sourceforge.net
L:	platform-driver-x86@vger.kernel.org
W:	http://ibm-acpi.sourceforge.net
W:	http://thinkwiki.org/wiki/Ibm-acpi
T:	git git://repo.or.cz/linux-2.6/linux-acpi-2.6/ibm-acpi-2.6.git
S:	Maintained
F:	drivers/platform/x86/thinkpad_acpi.c

TI BANDGAP AND THERMAL DRIVER
M:	Eduardo Valentin <edubezval@gmail.com>
L:	linux-pm@vger.kernel.org
L:	linux-omap@vger.kernel.org
S:	Maintained
F:	drivers/thermal/ti-soc-thermal/

TI VPE/CAL DRIVERS
M:	Benoit Parrot <bparrot@ti.com>
L:	linux-media@vger.kernel.org
W:	http://linuxtv.org/
Q:	http://patchwork.linuxtv.org/project/linux-media/list/
S:	Maintained
F:	drivers/media/platform/ti-vpe/

TI CDCE706 CLOCK DRIVER
M:	Max Filippov <jcmvbkbc@gmail.com>
S:	Maintained
F:	drivers/clk/clk-cdce706.c

TI CLOCK DRIVER
M:	Tero Kristo <t-kristo@ti.com>
L:	linux-omap@vger.kernel.org
S:	Maintained
F:	drivers/clk/ti/
F:	include/linux/clk/ti.h

TI FLASH MEDIA INTERFACE DRIVER
M:	Alex Dubov <oakad@yahoo.com>
S:	Maintained
F:	drivers/misc/tifm*
F:	drivers/mmc/host/tifm_sd.c
F:	include/linux/tifm.h

TI KEYSTONE MULTICORE NAVIGATOR DRIVERS
M:	Santosh Shilimkar <ssantosh@kernel.org>
L:	linux-kernel@vger.kernel.org
L:	linux-arm-kernel@lists.infradead.org (moderated for non-subscribers)
S:	Maintained
F:	drivers/soc/ti/*
T:	git git://git.kernel.org/pub/scm/linux/kernel/git/ssantosh/linux-keystone.git


TI LM49xxx FAMILY ASoC CODEC DRIVERS
M:	M R Swami Reddy <mr.swami.reddy@ti.com>
M:	Vishwas A Deshpande <vishwas.a.deshpande@ti.com>
L:	alsa-devel@alsa-project.org (moderated for non-subscribers)
S:	Maintained
F:	sound/soc/codecs/lm49453*
F:	sound/soc/codecs/isabelle*

TI LP855x BACKLIGHT DRIVER
M:	Milo Kim <milo.kim@ti.com>
S:	Maintained
F:	Documentation/backlight/lp855x-driver.txt
F:	drivers/video/backlight/lp855x_bl.c
F:	include/linux/platform_data/lp855x.h

TI LP8727 CHARGER DRIVER
M:	Milo Kim <milo.kim@ti.com>
S:	Maintained
F:	drivers/power/lp8727_charger.c
F:	include/linux/platform_data/lp8727.h

TI LP8788 MFD DRIVER
M:	Milo Kim <milo.kim@ti.com>
S:	Maintained
F:	drivers/iio/adc/lp8788_adc.c
F:	drivers/leds/leds-lp8788.c
F:	drivers/mfd/lp8788*.c
F:	drivers/power/lp8788-charger.c
F:	drivers/regulator/lp8788-*.c
F:	include/linux/mfd/lp8788*.h

TI NETCP ETHERNET DRIVER
M:	Wingman Kwok <w-kwok2@ti.com>
M:	Murali Karicheri <m-karicheri2@ti.com>
L:	netdev@vger.kernel.org
S:	Maintained
F:	drivers/net/ethernet/ti/netcp*

TI TAS571X FAMILY ASoC CODEC DRIVER
M:	Kevin Cernekee <cernekee@chromium.org>
L:	alsa-devel@alsa-project.org (moderated for non-subscribers)
S:	Odd Fixes
F:	sound/soc/codecs/tas571x*

TI TWL4030 SERIES SOC CODEC DRIVER
M:	Peter Ujfalusi <peter.ujfalusi@ti.com>
L:	alsa-devel@alsa-project.org (moderated for non-subscribers)
S:	Maintained
F:	sound/soc/codecs/twl4030*

TI WILINK WIRELESS DRIVERS
L:	linux-wireless@vger.kernel.org
W:	http://wireless.kernel.org/en/users/Drivers/wl12xx
W:	http://wireless.kernel.org/en/users/Drivers/wl1251
T:	git git://git.kernel.org/pub/scm/linux/kernel/git/luca/wl12xx.git
S:	Orphan
F:	drivers/net/wireless/ti/
F:	include/linux/wl12xx.h

TIPC NETWORK LAYER
M:	Jon Maloy <jon.maloy@ericsson.com>
M:	Ying Xue <ying.xue@windriver.com>
L:	netdev@vger.kernel.org (core kernel code)
L:	tipc-discussion@lists.sourceforge.net (user apps, general discussion)
W:	http://tipc.sourceforge.net/
S:	Maintained
F:	include/uapi/linux/tipc*.h
F:	net/tipc/

TILE ARCHITECTURE
M:	Chris Metcalf <cmetcalf@ezchip.com>
W:	http://www.ezchip.com/scm/
T:	git git://git.kernel.org/pub/scm/linux/kernel/git/cmetcalf/linux-tile.git
S:	Supported
F:	arch/tile/
F:	drivers/char/tile-srom.c
F:	drivers/edac/tile_edac.c
F:	drivers/net/ethernet/tile/
F:	drivers/rtc/rtc-tile.c
F:	drivers/tty/hvc/hvc_tile.c
F:	drivers/tty/serial/tilegx.c
F:	drivers/usb/host/*-tilegx.c
F:	include/linux/usb/tilegx.h

TLAN NETWORK DRIVER
M:	Samuel Chessman <chessman@tux.org>
L:	tlan-devel@lists.sourceforge.net (subscribers-only)
W:	http://sourceforge.net/projects/tlan/
S:	Maintained
F:	Documentation/networking/tlan.txt
F:	drivers/net/ethernet/ti/tlan.*

TOMOYO SECURITY MODULE
M:	Kentaro Takeda <takedakn@nttdata.co.jp>
M:	Tetsuo Handa <penguin-kernel@I-love.SAKURA.ne.jp>
L:	tomoyo-dev-en@lists.sourceforge.jp (subscribers-only, for developers in English)
L:	tomoyo-users-en@lists.sourceforge.jp (subscribers-only, for users in English)
L:	tomoyo-dev@lists.sourceforge.jp (subscribers-only, for developers in Japanese)
L:	tomoyo-users@lists.sourceforge.jp (subscribers-only, for users in Japanese)
W:	http://tomoyo.sourceforge.jp/
T:	quilt http://svn.sourceforge.jp/svnroot/tomoyo/trunk/2.5.x/tomoyo-lsm/patches/
S:	Maintained
F:	security/tomoyo/

TOPSTAR LAPTOP EXTRAS DRIVER
M:	Herton Ronaldo Krzesinski <herton@canonical.com>
L:	platform-driver-x86@vger.kernel.org
S:	Maintained
F:	drivers/platform/x86/topstar-laptop.c

TOSHIBA ACPI EXTRAS DRIVER
M:	Azael Avalos <coproscefalo@gmail.com>
L:	platform-driver-x86@vger.kernel.org
S:	Maintained
F:	drivers/platform/x86/toshiba_acpi.c

TOSHIBA BLUETOOTH DRIVER
M:	Azael Avalos <coproscefalo@gmail.com>
L:	platform-driver-x86@vger.kernel.org
S:	Maintained
F:	drivers/platform/x86/toshiba_bluetooth.c

TOSHIBA HDD ACTIVE PROTECTION SENSOR DRIVER
M:	Azael Avalos <coproscefalo@gmail.com>
L:	platform-driver-x86@vger.kernel.org
S:	Maintained
F:	drivers/platform/x86/toshiba_haps.c

TOSHIBA WMI HOTKEYS DRIVER
M:	Azael Avalos <coproscefalo@gmail.com>
L:	platform-driver-x86@vger.kernel.org
S:	Maintained
F:	drivers/platform/x86/toshiba-wmi.c

TOSHIBA SMM DRIVER
M:	Jonathan Buzzard <jonathan@buzzard.org.uk>
W:	http://www.buzzard.org.uk/toshiba/
S:	Maintained
F:	drivers/char/toshiba.c
F:	include/linux/toshiba.h
F:	include/uapi/linux/toshiba.h

TOSHIBA TC358743 DRIVER
M:	Mats Randgaard <matrandg@cisco.com>
L:	linux-media@vger.kernel.org
S:	Maintained
F:	drivers/media/i2c/tc358743*
F:	include/media/i2c/tc358743.h

TMIO MMC DRIVER
M:	Ian Molton <ian@mnementh.co.uk>
L:	linux-mmc@vger.kernel.org
S:	Maintained
F:	drivers/mmc/host/tmio_mmc*
F:	drivers/mmc/host/sh_mobile_sdhi.c
F:	include/linux/mmc/tmio.h
F:	include/linux/mmc/sh_mobile_sdhi.h

TMP401 HARDWARE MONITOR DRIVER
M:	Guenter Roeck <linux@roeck-us.net>
L:	lm-sensors@lm-sensors.org
S:	Maintained
F:	Documentation/hwmon/tmp401
F:	drivers/hwmon/tmp401.c

TMPFS (SHMEM FILESYSTEM)
M:	Hugh Dickins <hughd@google.com>
L:	linux-mm@kvack.org
S:	Maintained
F:	include/linux/shmem_fs.h
F:	mm/shmem.c

TM6000 VIDEO4LINUX DRIVER
M:	Mauro Carvalho Chehab <mchehab@osg.samsung.com>
L:	linux-media@vger.kernel.org
W:	https://linuxtv.org
T:	git git://linuxtv.org/media_tree.git
S:	Odd fixes
F:	drivers/media/usb/tm6000/

TW68 VIDEO4LINUX DRIVER
M:	Hans Verkuil <hverkuil@xs4all.nl>
L:	linux-media@vger.kernel.org
T:	git git://linuxtv.org/media_tree.git
W:	https://linuxtv.org
S:	Odd Fixes
F:	drivers/media/pci/tw68/

TPM DEVICE DRIVER
M:	Peter Huewe <peterhuewe@gmx.de>
M:	Marcel Selhorst <tpmdd@selhorst.net>
M:	Jarkko Sakkinen <jarkko.sakkinen@linux.intel.com>
R:	Jason Gunthorpe <jgunthorpe@obsidianresearch.com>
W:	http://tpmdd.sourceforge.net
L:	tpmdd-devel@lists.sourceforge.net (moderated for non-subscribers)
Q:	git git://github.com/PeterHuewe/linux-tpmdd.git
T:	git https://github.com/PeterHuewe/linux-tpmdd
S:	Maintained
F:	drivers/char/tpm/

TPM IBM_VTPM DEVICE DRIVER
M:	Ashley Lai <ashleydlai@gmail.com>
W:	http://tpmdd.sourceforge.net
L:	tpmdd-devel@lists.sourceforge.net (moderated for non-subscribers)
S:	Maintained
F:	drivers/char/tpm/tpm_ibmvtpm*

TRACING
M:	Steven Rostedt <rostedt@goodmis.org>
M:	Ingo Molnar <mingo@redhat.com>
T:	git git://git.kernel.org/pub/scm/linux/kernel/git/tip/tip.git perf/core
S:	Maintained
F:	Documentation/trace/ftrace.txt
F:	arch/*/*/*/ftrace.h
F:	arch/*/kernel/ftrace.c
F:	include/*/ftrace.h
F:	include/linux/trace*.h
F:	include/trace/
F:	kernel/trace/
F:	tools/testing/selftests/ftrace/

TRIVIAL PATCHES
M:	Jiri Kosina <trivial@kernel.org>
T:	git git://git.kernel.org/pub/scm/linux/kernel/git/jikos/trivial.git
S:	Maintained
K:	^Subject:.*(?i)trivial

TTY LAYER
M:	Greg Kroah-Hartman <gregkh@linuxfoundation.org>
M:	Jiri Slaby <jslaby@suse.com>
S:	Supported
T:	git git://git.kernel.org/pub/scm/linux/kernel/git/gregkh/tty.git
F:	Documentation/serial/
F:	drivers/tty/
F:	drivers/tty/serial/serial_core.c
F:	include/linux/serial_core.h
F:	include/linux/serial.h
F:	include/linux/tty.h
F:	include/uapi/linux/serial_core.h
F:	include/uapi/linux/serial.h
F:	include/uapi/linux/tty.h

TUA9001 MEDIA DRIVER
M:	Antti Palosaari <crope@iki.fi>
L:	linux-media@vger.kernel.org
W:	https://linuxtv.org
W:	http://palosaari.fi/linux/
Q:	http://patchwork.linuxtv.org/project/linux-media/list/
T:	git git://linuxtv.org/anttip/media_tree.git
S:	Maintained
F:	drivers/media/tuners/tua9001*

TULIP NETWORK DRIVERS
L:	netdev@vger.kernel.org
L:	linux-parisc@vger.kernel.org
S:	Orphan
F:	drivers/net/ethernet/dec/tulip/

TUN/TAP driver
M:	Maxim Krasnyansky <maxk@qti.qualcomm.com>
W:	http://vtun.sourceforge.net/tun
S:	Maintained
F:	Documentation/networking/tuntap.txt
F:	arch/um/os-Linux/drivers/

TURBOCHANNEL SUBSYSTEM
M:	"Maciej W. Rozycki" <macro@linux-mips.org>
M:	Ralf Baechle <ralf@linux-mips.org>
L:	linux-mips@linux-mips.org
Q:	http://patchwork.linux-mips.org/project/linux-mips/list/
S:	Maintained
F:	drivers/tc/
F:	include/linux/tc.h

U14-34F SCSI DRIVER
M:	Dario Ballabio <ballabio_dario@emc.com>
L:	linux-scsi@vger.kernel.org
S:	Maintained
F:	drivers/scsi/u14-34f.c

UBI FILE SYSTEM (UBIFS)
M:	Artem Bityutskiy <dedekind1@gmail.com>
M:	Adrian Hunter <adrian.hunter@intel.com>
L:	linux-mtd@lists.infradead.org
T:	git git://git.infradead.org/ubifs-2.6.git
W:	http://www.linux-mtd.infradead.org/doc/ubifs.html
S:	Maintained
F:	Documentation/filesystems/ubifs.txt
F:	fs/ubifs/

UCLINUX (M68KNOMMU AND COLDFIRE)
M:	Greg Ungerer <gerg@uclinux.org>
W:	http://www.uclinux.org/
L:	linux-m68k@lists.linux-m68k.org
L:	uclinux-dev@uclinux.org  (subscribers-only)
T:	git git://git.kernel.org/pub/scm/linux/kernel/git/gerg/m68knommu.git
S:	Maintained
F:	arch/m68k/coldfire/
F:	arch/m68k/68*/
F:	arch/m68k/*/*_no.*
F:	arch/m68k/include/asm/*_no.*

UDF FILESYSTEM
M:	Jan Kara <jack@suse.com>
S:	Maintained
F:	Documentation/filesystems/udf.txt
F:	fs/udf/

UFS FILESYSTEM
M:	Evgeniy Dushistov <dushistov@mail.ru>
S:	Maintained
F:	Documentation/filesystems/ufs.txt
F:	fs/ufs/

UHID USERSPACE HID IO DRIVER:
M:	David Herrmann <dh.herrmann@googlemail.com>
L:	linux-input@vger.kernel.org
S:	Maintained
F:	drivers/hid/uhid.c
F:	include/uapi/linux/uhid.h

ULTRA-WIDEBAND (UWB) SUBSYSTEM:
L:	linux-usb@vger.kernel.org
S:	Orphan
F:	drivers/uwb/
F:	include/linux/uwb.h
F:	include/linux/uwb/

UNICORE32 ARCHITECTURE:
M:	Guan Xuetao <gxt@mprc.pku.edu.cn>
W:	http://mprc.pku.edu.cn/~guanxuetao/linux
S:	Maintained
T:	git git://github.com/gxt/linux.git
F:	arch/unicore32/

UNIFDEF
M:	Tony Finch <dot@dotat.at>
W:	http://dotat.at/prog/unifdef
S:	Maintained
F:	scripts/unifdef.c

UNIFORM CDROM DRIVER
M:	Jens Axboe <axboe@kernel.dk>
W:	http://www.kernel.dk
S:	Maintained
F:	Documentation/cdrom/
F:	drivers/cdrom/cdrom.c
F:	include/linux/cdrom.h
F:	include/uapi/linux/cdrom.h

UNISYS S-PAR DRIVERS
M:	Benjamin Romer <benjamin.romer@unisys.com>
M:	David Kershner <david.kershner@unisys.com>
L:	sparmaintainer@unisys.com (Unisys internal)
S:	Supported
F:	drivers/staging/unisys/

UNIVERSAL FLASH STORAGE HOST CONTROLLER DRIVER
M:	Vinayak Holikatti <vinholikatti@gmail.com>
L:	linux-scsi@vger.kernel.org
S:	Supported
F:	Documentation/scsi/ufs.txt
F:	drivers/scsi/ufs/

UNSORTED BLOCK IMAGES (UBI)
M:	Artem Bityutskiy <dedekind1@gmail.com>
M:	Richard Weinberger <richard@nod.at>
W:	http://www.linux-mtd.infradead.org/
L:	linux-mtd@lists.infradead.org
T:	git git://git.infradead.org/ubifs-2.6.git
S:	Supported
F:	drivers/mtd/ubi/
F:	include/linux/mtd/ubi.h
F:	include/uapi/mtd/ubi-user.h

USB ACM DRIVER
M:	Oliver Neukum <oliver@neukum.org>
L:	linux-usb@vger.kernel.org
S:	Maintained
F:	Documentation/usb/acm.txt
F:	drivers/usb/class/cdc-acm.*

USB AR5523 WIRELESS DRIVER
M:	Pontus Fuchs <pontus.fuchs@gmail.com>
L:	linux-wireless@vger.kernel.org
S:	Maintained
F:	drivers/net/wireless/ath/ar5523/

USB ATTACHED SCSI
M:	Hans de Goede <hdegoede@redhat.com>
M:	Gerd Hoffmann <kraxel@redhat.com>
L:	linux-usb@vger.kernel.org
L:	linux-scsi@vger.kernel.org
S:	Maintained
F:	drivers/usb/storage/uas.c

USB CDC ETHERNET DRIVER
M:	Oliver Neukum <oliver@neukum.org>
L:	linux-usb@vger.kernel.org
S:	Maintained
F:	drivers/net/usb/cdc_*.c
F:	include/uapi/linux/usb/cdc.h

USB CHAOSKEY DRIVER
M:	Keith Packard <keithp@keithp.com>
L:	linux-usb@vger.kernel.org
S:	Maintained
F:	drivers/usb/misc/chaoskey.c

USB CYPRESS C67X00 DRIVER
M:	Peter Korsgaard <jacmet@sunsite.dk>
L:	linux-usb@vger.kernel.org
S:	Maintained
F:	drivers/usb/c67x00/

USB DAVICOM DM9601 DRIVER
M:	Peter Korsgaard <jacmet@sunsite.dk>
L:	netdev@vger.kernel.org
W:	http://www.linux-usb.org/usbnet
S:	Maintained
F:	drivers/net/usb/dm9601.c

USB DIAMOND RIO500 DRIVER
M:	Cesar Miquel <miquel@df.uba.ar>
L:	rio500-users@lists.sourceforge.net
W:	http://rio500.sourceforge.net
S:	Maintained
F:	drivers/usb/misc/rio500*

USB EHCI DRIVER
M:	Alan Stern <stern@rowland.harvard.edu>
L:	linux-usb@vger.kernel.org
S:	Maintained
F:	Documentation/usb/ehci.txt
F:	drivers/usb/host/ehci*

USB GADGET/PERIPHERAL SUBSYSTEM
M:	Felipe Balbi <balbi@kernel.org>
L:	linux-usb@vger.kernel.org
W:	http://www.linux-usb.org/gadget
T:	git git://git.kernel.org/pub/scm/linux/kernel/git/balbi/usb.git
S:	Maintained
F:	drivers/usb/gadget/
F:	include/linux/usb/gadget*

USB HID/HIDBP DRIVERS (USB KEYBOARDS, MICE, REMOTE CONTROLS, ...)
M:	Jiri Kosina <jikos@kernel.org>
R:	Benjamin Tissoires <benjamin.tissoires@redhat.com>
L:	linux-usb@vger.kernel.org
T:	git git://git.kernel.org/pub/scm/linux/kernel/git/jikos/hid.git
S:	Maintained
F:	Documentation/hid/hiddev.txt
F:	drivers/hid/usbhid/

USB ISP116X DRIVER
M:	Olav Kongas <ok@artecdesign.ee>
L:	linux-usb@vger.kernel.org
S:	Maintained
F:	drivers/usb/host/isp116x*
F:	include/linux/usb/isp116x.h

USB MASS STORAGE DRIVER
M:	Matthew Dharm <mdharm-usb@one-eyed-alien.net>
L:	linux-usb@vger.kernel.org
L:	usb-storage@lists.one-eyed-alien.net
S:	Maintained
W:	http://www.one-eyed-alien.net/~mdharm/linux-usb/
F:	drivers/usb/storage/

USB MIDI DRIVER
M:	Clemens Ladisch <clemens@ladisch.de>
L:	alsa-devel@alsa-project.org (moderated for non-subscribers)
T:	git git://git.alsa-project.org/alsa-kernel.git
S:	Maintained
F:	sound/usb/midi.*

USB NETWORKING DRIVERS
L:	linux-usb@vger.kernel.org
S:	Odd Fixes
F:	drivers/net/usb/

USB OHCI DRIVER
M:	Alan Stern <stern@rowland.harvard.edu>
L:	linux-usb@vger.kernel.org
S:	Maintained
F:	Documentation/usb/ohci.txt
F:	drivers/usb/host/ohci*

USB OTG FSM (Finite State Machine)
M:	Peter Chen <Peter.Chen@nxp.com>
T:	git git://git.kernel.org/pub/scm/linux/kernel/git/peter.chen/usb.git
L:	linux-usb@vger.kernel.org
S:	Maintained
F:	drivers/usb/common/usb-otg-fsm.c

USB OVER IP DRIVER
M:	Valentina Manea <valentina.manea.m@gmail.com>
M:	Shuah Khan <shuah.kh@samsung.com>
L:	linux-usb@vger.kernel.org
S:	Maintained
F:	drivers/usb/usbip/
F:	tools/usb/usbip/

USB PEGASUS DRIVER
M:	Petko Manolov <petkan@nucleusys.com>
L:	linux-usb@vger.kernel.org
L:	netdev@vger.kernel.org
T:	git git://github.com/petkan/pegasus.git
W:	https://github.com/petkan/pegasus
S:	Maintained
F:	drivers/net/usb/pegasus.*

USB PHY LAYER
M:	Felipe Balbi <balbi@kernel.org>
L:	linux-usb@vger.kernel.org
T:	git git://git.kernel.org/pub/scm/linux/kernel/git/balbi/usb.git
S:	Maintained
F:	drivers/usb/phy/

USB PRINTER DRIVER (usblp)
M:	Pete Zaitcev <zaitcev@redhat.com>
L:	linux-usb@vger.kernel.org
S:	Supported
F:	drivers/usb/class/usblp.c

USB QMI WWAN NETWORK DRIVER
M:	Bjørn Mork <bjorn@mork.no>
L:	netdev@vger.kernel.org
S:	Maintained
F:	Documentation/ABI/testing/sysfs-class-net-qmi
F:	drivers/net/usb/qmi_wwan.c

USB RTL8150 DRIVER
M:	Petko Manolov <petkan@nucleusys.com>
L:	linux-usb@vger.kernel.org
L:	netdev@vger.kernel.org
T:	git git://github.com/petkan/rtl8150.git
W:	https://github.com/petkan/rtl8150
S:	Maintained
F:	drivers/net/usb/rtl8150.c

USB SERIAL SUBSYSTEM
M:	Johan Hovold <johan@kernel.org>
L:	linux-usb@vger.kernel.org
S:	Maintained
F:	Documentation/usb/usb-serial.txt
F:	drivers/usb/serial/
F:	include/linux/usb/serial.h

USB SMSC75XX ETHERNET DRIVER
M:	Steve Glendinning <steve.glendinning@shawell.net>
L:	netdev@vger.kernel.org
S:	Maintained
F:	drivers/net/usb/smsc75xx.*

USB SMSC95XX ETHERNET DRIVER
M:	Steve Glendinning <steve.glendinning@shawell.net>
L:	netdev@vger.kernel.org
S:	Maintained
F:	drivers/net/usb/smsc95xx.*

USB SUBSYSTEM
M:	Greg Kroah-Hartman <gregkh@linuxfoundation.org>
L:	linux-usb@vger.kernel.org
W:	http://www.linux-usb.org
T:	git git://git.kernel.org/pub/scm/linux/kernel/git/gregkh/usb.git
S:	Supported
F:	Documentation/usb/
F:	drivers/usb/
F:	include/linux/usb.h
F:	include/linux/usb/

USB UHCI DRIVER
M:	Alan Stern <stern@rowland.harvard.edu>
L:	linux-usb@vger.kernel.org
S:	Maintained
F:	drivers/usb/host/uhci*

USB "USBNET" DRIVER FRAMEWORK
M:	Oliver Neukum <oneukum@suse.com>
L:	netdev@vger.kernel.org
W:	http://www.linux-usb.org/usbnet
S:	Maintained
F:	drivers/net/usb/usbnet.c
F:	include/linux/usb/usbnet.h

USB VIDEO CLASS
M:	Laurent Pinchart <laurent.pinchart@ideasonboard.com>
L:	linux-uvc-devel@lists.sourceforge.net (subscribers-only)
L:	linux-media@vger.kernel.org
T:	git git://linuxtv.org/media_tree.git
W:	http://www.ideasonboard.org/uvc/
S:	Maintained
F:	drivers/media/usb/uvc/
F:	include/uapi/linux/uvcvideo.h

USB VISION DRIVER
M:	Hans Verkuil <hverkuil@xs4all.nl>
L:	linux-media@vger.kernel.org
T:	git git://linuxtv.org/media_tree.git
W:	https://linuxtv.org
S:	Odd Fixes
F:	drivers/media/usb/usbvision/

USB WEBCAM GADGET
M:	Laurent Pinchart <laurent.pinchart@ideasonboard.com>
L:	linux-usb@vger.kernel.org
S:	Maintained
F:	drivers/usb/gadget/function/*uvc*
F:	drivers/usb/gadget/legacy/webcam.c

USB WIRELESS RNDIS DRIVER (rndis_wlan)
M:	Jussi Kivilinna <jussi.kivilinna@iki.fi>
L:	linux-wireless@vger.kernel.org
S:	Maintained
F:	drivers/net/wireless/rndis_wlan.c

USB XHCI DRIVER
M:	Mathias Nyman <mathias.nyman@intel.com>
L:	linux-usb@vger.kernel.org
S:	Supported
F:	drivers/usb/host/xhci*
F:	drivers/usb/host/pci-quirks*

USB ZD1201 DRIVER
L:	linux-wireless@vger.kernel.org
W:	http://linux-lc100020.sourceforge.net
S:	Orphan
F:	drivers/net/wireless/zydas/zd1201.*

USB ZR364XX DRIVER
M:	Antoine Jacquet <royale@zerezo.com>
L:	linux-usb@vger.kernel.org
L:	linux-media@vger.kernel.org
T:	git git://linuxtv.org/media_tree.git
W:	http://royale.zerezo.com/zr364xx/
S:	Maintained
F:	Documentation/video4linux/zr364xx.txt
F:	drivers/media/usb/zr364xx/

ULPI BUS
M:	Heikki Krogerus <heikki.krogerus@linux.intel.com>
L:	linux-usb@vger.kernel.org
S:	Maintained
F:	drivers/usb/common/ulpi.c
F:	include/linux/ulpi/

USER-MODE LINUX (UML)
M:	Jeff Dike <jdike@addtoit.com>
M:	Richard Weinberger <richard@nod.at>
L:	user-mode-linux-devel@lists.sourceforge.net
L:	user-mode-linux-user@lists.sourceforge.net
W:	http://user-mode-linux.sourceforge.net
T:	git git://git.kernel.org/pub/scm/linux/kernel/git/rw/uml.git
S:	Maintained
F:	Documentation/virtual/uml/
F:	arch/um/
F:	arch/x86/um/
F:	fs/hostfs/
F:	fs/hppfs/

USERSPACE I/O (UIO)
M:	"Hans J. Koch" <hjk@hansjkoch.de>
M:	Greg Kroah-Hartman <gregkh@linuxfoundation.org>
S:	Maintained
T:	git git://git.kernel.org/pub/scm/linux/kernel/git/gregkh/char-misc.git
F:	Documentation/DocBook/uio-howto.tmpl
F:	drivers/uio/
F:	include/linux/uio*.h

UTIL-LINUX PACKAGE
M:	Karel Zak <kzak@redhat.com>
L:	util-linux@vger.kernel.org
W:	http://en.wikipedia.org/wiki/Util-linux
T:	git git://git.kernel.org/pub/scm/utils/util-linux/util-linux.git
S:	Maintained

UVESAFB DRIVER
M:	Michal Januszewski <spock@gentoo.org>
L:	linux-fbdev@vger.kernel.org
W:	http://dev.gentoo.org/~spock/projects/uvesafb/
S:	Maintained
F:	Documentation/fb/uvesafb.txt
F:	drivers/video/fbdev/uvesafb.*

VF610 NAND DRIVER
M:	Stefan Agner <stefan@agner.ch>
L:	linux-mtd@lists.infradead.org
S:	Supported
F:	drivers/mtd/nand/vf610_nfc.c

VFAT/FAT/MSDOS FILESYSTEM
M:	OGAWA Hirofumi <hirofumi@mail.parknet.co.jp>
S:	Maintained
F:	Documentation/filesystems/vfat.txt
F:	fs/fat/

VFIO DRIVER
M:	Alex Williamson <alex.williamson@redhat.com>
L:	kvm@vger.kernel.org
T:	git git://github.com/awilliam/linux-vfio.git
S:	Maintained
F:	Documentation/vfio.txt
F:	drivers/vfio/
F:	include/linux/vfio.h
F:	include/uapi/linux/vfio.h

VFIO PLATFORM DRIVER
M:	Baptiste Reynal <b.reynal@virtualopensystems.com>
L:	kvm@vger.kernel.org
S:	Maintained
F:	drivers/vfio/platform/

VIDEOBUF2 FRAMEWORK
M:	Pawel Osciak <pawel@osciak.com>
M:	Marek Szyprowski <m.szyprowski@samsung.com>
M:	Kyungmin Park <kyungmin.park@samsung.com>
L:	linux-media@vger.kernel.org
S:	Maintained
F:	drivers/media/v4l2-core/videobuf2-*
F:	include/media/videobuf2-*

VIRTUAL SERIO DEVICE DRIVER
M:	Stephen Chandler Paul <thatslyude@gmail.com>
S:	Maintained
F:	drivers/input/serio/userio.c
F:	include/uapi/linux/userio.h

VIRTIO CONSOLE DRIVER
M:	Amit Shah <amit.shah@redhat.com>
L:	virtualization@lists.linux-foundation.org
S:	Maintained
F:	drivers/char/virtio_console.c
F:	include/linux/virtio_console.h
F:	include/uapi/linux/virtio_console.h

VIRTIO CORE, NET AND BLOCK DRIVERS
M:	"Michael S. Tsirkin" <mst@redhat.com>
L:	virtualization@lists.linux-foundation.org
S:	Maintained
F:	drivers/virtio/
F:	tools/virtio/
F:	drivers/net/virtio_net.c
F:	drivers/block/virtio_blk.c
F:	include/linux/virtio_*.h
F:	include/uapi/linux/virtio_*.h

VIRTIO DRIVERS FOR S390
M:	Christian Borntraeger <borntraeger@de.ibm.com>
M:	Cornelia Huck <cornelia.huck@de.ibm.com>
L:	linux-s390@vger.kernel.org
L:	virtualization@lists.linux-foundation.org
L:	kvm@vger.kernel.org
S:	Supported
F:	drivers/s390/virtio/

VIRTIO GPU DRIVER
M:	David Airlie <airlied@linux.ie>
M:	Gerd Hoffmann <kraxel@redhat.com>
L:	dri-devel@lists.freedesktop.org
L:	virtualization@lists.linux-foundation.org
S:	Maintained
F:	drivers/gpu/drm/virtio/
F:	include/uapi/linux/virtio_gpu.h

VIRTIO HOST (VHOST)
M:	"Michael S. Tsirkin" <mst@redhat.com>
L:	kvm@vger.kernel.org
L:	virtualization@lists.linux-foundation.org
L:	netdev@vger.kernel.org
T:	git git://git.kernel.org/pub/scm/linux/kernel/git/mst/vhost.git
S:	Maintained
F:	drivers/vhost/
F:	include/uapi/linux/vhost.h

VIRTIO INPUT DRIVER
M:	Gerd Hoffmann <kraxel@redhat.com>
S:	Maintained
F:	drivers/virtio/virtio_input.c
F:	include/uapi/linux/virtio_input.h

VIA RHINE NETWORK DRIVER
S:	Orphan
F:	drivers/net/ethernet/via/via-rhine.c

VIA SD/MMC CARD CONTROLLER DRIVER
M:	Bruce Chang <brucechang@via.com.tw>
M:	Harald Welte <HaraldWelte@viatech.com>
S:	Maintained
F:	drivers/mmc/host/via-sdmmc.c

VIA UNICHROME(PRO)/CHROME9 FRAMEBUFFER DRIVER
M:	Florian Tobias Schandinat <FlorianSchandinat@gmx.de>
L:	linux-fbdev@vger.kernel.org
S:	Maintained
F:	include/linux/via-core.h
F:	include/linux/via-gpio.h
F:	include/linux/via_i2c.h
F:	drivers/video/fbdev/via/

VIA VELOCITY NETWORK DRIVER
M:	Francois Romieu <romieu@fr.zoreil.com>
L:	netdev@vger.kernel.org
S:	Maintained
F:	drivers/net/ethernet/via/via-velocity.*

VIRT LIB
M:	Alex Williamson <alex.williamson@redhat.com>
M:	Paolo Bonzini <pbonzini@redhat.com>
L:	kvm@vger.kernel.org
S:	Supported
F:	virt/lib/

VIVID VIRTUAL VIDEO DRIVER
M:	Hans Verkuil <hverkuil@xs4all.nl>
L:	linux-media@vger.kernel.org
T:	git git://linuxtv.org/media_tree.git
W:	https://linuxtv.org
S:	Maintained
F:	drivers/media/platform/vivid/*

VLAN (802.1Q)
M:	Patrick McHardy <kaber@trash.net>
L:	netdev@vger.kernel.org
S:	Maintained
F:	drivers/net/macvlan.c
F:	include/linux/if_*vlan.h
F:	net/8021q/

VLYNQ BUS
M:	Florian Fainelli <florian@openwrt.org>
L:	openwrt-devel@lists.openwrt.org (subscribers-only)
S:	Maintained
F:	drivers/vlynq/vlynq.c
F:	include/linux/vlynq.h

VME SUBSYSTEM
M:	Martyn Welch <martyn@welchs.me.uk>
M:	Manohar Vanga <manohar.vanga@gmail.com>
M:	Greg Kroah-Hartman <gregkh@linuxfoundation.org>
L:	devel@driverdev.osuosl.org
S:	Maintained
T:	git git://git.kernel.org/pub/scm/linux/kernel/git/gregkh/driver-core.git
F:	Documentation/vme_api.txt
F:	drivers/staging/vme/
F:	drivers/vme/
F:	include/linux/vme*

VMWARE HYPERVISOR INTERFACE
M:	Alok Kataria <akataria@vmware.com>
L:	virtualization@lists.linux-foundation.org
S:	Supported
F:	arch/x86/kernel/cpu/vmware.c

VMWARE BALLOON DRIVER
M:	Xavier Deguillard <xdeguillard@vmware.com>
M:	Philip Moltmann <moltmann@vmware.com>
M:	"VMware, Inc." <pv-drivers@vmware.com>
L:	linux-kernel@vger.kernel.org
S:	Maintained
F:	drivers/misc/vmw_balloon.c

VMWARE VMMOUSE SUBDRIVER
M:	"VMware Graphics" <linux-graphics-maintainer@vmware.com>
M:	"VMware, Inc." <pv-drivers@vmware.com>
L:	linux-input@vger.kernel.org
S:	Maintained
F:	drivers/input/mouse/vmmouse.c
F:	drivers/input/mouse/vmmouse.h

VMWARE VMXNET3 ETHERNET DRIVER
M:	Shrikrishna Khare <skhare@vmware.com>
M:	"VMware, Inc." <pv-drivers@vmware.com>
L:	netdev@vger.kernel.org
S:	Maintained
F:	drivers/net/vmxnet3/

VMware PVSCSI driver
M:	Arvind Kumar <arvindkumar@vmware.com>
M:	VMware PV-Drivers <pv-drivers@vmware.com>
L:	linux-scsi@vger.kernel.org
S:	Maintained
F:	drivers/scsi/vmw_pvscsi.c
F:	drivers/scsi/vmw_pvscsi.h

VOLTAGE AND CURRENT REGULATOR FRAMEWORK
M:	Liam Girdwood <lgirdwood@gmail.com>
M:	Mark Brown <broonie@kernel.org>
L:	linux-kernel@vger.kernel.org
W:	http://www.slimlogic.co.uk/?p=48
T:	git git://git.kernel.org/pub/scm/linux/kernel/git/broonie/regulator.git
S:	Supported
F:	drivers/regulator/
F:	include/linux/regulator/

VRF
M:	David Ahern <dsa@cumulusnetworks.com>
M:	Shrijeet Mukherjee <shm@cumulusnetworks.com>
L:	netdev@vger.kernel.org
S:	Maintained
F:	drivers/net/vrf.c
F:	Documentation/networking/vrf.txt

VT1211 HARDWARE MONITOR DRIVER
M:	Juerg Haefliger <juergh@gmail.com>
L:	lm-sensors@lm-sensors.org
S:	Maintained
F:	Documentation/hwmon/vt1211
F:	drivers/hwmon/vt1211.c

VT8231 HARDWARE MONITOR DRIVER
M:	Roger Lucas <vt8231@hiddenengine.co.uk>
L:	lm-sensors@lm-sensors.org
S:	Maintained
F:	drivers/hwmon/vt8231.c

VUB300 USB to SDIO/SD/MMC bridge chip
M:	Tony Olech <tony.olech@elandigitalsystems.com>
L:	linux-mmc@vger.kernel.org
L:	linux-usb@vger.kernel.org
S:	Supported
F:	drivers/mmc/host/vub300.c

W1 DALLAS'S 1-WIRE BUS
M:	Evgeniy Polyakov <zbr@ioremap.net>
S:	Maintained
F:	Documentation/w1/
F:	drivers/w1/

W83791D HARDWARE MONITORING DRIVER
M:	Marc Hulsman <m.hulsman@tudelft.nl>
L:	lm-sensors@lm-sensors.org
S:	Maintained
F:	Documentation/hwmon/w83791d
F:	drivers/hwmon/w83791d.c

W83793 HARDWARE MONITORING DRIVER
M:	Rudolf Marek <r.marek@assembler.cz>
L:	lm-sensors@lm-sensors.org
S:	Maintained
F:	Documentation/hwmon/w83793
F:	drivers/hwmon/w83793.c

W83795 HARDWARE MONITORING DRIVER
M:	Jean Delvare <jdelvare@suse.com>
L:	lm-sensors@lm-sensors.org
S:	Maintained
F:	drivers/hwmon/w83795.c

W83L51xD SD/MMC CARD INTERFACE DRIVER
M:	Pierre Ossman <pierre@ossman.eu>
S:	Maintained
F:	drivers/mmc/host/wbsd.*

WACOM PROTOCOL 4 SERIAL TABLETS
M:	Julian Squires <julian@cipht.net>
M:	Hans de Goede <hdegoede@redhat.com>
L:	linux-input@vger.kernel.org
S:	Maintained
F:	drivers/input/tablet/wacom_serial4.c

WATCHDOG DEVICE DRIVERS
M:	Wim Van Sebroeck <wim@iguana.be>
R:	Guenter Roeck <linux@roeck-us.net>
L:	linux-watchdog@vger.kernel.org
W:	http://www.linux-watchdog.org/
T:	git git://www.linux-watchdog.org/linux-watchdog.git
S:	Maintained
F:	Documentation/watchdog/
F:	drivers/watchdog/
F:	include/linux/watchdog.h
F:	include/uapi/linux/watchdog.h

WD7000 SCSI DRIVER
M:	Miroslav Zagorac <zaga@fly.cc.fer.hr>
L:	linux-scsi@vger.kernel.org
S:	Maintained
F:	drivers/scsi/wd7000.c

WIIMOTE HID DRIVER
M:	David Herrmann <dh.herrmann@googlemail.com>
L:	linux-input@vger.kernel.org
S:	Maintained
F:	drivers/hid/hid-wiimote*

WINBOND CIR DRIVER
M:	David Härdeman <david@hardeman.nu>
S:	Maintained
F:	drivers/media/rc/winbond-cir.c

WIMAX STACK
M:	Inaky Perez-Gonzalez <inaky.perez-gonzalez@intel.com>
M:	linux-wimax@intel.com
L:	wimax@linuxwimax.org (subscribers-only)
S:	Supported
W:	http://linuxwimax.org
F:	Documentation/wimax/README.wimax
F:	include/linux/wimax/debug.h
F:	include/net/wimax.h
F:	include/uapi/linux/wimax.h
F:	net/wimax/

WISTRON LAPTOP BUTTON DRIVER
M:	Miloslav Trmac <mitr@volny.cz>
S:	Maintained
F:	drivers/input/misc/wistron_btns.c

WL3501 WIRELESS PCMCIA CARD DRIVER
M:	Arnaldo Carvalho de Melo <acme@ghostprotocols.net>
L:	linux-wireless@vger.kernel.org
W:	http://oops.ghostprotocols.net:81/blog
S:	Maintained
F:	drivers/net/wireless/wl3501*

WOLFSON MICROELECTRONICS DRIVERS
L:	patches@opensource.wolfsonmicro.com
T:	git https://github.com/CirrusLogic/linux-drivers.git
W:	https://github.com/CirrusLogic/linux-drivers/wiki
S:	Supported
F:	Documentation/hwmon/wm83??
F:	Documentation/devicetree/bindings/extcon/extcon-arizona.txt
F:	Documentation/devicetree/bindings/regulator/arizona-regulator.txt
F:	Documentation/devicetree/bindings/mfd/arizona.txt
F:	arch/arm/mach-s3c64xx/mach-crag6410*
F:	drivers/clk/clk-wm83*.c
F:	drivers/extcon/extcon-arizona.c
F:	drivers/leds/leds-wm83*.c
F:	drivers/gpio/gpio-*wm*.c
F:	drivers/gpio/gpio-arizona.c
F:	drivers/hwmon/wm83??-hwmon.c
F:	drivers/input/misc/wm831x-on.c
F:	drivers/input/touchscreen/wm831x-ts.c
F:	drivers/input/touchscreen/wm97*.c
F:	drivers/mfd/arizona*
F:	drivers/mfd/wm*.c
F:	drivers/mfd/cs47l24*
F:	drivers/power/wm83*.c
F:	drivers/rtc/rtc-wm83*.c
F:	drivers/regulator/wm8*.c
F:	drivers/video/backlight/wm83*_bl.c
F:	drivers/watchdog/wm83*_wdt.c
F:	include/linux/mfd/arizona/
F:	include/linux/mfd/wm831x/
F:	include/linux/mfd/wm8350/
F:	include/linux/mfd/wm8400*
F:	include/linux/wm97xx.h
F:	include/sound/wm????.h
F:	sound/soc/codecs/arizona.?
F:	sound/soc/codecs/wm*
F:	sound/soc/codecs/cs47l24*

WORKQUEUE
M:	Tejun Heo <tj@kernel.org>
R:	Lai Jiangshan <jiangshanlai@gmail.com>
T:	git git://git.kernel.org/pub/scm/linux/kernel/git/tj/wq.git
S:	Maintained
F:	include/linux/workqueue.h
F:	kernel/workqueue.c
F:	Documentation/workqueue.txt

X.25 NETWORK LAYER
M:	Andrew Hendry <andrew.hendry@gmail.com>
L:	linux-x25@vger.kernel.org
S:	Odd Fixes
F:	Documentation/networking/x25*
F:	include/net/x25*
F:	net/x25/

X86 ARCHITECTURE (32-BIT AND 64-BIT)
M:	Thomas Gleixner <tglx@linutronix.de>
M:	Ingo Molnar <mingo@redhat.com>
M:	"H. Peter Anvin" <hpa@zytor.com>
M:	x86@kernel.org
L:	linux-kernel@vger.kernel.org
T:	git git://git.kernel.org/pub/scm/linux/kernel/git/tip/tip.git x86/core
S:	Maintained
F:	Documentation/x86/
F:	arch/x86/

X86 PLATFORM DRIVERS
M:	Darren Hart <dvhart@infradead.org>
L:	platform-driver-x86@vger.kernel.org
T:	git git://git.infradead.org/users/dvhart/linux-platform-drivers-x86.git
S:	Maintained
F:	drivers/platform/x86/
F:	drivers/platform/olpc/

X86 MCE INFRASTRUCTURE
M:	Tony Luck <tony.luck@intel.com>
M:	Borislav Petkov <bp@alien8.de>
L:	linux-edac@vger.kernel.org
S:	Maintained
F:	arch/x86/kernel/cpu/mcheck/*

X86 MICROCODE UPDATE SUPPORT
M:	Borislav Petkov <bp@alien8.de>
S:	Maintained
F:	arch/x86/kernel/cpu/microcode/*

X86 VDSO
M:	Andy Lutomirski <luto@amacapital.net>
L:	linux-kernel@vger.kernel.org
T:	git git://git.kernel.org/pub/scm/linux/kernel/git/tip/tip.git x86/vdso
S:	Maintained
F:	arch/x86/entry/vdso/

XC2028/3028 TUNER DRIVER
M:	Mauro Carvalho Chehab <mchehab@osg.samsung.com>
L:	linux-media@vger.kernel.org
W:	https://linuxtv.org
T:	git git://linuxtv.org/media_tree.git
S:	Maintained
F:	drivers/media/tuners/tuner-xc2028.*

XEN HYPERVISOR INTERFACE
M:	Konrad Rzeszutek Wilk <konrad.wilk@oracle.com>
M:	Boris Ostrovsky <boris.ostrovsky@oracle.com>
M:	David Vrabel <david.vrabel@citrix.com>
L:	xen-devel@lists.xenproject.org (moderated for non-subscribers)
T:	git git://git.kernel.org/pub/scm/linux/kernel/git/xen/tip.git
S:	Supported
F:	arch/x86/xen/
F:	drivers/*/xen-*front.c
F:	drivers/xen/
F:	arch/x86/include/asm/xen/
F:	include/xen/
F:	include/uapi/xen/

XEN HYPERVISOR ARM
M:	Stefano Stabellini <stefano.stabellini@eu.citrix.com>
L:	xen-devel@lists.xenproject.org (moderated for non-subscribers)
S:	Supported
F:	arch/arm/xen/
F:	arch/arm/include/asm/xen/

XEN HYPERVISOR ARM64
M:	Stefano Stabellini <stefano.stabellini@eu.citrix.com>
L:	xen-devel@lists.xenproject.org (moderated for non-subscribers)
S:	Supported
F:	arch/arm64/xen/
F:	arch/arm64/include/asm/xen/

XEN NETWORK BACKEND DRIVER
M:	Wei Liu <wei.liu2@citrix.com>
L:	xen-devel@lists.xenproject.org (moderated for non-subscribers)
L:	netdev@vger.kernel.org
S:	Supported
F:	drivers/net/xen-netback/*

XEN PCI SUBSYSTEM
M:	Konrad Rzeszutek Wilk <konrad.wilk@oracle.com>
L:	xen-devel@lists.xenproject.org (moderated for non-subscribers)
S:	Supported
F:	arch/x86/pci/*xen*
F:	drivers/pci/*xen*

XEN BLOCK SUBSYSTEM
M:	Konrad Rzeszutek Wilk <konrad.wilk@oracle.com>
M:	Roger Pau Monné <roger.pau@citrix.com>
L:	xen-devel@lists.xenproject.org (moderated for non-subscribers)
S:	Supported
F:	drivers/block/xen-blkback/*
F:	drivers/block/xen*

XEN PVSCSI DRIVERS
M:	Juergen Gross <jgross@suse.com>
L:	xen-devel@lists.xenproject.org (moderated for non-subscribers)
L:	linux-scsi@vger.kernel.org
S:	Supported
F:	drivers/scsi/xen-scsifront.c
F:	drivers/xen/xen-scsiback.c
F:	include/xen/interface/io/vscsiif.h

XEN SWIOTLB SUBSYSTEM
M:	Konrad Rzeszutek Wilk <konrad.wilk@oracle.com>
L:	xen-devel@lists.xenproject.org (moderated for non-subscribers)
S:	Supported
F:	arch/x86/xen/*swiotlb*
F:	drivers/xen/*swiotlb*

XFS FILESYSTEM
P:	Silicon Graphics Inc
M:	Dave Chinner <david@fromorbit.com>
M:	xfs@oss.sgi.com
L:	xfs@oss.sgi.com
W:	http://oss.sgi.com/projects/xfs
T:	git git://git.kernel.org/pub/scm/linux/kernel/git/dgc/linux-xfs.git
S:	Supported
F:	Documentation/filesystems/xfs.txt
F:	fs/xfs/

XILINX AXI ETHERNET DRIVER
M:	Anirudha Sarangi <anirudh@xilinx.com>
M:	John Linn <John.Linn@xilinx.com>
S:	Maintained
F:	drivers/net/ethernet/xilinx/xilinx_axienet*

XILINX UARTLITE SERIAL DRIVER
M:	Peter Korsgaard <jacmet@sunsite.dk>
L:	linux-serial@vger.kernel.org
S:	Maintained
F:	drivers/tty/serial/uartlite.c

XILINX VIDEO IP CORES
M:	Hyun Kwon <hyun.kwon@xilinx.com>
M:	Laurent Pinchart <laurent.pinchart@ideasonboard.com>
L:	linux-media@vger.kernel.org
T:	git git://linuxtv.org/media_tree.git
S:	Supported
F:	Documentation/devicetree/bindings/media/xilinx/
F:	drivers/media/platform/xilinx/
F:	include/uapi/linux/xilinx-v4l2-controls.h

XILLYBUS DRIVER
M:	Eli Billauer <eli.billauer@gmail.com>
L:	linux-kernel@vger.kernel.org
S:	Supported
F:	drivers/char/xillybus/

XTENSA XTFPGA PLATFORM SUPPORT
M:	Max Filippov <jcmvbkbc@gmail.com>
L:	linux-xtensa@linux-xtensa.org
S:	Maintained
F:	drivers/spi/spi-xtensa-xtfpga.c
F:	sound/soc/xtensa/xtfpga-i2s.c

YAM DRIVER FOR AX.25
M:	Jean-Paul Roubelat <jpr@f6fbb.org>
L:	linux-hams@vger.kernel.org
S:	Maintained
F:	drivers/net/hamradio/yam*
F:	include/linux/yam.h

YEALINK PHONE DRIVER
M:	Henk Vergonet <Henk.Vergonet@gmail.com>
L:	usbb2k-api-dev@nongnu.org
S:	Maintained
F:	Documentation/input/yealink.txt
F:	drivers/input/misc/yealink.*

Z8530 DRIVER FOR AX.25
M:	Joerg Reuter <jreuter@yaina.de>
W:	http://yaina.de/jreuter/
W:	http://www.qsl.net/dl1bke/
L:	linux-hams@vger.kernel.org
S:	Maintained
F:	Documentation/networking/z8530drv.txt
F:	drivers/net/hamradio/*scc.c
F:	drivers/net/hamradio/z8530.h

ZBUD COMPRESSED PAGE ALLOCATOR
M:	Seth Jennings <sjenning@redhat.com>
L:	linux-mm@kvack.org
S:	Maintained
F:	mm/zbud.c
F:	include/linux/zbud.h

ZD1211RW WIRELESS DRIVER
M:	Daniel Drake <dsd@gentoo.org>
M:	Ulrich Kunitz <kune@deine-taler.de>
W:	http://zd1211.ath.cx/wiki/DriverRewrite
L:	linux-wireless@vger.kernel.org
L:	zd1211-devs@lists.sourceforge.net (subscribers-only)
S:	Maintained
F:	drivers/net/wireless/zydas/zd1211rw/

ZPOOL COMPRESSED PAGE STORAGE API
M:	Dan Streetman <ddstreet@ieee.org>
L:	linux-mm@kvack.org
S:	Maintained
F:	mm/zpool.c
F:	include/linux/zpool.h

ZR36067 VIDEO FOR LINUX DRIVER
L:	mjpeg-users@lists.sourceforge.net
L:	linux-media@vger.kernel.org
W:	http://mjpeg.sourceforge.net/driver-zoran/
T:	hg https://linuxtv.org/hg/v4l-dvb
S:	Odd Fixes
F:	drivers/media/pci/zoran/

ZRAM COMPRESSED RAM BLOCK DEVICE DRVIER
M:	Minchan Kim <minchan@kernel.org>
M:	Nitin Gupta <ngupta@vflare.org>
R:	Sergey Senozhatsky <sergey.senozhatsky.work@gmail.com>
L:	linux-kernel@vger.kernel.org
S:	Maintained
F:	drivers/block/zram/
F:	Documentation/blockdev/zram.txt

ZS DECSTATION Z85C30 SERIAL DRIVER
M:	"Maciej W. Rozycki" <macro@linux-mips.org>
S:	Maintained
F:	drivers/tty/serial/zs.*

ZSMALLOC COMPRESSED SLAB MEMORY ALLOCATOR
M:	Minchan Kim <minchan@kernel.org>
M:	Nitin Gupta <ngupta@vflare.org>
R:	Sergey Senozhatsky <sergey.senozhatsky.work@gmail.com>
L:	linux-mm@kvack.org
S:	Maintained
F:	mm/zsmalloc.c
F:	include/linux/zsmalloc.h
F:	Documentation/vm/zsmalloc.txt

ZSWAP COMPRESSED SWAP CACHING
M:	Seth Jennings <sjenning@redhat.com>
L:	linux-mm@kvack.org
S:	Maintained
F:	mm/zswap.c

THE REST
M:	Linus Torvalds <torvalds@linux-foundation.org>
L:	linux-kernel@vger.kernel.org
Q:	http://patchwork.kernel.org/project/LKML/list/
T:	git git://git.kernel.org/pub/scm/linux/kernel/git/torvalds/linux.git
S:	Buried alive in reporters
F:	*
F:	*/<|MERGE_RESOLUTION|>--- conflicted
+++ resolved
@@ -7382,11 +7382,7 @@
 F:	include/linux/isicom.h
 
 MUSB MULTIPOINT HIGH SPEED DUAL-ROLE CONTROLLER
-<<<<<<< HEAD
-M:	Felipe Balbi <balbi@kernel.org>
-=======
 M:	Bin Liu <b-liu@ti.com>
->>>>>>> 125234dc
 L:	linux-usb@vger.kernel.org
 T:	git git://git.kernel.org/pub/scm/linux/kernel/git/balbi/usb.git
 S:	Maintained
@@ -7955,10 +7951,6 @@
 F:	drivers/staging/media/omap4iss/
 
 OMAP USB SUPPORT
-<<<<<<< HEAD
-M:	Felipe Balbi <balbi@kernel.org>
-=======
->>>>>>> 125234dc
 L:	linux-usb@vger.kernel.org
 L:	linux-omap@vger.kernel.org
 S:	Orphan
