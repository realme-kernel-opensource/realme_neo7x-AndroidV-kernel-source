# SPDX-License-Identifier: GPL-2.0
all:

include ../lib.mk

.PHONY: all all_32 all_64 warn_32bit_failure clean

UNAME_M := $(shell uname -m)
CAN_BUILD_I386 := $(shell ./check_cc.sh $(CC) trivial_32bit_program.c -m32)
CAN_BUILD_X86_64 := $(shell ./check_cc.sh $(CC) trivial_64bit_program.c)
CAN_BUILD_WITH_NOPIE := $(shell ./check_cc.sh $(CC) trivial_program.c -no-pie)

TARGETS_C_BOTHBITS := single_step_syscall sysret_ss_attrs syscall_nt test_mremap_vdso \
			check_initial_reg_state sigreturn iopl ioperm \
			test_vsyscall mov_ss_trap \
			syscall_arg_fault fsgsbase_restore sigaltstack
TARGETS_C_32BIT_ONLY := entry_from_vm86 test_syscall_vdso unwind_vdso \
			test_FCMOV test_FCOMI test_FISTTP \
			vdso_restorer
TARGETS_C_64BIT_ONLY := fsgsbase sysret_rip syscall_numbering \
<<<<<<< HEAD
			corrupt_xstate_header
=======
			corrupt_xstate_header amx
>>>>>>> df0cc57e
# Some selftests require 32bit support enabled also on 64bit systems
TARGETS_C_32BIT_NEEDED := ldt_gdt ptrace_syscall

TARGETS_C_32BIT_ALL := $(TARGETS_C_BOTHBITS) $(TARGETS_C_32BIT_ONLY) $(TARGETS_C_32BIT_NEEDED)
TARGETS_C_64BIT_ALL := $(TARGETS_C_BOTHBITS) $(TARGETS_C_64BIT_ONLY)
ifeq ($(CAN_BUILD_I386)$(CAN_BUILD_X86_64),11)
TARGETS_C_64BIT_ALL += $(TARGETS_C_32BIT_NEEDED)
endif

BINARIES_32 := $(TARGETS_C_32BIT_ALL:%=%_32)
BINARIES_64 := $(TARGETS_C_64BIT_ALL:%=%_64)

BINARIES_32 := $(patsubst %,$(OUTPUT)/%,$(BINARIES_32))
BINARIES_64 := $(patsubst %,$(OUTPUT)/%,$(BINARIES_64))

CFLAGS := -O2 -g -std=gnu99 -pthread -Wall

# call32_from_64 in thunks.S uses absolute addresses.
ifeq ($(CAN_BUILD_WITH_NOPIE),1)
CFLAGS += -no-pie
endif

define gen-target-rule-32
$(1) $(1)_32: $(OUTPUT)/$(1)_32
.PHONY: $(1) $(1)_32
endef

define gen-target-rule-64
$(1) $(1)_64: $(OUTPUT)/$(1)_64
.PHONY: $(1) $(1)_64
endef

ifeq ($(CAN_BUILD_I386),1)
all: all_32
TEST_PROGS += $(BINARIES_32)
EXTRA_CFLAGS += -DCAN_BUILD_32
$(foreach t,$(TARGETS_C_32BIT_ALL),$(eval $(call gen-target-rule-32,$(t))))
endif

ifeq ($(CAN_BUILD_X86_64),1)
all: all_64
TEST_PROGS += $(BINARIES_64)
EXTRA_CFLAGS += -DCAN_BUILD_64
$(foreach t,$(TARGETS_C_64BIT_ALL),$(eval $(call gen-target-rule-64,$(t))))
endif

all_32: $(BINARIES_32)

all_64: $(BINARIES_64)

EXTRA_CLEAN := $(BINARIES_32) $(BINARIES_64)

$(BINARIES_32): $(OUTPUT)/%_32: %.c helpers.h
	$(CC) -m32 -o $@ $(CFLAGS) $(EXTRA_CFLAGS) $^ -lrt -ldl -lm

$(BINARIES_64): $(OUTPUT)/%_64: %.c helpers.h
	$(CC) -m64 -o $@ $(CFLAGS) $(EXTRA_CFLAGS) $^ -lrt -ldl

# x86_64 users should be encouraged to install 32-bit libraries
ifeq ($(CAN_BUILD_I386)$(CAN_BUILD_X86_64),01)
all: warn_32bit_failure

warn_32bit_failure:
	@echo "Warning: you seem to have a broken 32-bit build" 2>&1; 	\
	echo "environment.  This will reduce test coverage of 64-bit" 2>&1; \
	echo "kernels.  If you are using a Debian-like distribution," 2>&1; \
	echo "try:"; 2>&1; \
	echo "";							\
	echo "  apt-get install gcc-multilib libc6-i386 libc6-dev-i386"; \
	echo "";							\
	echo "If you are using a Fedora-like distribution, try:";	\
	echo "";							\
	echo "  yum install glibc-devel.*i686";				\
	exit 0;
endif

# Some tests have additional dependencies.
$(OUTPUT)/sysret_ss_attrs_64: thunks.S
$(OUTPUT)/ptrace_syscall_32: raw_syscall_helper_32.S
$(OUTPUT)/test_syscall_vdso_32: thunks_32.S

# check_initial_reg_state is special: it needs a custom entry, and it
# needs to be static so that its interpreter doesn't destroy its initial
# state.
$(OUTPUT)/check_initial_reg_state_32: CFLAGS += -Wl,-ereal_start -static
$(OUTPUT)/check_initial_reg_state_64: CFLAGS += -Wl,-ereal_start -static<|MERGE_RESOLUTION|>--- conflicted
+++ resolved
@@ -18,11 +18,7 @@
 			test_FCMOV test_FCOMI test_FISTTP \
 			vdso_restorer
 TARGETS_C_64BIT_ONLY := fsgsbase sysret_rip syscall_numbering \
-<<<<<<< HEAD
-			corrupt_xstate_header
-=======
 			corrupt_xstate_header amx
->>>>>>> df0cc57e
 # Some selftests require 32bit support enabled also on 64bit systems
 TARGETS_C_32BIT_NEEDED := ldt_gdt ptrace_syscall
 
