--- conflicted
+++ resolved
@@ -480,14 +480,7 @@
 	local vlan=$1; shift
 	local limit=$1; shift
 
-<<<<<<< HEAD
-	# Per-band ECN counters are not supported on Spectrum-1 and Spectrum-2.
-	[[ "$DEVLINK_VIDDID" == "15b3:cb84" ||
-	   "$DEVLINK_VIDDID" == "15b3:cf6c" ]] && return
-
-=======
 	mlxsw_only_on_spectrum 3+ || return
->>>>>>> 7df621a3
 	__do_ecn_test get_qdisc_nmarked "$vlan" "$limit" "per-band ECN"
 }
 
@@ -589,11 +582,8 @@
 	local should_fail=$1; shift
 	local base
 
-<<<<<<< HEAD
-=======
 	mlxsw_only_on_spectrum 2+ || return
 
->>>>>>> 7df621a3
 	RET=0
 
 	start_tcp_traffic $h1.$vlan $(ipaddr 1 $vlan) $(ipaddr 3 $vlan) \
@@ -641,11 +631,8 @@
 	local fetch_counter=$1; shift
 	local base
 	local now
-<<<<<<< HEAD
-=======
 
 	mlxsw_only_on_spectrum 2+ || return
->>>>>>> 7df621a3
 
 	RET=0
 
