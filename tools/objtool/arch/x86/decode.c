// SPDX-License-Identifier: GPL-2.0-or-later
/*
 * Copyright (C) 2015 Josh Poimboeuf <jpoimboe@redhat.com>
 */

#include <stdio.h>
#include <stdlib.h>

#define unlikely(cond) (cond)
#include <asm/insn.h>
#include "../../../arch/x86/lib/inat.c"
#include "../../../arch/x86/lib/insn.c"

#define CONFIG_64BIT 1
#include <asm/nops.h>

#include <asm/orc_types.h>
#include <objtool/check.h>
#include <objtool/elf.h>
#include <objtool/arch.h>
#include <objtool/warn.h>
<<<<<<< HEAD
=======
#include <objtool/endianness.h>
>>>>>>> 3b7961a3
#include <arch/elf.h>

static int is_x86_64(const struct elf *elf)
{
	switch (elf->ehdr.e_machine) {
	case EM_X86_64:
		return 1;
	case EM_386:
		return 0;
	default:
		WARN("unexpected ELF machine type %d", elf->ehdr.e_machine);
		return -1;
	}
}

bool arch_callee_saved_reg(unsigned char reg)
{
	switch (reg) {
	case CFI_BP:
	case CFI_BX:
	case CFI_R12:
	case CFI_R13:
	case CFI_R14:
	case CFI_R15:
		return true;

	case CFI_AX:
	case CFI_CX:
	case CFI_DX:
	case CFI_SI:
	case CFI_DI:
	case CFI_SP:
	case CFI_R8:
	case CFI_R9:
	case CFI_R10:
	case CFI_R11:
	case CFI_RA:
	default:
		return false;
	}
}

unsigned long arch_dest_reloc_offset(int addend)
{
	return addend + 4;
}

unsigned long arch_jump_destination(struct instruction *insn)
{
	return insn->offset + insn->len + insn->immediate;
}

#define ADD_OP(op) \
	if (!(op = calloc(1, sizeof(*op)))) \
		return -1; \
	else for (list_add_tail(&op->list, ops_list); op; op = NULL)

/*
 * Helpers to decode ModRM/SIB:
 *
 * r/m| AX  CX  DX  BX |  SP |  BP |  SI  DI |
 *    | R8  R9 R10 R11 | R12 | R13 | R14 R15 |
 * Mod+----------------+-----+-----+---------+
 * 00 |    [r/m]       |[SIB]|[IP+]|  [r/m]  |
 * 01 |  [r/m + d8]    |[S+d]|   [r/m + d8]  |
 * 10 |  [r/m + d32]   |[S+D]|   [r/m + d32] |
 * 11 |                   r/ m               |
 */

#define mod_is_mem()	(modrm_mod != 3)
#define mod_is_reg()	(modrm_mod == 3)

#define is_RIP()   ((modrm_rm & 7) == CFI_BP && modrm_mod == 0)
#define have_SIB() ((modrm_rm & 7) == CFI_SP && mod_is_mem())

#define rm_is(reg) (have_SIB() ? \
		    sib_base == (reg) && sib_index == CFI_SP : \
		    modrm_rm == (reg))

#define rm_is_mem(reg)	(mod_is_mem() && !is_RIP() && rm_is(reg))
#define rm_is_reg(reg)	(mod_is_reg() && modrm_rm == (reg))

int arch_decode_instruction(const struct elf *elf, const struct section *sec,
			    unsigned long offset, unsigned int maxlen,
			    unsigned int *len, enum insn_type *type,
			    unsigned long *immediate,
			    struct list_head *ops_list)
{
	struct insn insn;
	int x86_64, ret;
	unsigned char op1, op2,
		      rex = 0, rex_b = 0, rex_r = 0, rex_w = 0, rex_x = 0,
		      modrm = 0, modrm_mod = 0, modrm_rm = 0, modrm_reg = 0,
		      sib = 0, /* sib_scale = 0, */ sib_index = 0, sib_base = 0;
	struct stack_op *op = NULL;
	struct symbol *sym;
	u64 imm;

	x86_64 = is_x86_64(elf);
	if (x86_64 == -1)
		return -1;

	ret = insn_decode(&insn, sec->data->d_buf + offset, maxlen,
			  x86_64 ? INSN_MODE_64 : INSN_MODE_32);
	if (ret < 0) {
		WARN("can't decode instruction at %s:0x%lx", sec->name, offset);
		return -1;
	}

	*len = insn.length;
	*type = INSN_OTHER;

	if (insn.vex_prefix.nbytes)
		return 0;

	op1 = insn.opcode.bytes[0];
	op2 = insn.opcode.bytes[1];

	if (insn.rex_prefix.nbytes) {
		rex = insn.rex_prefix.bytes[0];
		rex_w = X86_REX_W(rex) >> 3;
		rex_r = X86_REX_R(rex) >> 2;
		rex_x = X86_REX_X(rex) >> 1;
		rex_b = X86_REX_B(rex);
	}

	if (insn.modrm.nbytes) {
		modrm = insn.modrm.bytes[0];
		modrm_mod = X86_MODRM_MOD(modrm);
		modrm_reg = X86_MODRM_REG(modrm) + 8*rex_r;
		modrm_rm  = X86_MODRM_RM(modrm)  + 8*rex_b;
	}

	if (insn.sib.nbytes) {
		sib = insn.sib.bytes[0];
		/* sib_scale = X86_SIB_SCALE(sib); */
		sib_index = X86_SIB_INDEX(sib) + 8*rex_x;
		sib_base  = X86_SIB_BASE(sib)  + 8*rex_b;
	}

	switch (op1) {

	case 0x1:
	case 0x29:
		if (rex_w && rm_is_reg(CFI_SP)) {

			/* add/sub reg, %rsp */
			ADD_OP(op) {
				op->src.type = OP_SRC_ADD;
				op->src.reg = modrm_reg;
				op->dest.type = OP_DEST_REG;
				op->dest.reg = CFI_SP;
			}
		}
		break;

	case 0x50 ... 0x57:

		/* push reg */
		ADD_OP(op) {
			op->src.type = OP_SRC_REG;
			op->src.reg = (op1 & 0x7) + 8*rex_b;
			op->dest.type = OP_DEST_PUSH;
		}

		break;

	case 0x58 ... 0x5f:

		/* pop reg */
		ADD_OP(op) {
			op->src.type = OP_SRC_POP;
			op->dest.type = OP_DEST_REG;
			op->dest.reg = (op1 & 0x7) + 8*rex_b;
		}

		break;

	case 0x68:
	case 0x6a:
		/* push immediate */
		ADD_OP(op) {
			op->src.type = OP_SRC_CONST;
			op->dest.type = OP_DEST_PUSH;
		}
		break;

	case 0x70 ... 0x7f:
		*type = INSN_JUMP_CONDITIONAL;
		break;

	case 0x80 ... 0x83:
		/*
		 * 1000 00sw : mod OP r/m : immediate
		 *
		 * s - sign extend immediate
		 * w - imm8 / imm32
		 *
		 * OP: 000 ADD    100 AND
		 *     001 OR     101 SUB
		 *     010 ADC    110 XOR
		 *     011 SBB    111 CMP
		 */

		/* 64bit only */
		if (!rex_w)
			break;

		/* %rsp target only */
		if (!rm_is_reg(CFI_SP))
			break;

		imm = insn.immediate.value;
		if (op1 & 2) { /* sign extend */
			if (op1 & 1) { /* imm32 */
				imm <<= 32;
				imm = (s64)imm >> 32;
			} else { /* imm8 */
				imm <<= 56;
				imm = (s64)imm >> 56;
			}
		}

		switch (modrm_reg & 7) {
		case 5:
			imm = -imm;
			/* fallthrough */
		case 0:
			/* add/sub imm, %rsp */
			ADD_OP(op) {
				op->src.type = OP_SRC_ADD;
				op->src.reg = CFI_SP;
				op->src.offset = imm;
				op->dest.type = OP_DEST_REG;
				op->dest.reg = CFI_SP;
			}
			break;

		case 4:
			/* and imm, %rsp */
			ADD_OP(op) {
				op->src.type = OP_SRC_AND;
				op->src.reg = CFI_SP;
				op->src.offset = insn.immediate.value;
				op->dest.type = OP_DEST_REG;
				op->dest.reg = CFI_SP;
			}
			break;

		default:
			/* WARN ? */
			break;
		}

		break;

	case 0x89:
		if (!rex_w)
			break;

		if (modrm_reg == CFI_SP) {

			if (mod_is_reg()) {
				/* mov %rsp, reg */
				ADD_OP(op) {
					op->src.type = OP_SRC_REG;
					op->src.reg = CFI_SP;
					op->dest.type = OP_DEST_REG;
					op->dest.reg = modrm_rm;
				}
				break;

			} else {
				/* skip RIP relative displacement */
				if (is_RIP())
					break;

				/* skip nontrivial SIB */
				if (have_SIB()) {
					modrm_rm = sib_base;
					if (sib_index != CFI_SP)
						break;
				}

				/* mov %rsp, disp(%reg) */
				ADD_OP(op) {
					op->src.type = OP_SRC_REG;
					op->src.reg = CFI_SP;
					op->dest.type = OP_DEST_REG_INDIRECT;
					op->dest.reg = modrm_rm;
					op->dest.offset = insn.displacement.value;
				}
				break;
			}

			break;
		}

		if (rm_is_reg(CFI_SP)) {

			/* mov reg, %rsp */
			ADD_OP(op) {
				op->src.type = OP_SRC_REG;
				op->src.reg = modrm_reg;
				op->dest.type = OP_DEST_REG;
				op->dest.reg = CFI_SP;
			}
			break;
		}

		/* fallthrough */
	case 0x88:
		if (!rex_w)
			break;

		if (rm_is_mem(CFI_BP)) {

			/* mov reg, disp(%rbp) */
			ADD_OP(op) {
				op->src.type = OP_SRC_REG;
				op->src.reg = modrm_reg;
				op->dest.type = OP_DEST_REG_INDIRECT;
				op->dest.reg = CFI_BP;
				op->dest.offset = insn.displacement.value;
			}
			break;
		}

		if (rm_is_mem(CFI_SP)) {

			/* mov reg, disp(%rsp) */
			ADD_OP(op) {
				op->src.type = OP_SRC_REG;
				op->src.reg = modrm_reg;
				op->dest.type = OP_DEST_REG_INDIRECT;
				op->dest.reg = CFI_SP;
				op->dest.offset = insn.displacement.value;
			}
			break;
		}

		break;

	case 0x8b:
		if (!rex_w)
			break;

		if (rm_is_mem(CFI_BP)) {

			/* mov disp(%rbp), reg */
			ADD_OP(op) {
				op->src.type = OP_SRC_REG_INDIRECT;
				op->src.reg = CFI_BP;
				op->src.offset = insn.displacement.value;
				op->dest.type = OP_DEST_REG;
				op->dest.reg = modrm_reg;
			}
			break;
		}

		if (rm_is_mem(CFI_SP)) {

			/* mov disp(%rsp), reg */
			ADD_OP(op) {
				op->src.type = OP_SRC_REG_INDIRECT;
				op->src.reg = CFI_SP;
				op->src.offset = insn.displacement.value;
				op->dest.type = OP_DEST_REG;
				op->dest.reg = modrm_reg;
			}
			break;
		}

		break;

	case 0x8d:
		if (mod_is_reg()) {
			WARN("invalid LEA encoding at %s:0x%lx", sec->name, offset);
			break;
		}

		/* skip non 64bit ops */
		if (!rex_w)
			break;

		/* skip RIP relative displacement */
		if (is_RIP())
			break;

		/* skip nontrivial SIB */
		if (have_SIB()) {
			modrm_rm = sib_base;
			if (sib_index != CFI_SP)
				break;
		}

		/* lea disp(%src), %dst */
		ADD_OP(op) {
			op->src.offset = insn.displacement.value;
			if (!op->src.offset) {
				/* lea (%src), %dst */
				op->src.type = OP_SRC_REG;
			} else {
				/* lea disp(%src), %dst */
				op->src.type = OP_SRC_ADD;
			}
			op->src.reg = modrm_rm;
			op->dest.type = OP_DEST_REG;
			op->dest.reg = modrm_reg;
		}
		break;

	case 0x8f:
		/* pop to mem */
		ADD_OP(op) {
			op->src.type = OP_SRC_POP;
			op->dest.type = OP_DEST_MEM;
		}
		break;

	case 0x90:
		*type = INSN_NOP;
		break;

	case 0x9c:
		/* pushf */
		ADD_OP(op) {
			op->src.type = OP_SRC_CONST;
			op->dest.type = OP_DEST_PUSHF;
		}
		break;

	case 0x9d:
		/* popf */
		ADD_OP(op) {
			op->src.type = OP_SRC_POPF;
			op->dest.type = OP_DEST_MEM;
		}
		break;

	case 0x0f:

		if (op2 == 0x01) {

			if (modrm == 0xca)
				*type = INSN_CLAC;
			else if (modrm == 0xcb)
				*type = INSN_STAC;

		} else if (op2 >= 0x80 && op2 <= 0x8f) {

			*type = INSN_JUMP_CONDITIONAL;

		} else if (op2 == 0x05 || op2 == 0x07 || op2 == 0x34 ||
			   op2 == 0x35) {

			/* sysenter, sysret */
			*type = INSN_CONTEXT_SWITCH;

		} else if (op2 == 0x0b || op2 == 0xb9) {

			/* ud2 */
			*type = INSN_BUG;

		} else if (op2 == 0x0d || op2 == 0x1f) {

			/* nopl/nopw */
			*type = INSN_NOP;

		} else if (op2 == 0xa0 || op2 == 0xa8) {

			/* push fs/gs */
			ADD_OP(op) {
				op->src.type = OP_SRC_CONST;
				op->dest.type = OP_DEST_PUSH;
			}

		} else if (op2 == 0xa1 || op2 == 0xa9) {

			/* pop fs/gs */
			ADD_OP(op) {
				op->src.type = OP_SRC_POP;
				op->dest.type = OP_DEST_MEM;
			}
		}

		break;

	case 0xc9:
		/*
		 * leave
		 *
		 * equivalent to:
		 * mov bp, sp
		 * pop bp
		 */
		ADD_OP(op) {
			op->src.type = OP_SRC_REG;
			op->src.reg = CFI_BP;
			op->dest.type = OP_DEST_REG;
			op->dest.reg = CFI_SP;
		}
		ADD_OP(op) {
			op->src.type = OP_SRC_POP;
			op->dest.type = OP_DEST_REG;
			op->dest.reg = CFI_BP;
		}
		break;

	case 0xe3:
		/* jecxz/jrcxz */
		*type = INSN_JUMP_CONDITIONAL;
		break;

	case 0xe9:
	case 0xeb:
		*type = INSN_JUMP_UNCONDITIONAL;
		break;

	case 0xc2:
	case 0xc3:
		*type = INSN_RETURN;
		break;

	case 0xcf: /* iret */
		/*
		 * Handle sync_core(), which has an IRET to self.
		 * All other IRET are in STT_NONE entry code.
		 */
		sym = find_symbol_containing(sec, offset);
		if (sym && sym->type == STT_FUNC) {
			ADD_OP(op) {
				/* add $40, %rsp */
				op->src.type = OP_SRC_ADD;
				op->src.reg = CFI_SP;
				op->src.offset = 5*8;
				op->dest.type = OP_DEST_REG;
				op->dest.reg = CFI_SP;
			}
			break;
		}

		/* fallthrough */

	case 0xca: /* retf */
	case 0xcb: /* retf */
		*type = INSN_CONTEXT_SWITCH;
		break;

	case 0xe8:
		*type = INSN_CALL;
		/*
		 * For the impact on the stack, a CALL behaves like
		 * a PUSH of an immediate value (the return address).
		 */
		ADD_OP(op) {
			op->src.type = OP_SRC_CONST;
			op->dest.type = OP_DEST_PUSH;
		}
		break;

	case 0xfc:
		*type = INSN_CLD;
		break;

	case 0xfd:
		*type = INSN_STD;
		break;

	case 0xff:
		if (modrm_reg == 2 || modrm_reg == 3)

			*type = INSN_CALL_DYNAMIC;

		else if (modrm_reg == 4)

			*type = INSN_JUMP_DYNAMIC;

		else if (modrm_reg == 5)

			/* jmpf */
			*type = INSN_CONTEXT_SWITCH;

		else if (modrm_reg == 6) {

			/* push from mem */
			ADD_OP(op) {
				op->src.type = OP_SRC_CONST;
				op->dest.type = OP_DEST_PUSH;
			}
		}

		break;

	default:
		break;
	}

	*immediate = insn.immediate.nbytes ? insn.immediate.value : 0;

	return 0;
}

void arch_initial_func_cfi_state(struct cfi_init_state *state)
{
	int i;

	for (i = 0; i < CFI_NUM_REGS; i++) {
		state->regs[i].base = CFI_UNDEFINED;
		state->regs[i].offset = 0;
	}

	/* initial CFA (call frame address) */
	state->cfa.base = CFI_SP;
	state->cfa.offset = 8;

	/* initial RA (return address) */
	state->regs[CFI_RA].base = CFI_CFA;
	state->regs[CFI_RA].offset = -8;
}

const char *arch_nop_insn(int len)
{
	static const char nops[5][5] = {
		{ BYTES_NOP1 },
		{ BYTES_NOP2 },
		{ BYTES_NOP3 },
		{ BYTES_NOP4 },
		{ BYTES_NOP5 },
	};

	if (len < 1 || len > 5) {
		WARN("invalid NOP size: %d\n", len);
		return NULL;
	}

	return nops[len-1];
}

/* asm/alternative.h ? */

#define ALTINSTR_FLAG_INV	(1 << 15)
#define ALT_NOT(feat)		((feat) | ALTINSTR_FLAG_INV)

struct alt_instr {
	s32 instr_offset;	/* original instruction */
	s32 repl_offset;	/* offset to replacement instruction */
	u16 cpuid;		/* cpuid bit set for replacement */
	u8  instrlen;		/* length of original instruction */
	u8  replacementlen;	/* length of new instruction */
} __packed;

static int elf_add_alternative(struct elf *elf,
			       struct instruction *orig, struct symbol *sym,
			       int cpuid, u8 orig_len, u8 repl_len)
{
	const int size = sizeof(struct alt_instr);
	struct alt_instr *alt;
	struct section *sec;
	Elf_Scn *s;

	sec = find_section_by_name(elf, ".altinstructions");
	if (!sec) {
		sec = elf_create_section(elf, ".altinstructions",
					 SHF_WRITE, size, 0);

		if (!sec) {
			WARN_ELF("elf_create_section");
			return -1;
		}
	}

	s = elf_getscn(elf->elf, sec->idx);
	if (!s) {
		WARN_ELF("elf_getscn");
		return -1;
	}

	sec->data = elf_newdata(s);
	if (!sec->data) {
		WARN_ELF("elf_newdata");
		return -1;
	}

	sec->data->d_size = size;
	sec->data->d_align = 1;

	alt = sec->data->d_buf = malloc(size);
	if (!sec->data->d_buf) {
		perror("malloc");
		return -1;
	}
	memset(sec->data->d_buf, 0, size);

	if (elf_add_reloc_to_insn(elf, sec, sec->sh.sh_size,
				  R_X86_64_PC32, orig->sec, orig->offset)) {
		WARN("elf_create_reloc: alt_instr::instr_offset");
		return -1;
	}

	if (elf_add_reloc(elf, sec, sec->sh.sh_size + 4,
			  R_X86_64_PC32, sym, 0)) {
		WARN("elf_create_reloc: alt_instr::repl_offset");
		return -1;
	}

<<<<<<< HEAD
	alt->cpuid = cpuid;
=======
	alt->cpuid = bswap_if_needed(cpuid);
>>>>>>> 3b7961a3
	alt->instrlen = orig_len;
	alt->replacementlen = repl_len;

	sec->sh.sh_size += size;
	sec->changed = true;

	return 0;
}

#define X86_FEATURE_RETPOLINE                ( 7*32+12)

int arch_rewrite_retpolines(struct objtool_file *file)
{
	struct instruction *insn;
	struct reloc *reloc;
	struct symbol *sym;
	char name[32] = "";

	list_for_each_entry(insn, &file->retpoline_call_list, call_node) {

		if (!strcmp(insn->sec->name, ".text.__x86.indirect_thunk"))
			continue;

		reloc = insn->reloc;

		sprintf(name, "__x86_indirect_alt_%s_%s",
			insn->type == INSN_JUMP_DYNAMIC ? "jmp" : "call",
			reloc->sym->name + 21);

		sym = find_symbol_by_name(file->elf, name);
		if (!sym) {
			sym = elf_create_undef_symbol(file->elf, name);
			if (!sym) {
				WARN("elf_create_undef_symbol");
				return -1;
			}
		}

		if (elf_add_alternative(file->elf, insn, sym,
					ALT_NOT(X86_FEATURE_RETPOLINE), 5, 5)) {
			WARN("elf_add_alternative");
			return -1;
		}
	}

	return 0;
}

int arch_decode_hint_reg(struct instruction *insn, u8 sp_reg)
{
	struct cfi_reg *cfa = &insn->cfi.cfa;

	switch (sp_reg) {
	case ORC_REG_UNDEFINED:
		cfa->base = CFI_UNDEFINED;
		break;
	case ORC_REG_SP:
		cfa->base = CFI_SP;
		break;
	case ORC_REG_BP:
		cfa->base = CFI_BP;
		break;
	case ORC_REG_SP_INDIRECT:
		cfa->base = CFI_SP_INDIRECT;
		break;
	case ORC_REG_R10:
		cfa->base = CFI_R10;
		break;
	case ORC_REG_R13:
		cfa->base = CFI_R13;
		break;
	case ORC_REG_DI:
		cfa->base = CFI_DI;
		break;
	case ORC_REG_DX:
		cfa->base = CFI_DX;
		break;
	default:
		return -1;
	}

	return 0;
}

bool arch_is_retpoline(struct symbol *sym)
{
	return !strncmp(sym->name, "__x86_indirect_", 15);
}<|MERGE_RESOLUTION|>--- conflicted
+++ resolved
@@ -19,10 +19,7 @@
 #include <objtool/elf.h>
 #include <objtool/arch.h>
 #include <objtool/warn.h>
-<<<<<<< HEAD
-=======
 #include <objtool/endianness.h>
->>>>>>> 3b7961a3
 #include <arch/elf.h>
 
 static int is_x86_64(const struct elf *elf)
@@ -729,11 +726,7 @@
 		return -1;
 	}
 
-<<<<<<< HEAD
-	alt->cpuid = cpuid;
-=======
 	alt->cpuid = bswap_if_needed(cpuid);
->>>>>>> 3b7961a3
 	alt->instrlen = orig_len;
 	alt->replacementlen = repl_len;
 
