// SPDX-License-Identifier: GPL-2.0-only
/*
 * Copyright (C) 2010 Red Hat, Inc., Peter Zijlstra
 *
 * Provides a framework for enqueueing and running callbacks from hardirq
 * context. The enqueueing is NMI-safe.
 */

#include <linux/bug.h>
#include <linux/kernel.h>
#include <linux/export.h>
#include <linux/irq_work.h>
#include <linux/percpu.h>
#include <linux/hardirq.h>
#include <linux/irqflags.h>
#include <linux/sched.h>
#include <linux/tick.h>
#include <linux/cpu.h>
#include <linux/notifier.h>
#include <linux/smp.h>
#include <linux/smpboot.h>
#include <asm/processor.h>
#include <linux/kasan.h>

static DEFINE_PER_CPU(struct llist_head, raised_list);
static DEFINE_PER_CPU(struct llist_head, lazy_list);
static DEFINE_PER_CPU(struct task_struct *, irq_workd);

static void wake_irq_workd(void)
{
	struct task_struct *tsk = __this_cpu_read(irq_workd);

	if (!llist_empty(this_cpu_ptr(&lazy_list)) && tsk)
		wake_up_process(tsk);
}

#ifdef CONFIG_SMP
static void irq_work_wake(struct irq_work *entry)
{
	wake_irq_workd();
}

static DEFINE_PER_CPU(struct irq_work, irq_work_wakeup) =
	IRQ_WORK_INIT_HARD(irq_work_wake);
#endif

static int irq_workd_should_run(unsigned int cpu)
{
	return !llist_empty(this_cpu_ptr(&lazy_list));
}

/*
 * Claim the entry so that no one else will poke at it.
 */
static bool irq_work_claim(struct irq_work *work)
{
	int oflags;

	oflags = atomic_fetch_or(IRQ_WORK_CLAIMED | CSD_TYPE_IRQ_WORK, &work->node.a_flags);
	/*
	 * If the work is already pending, no need to raise the IPI.
	 * The pairing smp_mb() in irq_work_single() makes sure
	 * everything we did before is visible.
	 */
	if (oflags & IRQ_WORK_PENDING)
		return false;
	return true;
}

void __weak arch_irq_work_raise(void)
{
	/*
	 * Lame architectures will get the timer tick callback
	 */
}

/* Enqueue on current CPU, work must already be claimed and preempt disabled */
static void __irq_work_queue_local(struct irq_work *work)
{
	struct llist_head *list;
	bool rt_lazy_work = false;
	bool lazy_work = false;
	int work_flags;

	work_flags = atomic_read(&work->node.a_flags);
	if (work_flags & IRQ_WORK_LAZY)
		lazy_work = true;
	else if (IS_ENABLED(CONFIG_PREEMPT_RT) &&
		 !(work_flags & IRQ_WORK_HARD_IRQ))
		rt_lazy_work = true;

	if (lazy_work || rt_lazy_work)
		list = this_cpu_ptr(&lazy_list);
	else
		list = this_cpu_ptr(&raised_list);

	if (!llist_add(&work->node.llist, list))
		return;

	/* If the work is "lazy", handle it from next tick if any */
	if (!lazy_work || tick_nohz_tick_stopped())
		arch_irq_work_raise();
}

/* Enqueue the irq work @work on the current CPU */
bool irq_work_queue(struct irq_work *work)
{
	/* Only queue if not already pending */
	if (!irq_work_claim(work))
		return false;

	/* Queue the entry and raise the IPI if needed. */
	preempt_disable();
	__irq_work_queue_local(work);
	preempt_enable();

	return true;
}
EXPORT_SYMBOL_GPL(irq_work_queue);

/*
 * Enqueue the irq_work @work on @cpu unless it's already pending
 * somewhere.
 *
 * Can be re-enqueued while the callback is still in progress.
 */
bool irq_work_queue_on(struct irq_work *work, int cpu)
{
#ifndef CONFIG_SMP
	return irq_work_queue(work);

#else /* CONFIG_SMP: */
	/* All work should have been flushed before going offline */
	WARN_ON_ONCE(cpu_is_offline(cpu));

	/* Only queue if not already pending */
	if (!irq_work_claim(work))
		return false;

	kasan_record_aux_stack(work);

	preempt_disable();
	if (cpu != smp_processor_id()) {
		/* Arch remote IPI send/receive backend aren't NMI safe */
		WARN_ON_ONCE(in_nmi());

		/*
		 * On PREEMPT_RT the items which are not marked as
		 * IRQ_WORK_HARD_IRQ are added to the lazy list and a HARD work
		 * item is used on the remote CPU to wake the thread.
		 */
		if (IS_ENABLED(CONFIG_PREEMPT_RT) &&
		    !(atomic_read(&work->node.a_flags) & IRQ_WORK_HARD_IRQ)) {

			if (!llist_add(&work->node.llist, &per_cpu(lazy_list, cpu)))
				goto out;

			work = &per_cpu(irq_work_wakeup, cpu);
			if (!irq_work_claim(work))
				goto out;
		}

		__smp_call_single_queue(cpu, &work->node.llist);
	} else {
		__irq_work_queue_local(work);
	}
out:
	preempt_enable();

	return true;
#endif /* CONFIG_SMP */
}
<<<<<<< HEAD
EXPORT_SYMBOL_GPL(irq_work_queue_on);
=======
>>>>>>> 9a7e0a90

bool irq_work_needs_cpu(void)
{
	struct llist_head *raised, *lazy;

	raised = this_cpu_ptr(&raised_list);
	lazy = this_cpu_ptr(&lazy_list);

	if (llist_empty(raised) || arch_irq_work_has_interrupt())
		if (llist_empty(lazy))
			return false;

	/* All work should have been flushed before going offline */
	WARN_ON_ONCE(cpu_is_offline(smp_processor_id()));

	return true;
}

void irq_work_single(void *arg)
{
	struct irq_work *work = arg;
	int flags;

	/*
	 * Clear the PENDING bit, after this point the @work can be re-used.
	 * The PENDING bit acts as a lock, and we own it, so we can clear it
	 * without atomic ops.
	 */
	flags = atomic_read(&work->node.a_flags);
	flags &= ~IRQ_WORK_PENDING;
	atomic_set(&work->node.a_flags, flags);

	/*
	 * See irq_work_claim().
	 */
	smp_mb();

	lockdep_irq_work_enter(flags);
	work->func(work);
	lockdep_irq_work_exit(flags);

	/*
	 * Clear the BUSY bit, if set, and return to the free state if no-one
	 * else claimed it meanwhile.
	 */
	(void)atomic_cmpxchg(&work->node.a_flags, flags, flags & ~IRQ_WORK_BUSY);

	if ((IS_ENABLED(CONFIG_PREEMPT_RT) && !irq_work_is_hard(work)) ||
	    !arch_irq_work_has_interrupt())
		rcuwait_wake_up(&work->irqwait);
}

static void irq_work_run_list(struct llist_head *list)
{
	struct irq_work *work, *tmp;
	struct llist_node *llnode;

	/*
	 * On PREEMPT_RT IRQ-work which is not marked as HARD will be processed
	 * in a per-CPU thread in preemptible context. Only the items which are
	 * marked as IRQ_WORK_HARD_IRQ will be processed in hardirq context.
	 */
	BUG_ON(!irqs_disabled() && !IS_ENABLED(CONFIG_PREEMPT_RT));

	if (llist_empty(list))
		return;

	llnode = llist_del_all(list);
	llist_for_each_entry_safe(work, tmp, llnode, node.llist)
		irq_work_single(work);
}

/*
 * hotplug calls this through:
 *  hotplug_cfd() -> flush_smp_call_function_queue()
 */
void irq_work_run(void)
{
	irq_work_run_list(this_cpu_ptr(&raised_list));
	if (!IS_ENABLED(CONFIG_PREEMPT_RT))
		irq_work_run_list(this_cpu_ptr(&lazy_list));
	else
		wake_irq_workd();
}
EXPORT_SYMBOL_GPL(irq_work_run);

void irq_work_tick(void)
{
	struct llist_head *raised = this_cpu_ptr(&raised_list);

	if (!llist_empty(raised) && !arch_irq_work_has_interrupt())
		irq_work_run_list(raised);

	if (!IS_ENABLED(CONFIG_PREEMPT_RT))
		irq_work_run_list(this_cpu_ptr(&lazy_list));
	else
		wake_irq_workd();
}

/*
 * Synchronize against the irq_work @entry, ensures the entry is not
 * currently in use.
 */
void irq_work_sync(struct irq_work *work)
{
	lockdep_assert_irqs_enabled();
	might_sleep();

	if ((IS_ENABLED(CONFIG_PREEMPT_RT) && !irq_work_is_hard(work)) ||
	    !arch_irq_work_has_interrupt()) {
		rcuwait_wait_event(&work->irqwait, !irq_work_is_busy(work),
				   TASK_UNINTERRUPTIBLE);
		return;
	}

	while (irq_work_is_busy(work))
		cpu_relax();
}
EXPORT_SYMBOL_GPL(irq_work_sync);

static void run_irq_workd(unsigned int cpu)
{
	irq_work_run_list(this_cpu_ptr(&lazy_list));
}

static void irq_workd_setup(unsigned int cpu)
{
	sched_set_fifo_low(current);
}

static struct smp_hotplug_thread irqwork_threads = {
	.store                  = &irq_workd,
	.setup			= irq_workd_setup,
	.thread_should_run      = irq_workd_should_run,
	.thread_fn              = run_irq_workd,
	.thread_comm            = "irq_work/%u",
};

static __init int irq_work_init_threads(void)
{
	if (IS_ENABLED(CONFIG_PREEMPT_RT))
		BUG_ON(smpboot_register_percpu_thread(&irqwork_threads));
	return 0;
}
early_initcall(irq_work_init_threads);<|MERGE_RESOLUTION|>--- conflicted
+++ resolved
@@ -170,10 +170,7 @@
 	return true;
 #endif /* CONFIG_SMP */
 }
-<<<<<<< HEAD
 EXPORT_SYMBOL_GPL(irq_work_queue_on);
-=======
->>>>>>> 9a7e0a90
 
 bool irq_work_needs_cpu(void)
 {
