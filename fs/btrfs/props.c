--- conflicted
+++ resolved
@@ -437,50 +437,9 @@
 	return ret;
 }
 
-<<<<<<< HEAD
-static int prop_compression_validate(const char *value, size_t len)
-{
-	if (!strncmp("lzo", value, 3))
-		return 0;
-	else if (!strncmp("zlib", value, 4))
-		return 0;
-	else if (!strncmp("zstd", value, 4))
-		return 0;
-
-	return -EINVAL;
-}
-
-static int prop_compression_apply(struct inode *inode,
-				  const char *value,
-				  size_t len)
-{
-	struct btrfs_fs_info *fs_info = btrfs_sb(inode->i_sb);
-	int type;
-
-	if (len == 0) {
-		BTRFS_I(inode)->flags |= BTRFS_INODE_NOCOMPRESS;
-		BTRFS_I(inode)->flags &= ~BTRFS_INODE_COMPRESS;
-		BTRFS_I(inode)->prop_compress = BTRFS_COMPRESS_NONE;
-
-		return 0;
-	}
-
-	if (!strncmp("lzo", value, 3)) {
-		type = BTRFS_COMPRESS_LZO;
-		btrfs_set_fs_incompat(fs_info, COMPRESS_LZO);
-	} else if (!strncmp("zlib", value, 4)) {
-		type = BTRFS_COMPRESS_ZLIB;
-	} else if (!strncmp("zstd", value, 4)) {
-		type = BTRFS_COMPRESS_ZSTD;
-		btrfs_set_fs_incompat(fs_info, COMPRESS_ZSTD);
-	} else {
-		return -EINVAL;
-	}
-=======
 void __init btrfs_props_init(void)
 {
 	int i;
->>>>>>> 0ecfebd2
 
 	hash_init(prop_handlers_ht);
 
