--- conflicted
+++ resolved
@@ -1568,12 +1568,8 @@
 # *.ko are usually independent of vmlinux, but CONFIG_DEBUG_INFOBTF_MODULES
 # is an exception.
 ifdef CONFIG_DEBUG_INFO_BTF_MODULES
-<<<<<<< HEAD
+KBUILD_BUILTIN := 1
 modules: $(mixed-build-prefix)vmlinux
-=======
-KBUILD_BUILTIN := 1
-modules: vmlinux
->>>>>>> 68a95455
 endif
 
 modules: modules_prepare
