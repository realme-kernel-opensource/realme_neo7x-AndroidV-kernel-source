# SPDX-License-Identifier: GPL-2.0
# Copyright (C) 2021 The Android Open Source Project

load("//build/bazel_common_rules/dist:dist.bzl", "copy_to_dist_dir")
load("//build/kernel/kleaf:common_kernels.bzl", "define_common_kernels", "define_db845c")
load("//build/kernel/kleaf:kernel.bzl", "ddk_headers", "kernel_build", "kernel_images", "kernel_modules_install")
load(":modules.bzl", "COMMON_GKI_MODULES_LIST")

package(
    default_visibility = [
        "//visibility:public",
    ],
)

define_common_kernels(target_configs = {
    "kernel_aarch64": {
        "module_implicit_outs": COMMON_GKI_MODULES_LIST,
    },
    "kernel_aarch64_16k": {
        "module_implicit_outs": COMMON_GKI_MODULES_LIST,
    },
    "kernel_aarch64_debug": {
        "module_implicit_outs": COMMON_GKI_MODULES_LIST,
    },
    "kernel_x86_64": {
        "kmi_symbol_list_strict_mode": False,
        "module_implicit_outs": COMMON_GKI_MODULES_LIST,
    },
    "kernel_x86_64_debug": {
        "kmi_symbol_list_strict_mode": False,
        "module_implicit_outs": COMMON_GKI_MODULES_LIST,
    },
})

define_db845c(
    name = "db845c",
    outs = [
        "arch/arm64/boot/dts/qcom/qrb5165-rb5.dtb",
        "arch/arm64/boot/dts/qcom/sdm845-db845c.dtb",
        "arch/arm64/boot/dts/qcom/sm8450-qrd.dtb",
    ],
    module_outs = [
        # keep sorted
        "crypto/michael_mic.ko",
        "drivers/base/regmap/regmap-sdw.ko",
        "drivers/base/regmap/regmap-slimbus.ko",
        "drivers/bus/mhi/host/mhi.ko",
        "drivers/clk/qcom/clk-qcom.ko",
        "drivers/clk/qcom/clk-rpmh.ko",
        "drivers/clk/qcom/clk-spmi-pmic-div.ko",
        "drivers/clk/qcom/dispcc-sdm845.ko",
        "drivers/clk/qcom/dispcc-sm8250.ko",
        "drivers/clk/qcom/gcc-sdm845.ko",
        "drivers/clk/qcom/gcc-sm8250.ko",
        "drivers/clk/qcom/gcc-sm8450.ko",
        "drivers/clk/qcom/gpucc-sdm845.ko",
        "drivers/clk/qcom/gpucc-sm8250.ko",
        "drivers/clk/qcom/lpass-gfm-sm8250.ko",
        "drivers/clk/qcom/videocc-sdm845.ko",
        "drivers/clk/qcom/videocc-sm8250.ko",
        "drivers/cpufreq/qcom-cpufreq-hw.ko",
        "drivers/dma-buf/heaps/system_heap.ko",
        "drivers/dma/qcom/bam_dma.ko",
        "drivers/dma/qcom/gpi.ko",
        "drivers/extcon/extcon-usb-gpio.ko",
        "drivers/firmware/qcom-scm.ko",
        "drivers/gpio/gpio-wcd934x.ko",
        "drivers/gpu/drm/bridge/display-connector.ko",
        "drivers/gpu/drm/bridge/lontium-lt9611.ko",
        "drivers/gpu/drm/bridge/lontium-lt9611uxc.ko",
        "drivers/gpu/drm/display/drm_display_helper.ko",
        "drivers/gpu/drm/display/drm_dp_aux_bus.ko",
        "drivers/gpu/drm/msm/msm.ko",
        "drivers/gpu/drm/scheduler/gpu-sched.ko",
        "drivers/hwspinlock/qcom_hwspinlock.ko",
        "drivers/i2c/busses/i2c-designware-core.ko",
        "drivers/i2c/busses/i2c-designware-platform.ko",
        "drivers/i2c/busses/i2c-qcom-geni.ko",
        "drivers/i2c/busses/i2c-qup.ko",
        "drivers/i2c/busses/i2c-rk3x.ko",
        "drivers/i2c/i2c-dev.ko",
        "drivers/i2c/i2c-mux.ko",
        "drivers/i2c/muxes/i2c-mux-pca954x.ko",
        "drivers/iio/adc/qcom-spmi-adc5.ko",
        "drivers/iio/adc/qcom-vadc-common.ko",
        "drivers/input/misc/pm8941-pwrkey.ko",
        "drivers/interconnect/qcom/icc-bcm-voter.ko",
        "drivers/interconnect/qcom/icc-osm-l3.ko",
        "drivers/interconnect/qcom/icc-rpmh.ko",
        "drivers/interconnect/qcom/qnoc-sdm845.ko",
        "drivers/interconnect/qcom/qnoc-sm8250.ko",
        "drivers/interconnect/qcom/qnoc-sm8450.ko",
        "drivers/iommu/arm/arm-smmu/arm_smmu.ko",
        "drivers/irqchip/qcom-pdc.ko",
        "drivers/leds/rgb/leds-qcom-lpg.ko",
        "drivers/mailbox/qcom-apcs-ipc-mailbox.ko",
        "drivers/mailbox/qcom-ipcc.ko",
        "drivers/media/platform/qcom/venus/venus-core.ko",
        "drivers/media/platform/qcom/venus/venus-dec.ko",
        "drivers/media/platform/qcom/venus/venus-enc.ko",
        "drivers/mfd/qcom-spmi-pmic.ko",
        "drivers/mfd/wcd934x.ko",
        "drivers/misc/fastrpc.ko",
        "drivers/mmc/host/cqhci.ko",
        "drivers/mmc/host/sdhci-msm.ko",
        "drivers/net/can/spi/mcp251xfd/mcp251xfd.ko",
        "drivers/net/wireless/ath/ath.ko",
        "drivers/net/wireless/ath/ath10k/ath10k_core.ko",
        "drivers/net/wireless/ath/ath10k/ath10k_pci.ko",
        "drivers/net/wireless/ath/ath10k/ath10k_snoc.ko",
        "drivers/net/wireless/ath/ath11k/ath11k.ko",
        "drivers/net/wireless/ath/ath11k/ath11k_ahb.ko",
        "drivers/net/wireless/ath/ath11k/ath11k_pci.ko",
        "drivers/nvmem/nvmem_qfprom.ko",
        "drivers/phy/qualcomm/phy-qcom-qmp-combo.ko",
        "drivers/phy/qualcomm/phy-qcom-qmp-pcie.ko",
        "drivers/phy/qualcomm/phy-qcom-qmp-pcie-msm8996.ko",
        "drivers/phy/qualcomm/phy-qcom-qmp-ufs.ko",
        "drivers/phy/qualcomm/phy-qcom-qmp-usb.ko",
        "drivers/phy/qualcomm/phy-qcom-qusb2.ko",
        "drivers/phy/qualcomm/phy-qcom-snps-femto-v2.ko",
        "drivers/phy/qualcomm/phy-qcom-usb-hs.ko",
        "drivers/pinctrl/qcom/pinctrl-lpass-lpi.ko",
        "drivers/pinctrl/qcom/pinctrl-msm.ko",
        "drivers/pinctrl/qcom/pinctrl-sdm845.ko",
        "drivers/pinctrl/qcom/pinctrl-sm8250.ko",
        "drivers/pinctrl/qcom/pinctrl-sm8250-lpass-lpi.ko",
        "drivers/pinctrl/qcom/pinctrl-sm8450.ko",
        "drivers/pinctrl/qcom/pinctrl-spmi-gpio.ko",
        "drivers/pinctrl/qcom/pinctrl-spmi-mpp.ko",
        "drivers/power/reset/qcom-pon.ko",
        "drivers/power/reset/reboot-mode.ko",
        "drivers/power/reset/syscon-reboot-mode.ko",
        "drivers/regulator/gpio-regulator.ko",
        "drivers/regulator/qcom-rpmh-regulator.ko",
        "drivers/regulator/qcom_spmi-regulator.ko",
        "drivers/regulator/qcom_usb_vbus-regulator.ko",
        "drivers/remoteproc/qcom_common.ko",
        "drivers/remoteproc/qcom_pil_info.ko",
        "drivers/remoteproc/qcom_q6v5.ko",
        "drivers/remoteproc/qcom_q6v5_adsp.ko",
        "drivers/remoteproc/qcom_q6v5_mss.ko",
        "drivers/remoteproc/qcom_q6v5_pas.ko",
        "drivers/remoteproc/qcom_q6v5_wcss.ko",
        "drivers/remoteproc/qcom_sysmon.ko",
        "drivers/reset/reset-qcom-aoss.ko",
        "drivers/reset/reset-qcom-pdc.ko",
        "drivers/rpmsg/qcom_glink.ko",
        "drivers/rpmsg/qcom_glink_rpm.ko",
        "drivers/rpmsg/qcom_glink_smem.ko",
        "drivers/rpmsg/qcom_smd.ko",
        "drivers/rpmsg/rpmsg_ns.ko",
        "drivers/rtc/rtc-pm8xxx.ko",
        "drivers/slimbus/slim-qcom-ngd-ctrl.ko",
        "drivers/slimbus/slimbus.ko",
        "drivers/soc/qcom/apr.ko",
        "drivers/soc/qcom/cmd-db.ko",
        "drivers/soc/qcom/cpr.ko",
        "drivers/soc/qcom/llcc-qcom.ko",
        "drivers/soc/qcom/mdt_loader.ko",
        "drivers/soc/qcom/pdr_interface.ko",
        "drivers/soc/qcom/qcom_aoss.ko",
        "drivers/soc/qcom/qcom_rpmh.ko",
        "drivers/soc/qcom/qmi_helpers.ko",
        "drivers/soc/qcom/rmtfs_mem.ko",
        "drivers/soc/qcom/rpmhpd.ko",
        "drivers/soc/qcom/smem.ko",
        "drivers/soc/qcom/smp2p.ko",
        "drivers/soc/qcom/smsm.ko",
        "drivers/soc/qcom/socinfo.ko",
        "drivers/soc/qcom/spm.ko",
        "drivers/soundwire/soundwire-bus.ko",
        "drivers/soundwire/soundwire-qcom.ko",
        "drivers/spi/spi-geni-qcom.ko",
        "drivers/spi/spi-pl022.ko",
        "drivers/spi/spi-qcom-qspi.ko",
        "drivers/spi/spi-qup.ko",
        "drivers/spmi/spmi-pmic-arb.ko",
        "drivers/thermal/qcom/lmh.ko",
        "drivers/thermal/qcom/qcom-spmi-adc-tm5.ko",
        "drivers/thermal/qcom/qcom-spmi-temp-alarm.ko",
        "drivers/thermal/qcom/qcom_tsens.ko",
        "drivers/tty/serial/msm_serial.ko",
        "drivers/ufs/host/ufs_qcom.ko",
        "drivers/usb/common/ulpi.ko",
        "drivers/usb/host/ohci-hcd.ko",
        "drivers/usb/host/ohci-pci.ko",
        "drivers/usb/host/ohci-platform.ko",
        "drivers/usb/typec/qcom-pmic-typec.ko",
        "drivers/watchdog/pm8916_wdt.ko",
        "drivers/watchdog/qcom-wdt.ko",
        "net/qrtr/qrtr.ko",
        "net/qrtr/qrtr-mhi.ko",
        "net/qrtr/qrtr-smd.ko",
        "net/qrtr/qrtr-tun.ko",
        "sound/soc/codecs/snd-soc-dmic.ko",
        "sound/soc/codecs/snd-soc-hdmi-codec.ko",
        "sound/soc/codecs/snd-soc-lpass-macro-common.ko",
        "sound/soc/codecs/snd-soc-lpass-va-macro.ko",
        "sound/soc/codecs/snd-soc-lpass-wsa-macro.ko",
        "sound/soc/codecs/snd-soc-max98927.ko",
        "sound/soc/codecs/snd-soc-rl6231.ko",
        "sound/soc/codecs/snd-soc-rt5663.ko",
        "sound/soc/codecs/snd-soc-wcd-mbhc.ko",
        "sound/soc/codecs/snd-soc-wcd9335.ko",
        "sound/soc/codecs/snd-soc-wcd934x.ko",
        "sound/soc/codecs/snd-soc-wsa881x.ko",
        "sound/soc/qcom/qdsp6/q6adm.ko",
        "sound/soc/qcom/qdsp6/q6afe.ko",
        "sound/soc/qcom/qdsp6/q6afe-clocks.ko",
        "sound/soc/qcom/qdsp6/q6afe-dai.ko",
        "sound/soc/qcom/qdsp6/q6apm-dai.ko",
        "sound/soc/qcom/qdsp6/q6apm-lpass-dais.ko",
        "sound/soc/qcom/qdsp6/q6asm.ko",
        "sound/soc/qcom/qdsp6/q6asm-dai.ko",
        "sound/soc/qcom/qdsp6/q6core.ko",
        "sound/soc/qcom/qdsp6/q6prm.ko",
        "sound/soc/qcom/qdsp6/q6prm-clocks.ko",
        "sound/soc/qcom/qdsp6/q6routing.ko",
        "sound/soc/qcom/qdsp6/snd-q6apm.ko",
        "sound/soc/qcom/qdsp6/snd-q6dsp-common.ko",
        "sound/soc/qcom/snd-soc-qcom-common.ko",
        "sound/soc/qcom/snd-soc-sdm845.ko",
        "sound/soc/qcom/snd-soc-sm8250.ko",
    ],
)

<<<<<<< HEAD
load(":consolidate.bzl", "define_consolidate")

define_consolidate()
=======
# TODO(b/258259749): Convert rockpi4 to mixed build
kernel_build(
    name = "rockpi4",
    outs = [
        "Image",
        "System.map",
        "modules.builtin",
        "modules.builtin.modinfo",
        "rk3399-rock-pi-4b.dtb",
        "vmlinux",
        "vmlinux.symvers",
    ],
    build_config = "build.config.rockpi4",
    dtstree = "//common-modules/virtual-device:rockpi4_dts",
    module_outs = COMMON_GKI_MODULES_LIST + [
        # keep sorted
        "drivers/block/virtio_blk.ko",
        "drivers/char/hw_random/virtio-rng.ko",
        "drivers/clk/clk-rk808.ko",
        "drivers/cpufreq/cpufreq-dt.ko",
        "drivers/dma/pl330.ko",
        "drivers/gpu/drm/bridge/analogix/analogix_dp.ko",
        "drivers/gpu/drm/bridge/synopsys/dw-hdmi.ko",
        "drivers/gpu/drm/bridge/synopsys/dw-mipi-dsi.ko",
        "drivers/gpu/drm/display/drm_display_helper.ko",
        "drivers/gpu/drm/drm_dma_helper.ko",
        "drivers/gpu/drm/rockchip/rockchipdrm.ko",
        "drivers/i2c/busses/i2c-rk3x.ko",
        "drivers/iio/adc/rockchip_saradc.ko",
        "drivers/iio/buffer/industrialio-triggered-buffer.ko",
        "drivers/iio/buffer/kfifo_buf.ko",
        "drivers/mfd/rk808.ko",
        "drivers/mmc/core/pwrseq_simple.ko",
        "drivers/mmc/host/cqhci.ko",
        "drivers/mmc/host/dw_mmc.ko",
        "drivers/mmc/host/dw_mmc-pltfm.ko",
        "drivers/mmc/host/dw_mmc-rockchip.ko",
        "drivers/mmc/host/sdhci-of-arasan.ko",
        "drivers/net/ethernet/stmicro/stmmac/dwmac-rk.ko",
        "drivers/net/ethernet/stmicro/stmmac/stmmac.ko",
        "drivers/net/ethernet/stmicro/stmmac/stmmac-platform.ko",
        "drivers/net/net_failover.ko",
        "drivers/net/pcs/pcs_xpcs.ko",
        "drivers/net/virtio_net.ko",
        "drivers/pci/controller/pcie-rockchip-host.ko",
        "drivers/phy/rockchip/phy-rockchip-emmc.ko",
        "drivers/phy/rockchip/phy-rockchip-inno-usb2.ko",
        "drivers/phy/rockchip/phy-rockchip-pcie.ko",
        "drivers/phy/rockchip/phy-rockchip-typec.ko",
        "drivers/pwm/pwm-rockchip.ko",
        "drivers/regulator/fan53555.ko",
        "drivers/regulator/pwm-regulator.ko",
        "drivers/regulator/rk808-regulator.ko",
        "drivers/rtc/rtc-rk808.ko",
        "drivers/soc/rockchip/io-domain.ko",
        "drivers/thermal/rockchip_thermal.ko",
        "drivers/usb/host/ohci-hcd.ko",
        "drivers/usb/host/ohci-platform.ko",
        "drivers/virtio/virtio_pci.ko",
        "drivers/virtio/virtio_pci_legacy_dev.ko",
        "drivers/virtio/virtio_pci_modern_dev.ko",
        "drivers/watchdog/dw_wdt.ko",
        "net/core/failover.ko",
    ],
)

kernel_modules_install(
    name = "rockpi4_modules_install",
    kernel_build = "//common:rockpi4",
)

kernel_images(
    name = "rockpi4_images",
    build_initramfs = True,
    kernel_build = "//common:rockpi4",
    kernel_modules_install = "//common:rockpi4_modules_install",
)

copy_to_dist_dir(
    name = "rockpi4_dist",
    data = [
        ":rockpi4",
        ":rockpi4_images",
        ":rockpi4_modules_install",
    ],
    dist_dir = "out/rockpi4/dist",
    flat = True,
)

# allmodconfig build tests.
# These are build tests only, so:
# - outs are intentionally set to empty to not copy anything to DIST_DIR
# - --allow-undeclared-modules must be used so modules are not declared or copied.
# - No dist target because these are build tests. We don't care about the artifacts.

# tools/bazel build --allow_undeclared_modules //common:kernel_aarch64_allmodconfig
kernel_build(
    name = "kernel_aarch64_allmodconfig",
    # Hack to actually check the build.
    # Otherwise, Bazel thinks that there are no output files, and skip building.
    outs = [".config"],
    build_config = "build.config.allmodconfig.aarch64",
    visibility = ["//visibility:private"],
)

# tools/bazel build --allow_undeclared_modules //common:kernel_x86_64_allmodconfig
kernel_build(
    name = "kernel_x86_64_allmodconfig",
    # Hack to actually check the build.
    # Otherwise, Bazel thinks that there are no output files, and skip building.
    outs = [".config"],
    build_config = "build.config.allmodconfig.x86_64",
    visibility = ["//visibility:private"],
)

# tools/bazel build --allow_undeclared_modules //common:kernel_arm_allmodconfig
kernel_build(
    name = "kernel_arm_allmodconfig",
    # Hack to actually check the build.
    # Otherwise, Bazel thinks that there are no output files, and skip building.
    outs = [".config"],
    build_config = "build.config.allmodconfig.arm",
    visibility = ["//visibility:private"],
)
>>>>>>> 449d8c61

# DDK Headers
# All headers. These are the public targets for DDK modules to use.
alias(
    name = "all_headers",
    actual = "all_headers_aarch64",
    visibility = ["//visibility:public"],
)

ddk_headers(
    name = "all_headers_aarch64",
    hdrs = [":all_headers_allowlist_aarch64"] + select({
        "//build/kernel/kleaf:allow_ddk_unsafe_headers_set": [":all_headers_unsafe"],
        "//conditions:default": [],
    }),
    visibility = ["//visibility:public"],
)

ddk_headers(
    name = "all_headers_arm",
    hdrs = [":all_headers_allowlist_arm"] + select({
        "//build/kernel/kleaf:allow_ddk_unsafe_headers_set": [":all_headers_unsafe"],
        "//conditions:default": [],
    }),
    visibility = ["//visibility:public"],
)

ddk_headers(
    name = "all_headers_x86_64",
    hdrs = [":all_headers_allowlist_x86_64"] + select({
        "//build/kernel/kleaf:allow_ddk_unsafe_headers_set": [":all_headers_unsafe"],
        "//conditions:default": [],
    }),
    visibility = ["//visibility:public"],
)

# Implementation details for DDK headers. The targets below cannot be directly
# depended on by DDK modules.

# DDK headers allowlist. This is the list of all headers and include
# directories that are safe to use in DDK modules.
ddk_headers(
    name = "all_headers_allowlist_aarch64",
    hdrs = [
        ":all_headers_allowlist_aarch64_globs",
        ":all_headers_allowlist_common_globs",
    ],
    # The list of include directories where source files can #include headers
    # from. In other words, these are the `-I` option to the C compiler.
    # These are prepended to LINUXINCLUDE.
    linux_includes = [
        "arch/arm64/include",
        "arch/arm64/include/uapi",
        "include",
        "include/uapi",
    ],
    visibility = ["//visibility:private"],
)

ddk_headers(
    name = "all_headers_allowlist_arm",
    hdrs = [
        ":all_headers_allowlist_arm_globs",
        ":all_headers_allowlist_common_globs",
    ],
    # The list of include directories where source files can #include headers
    # from. In other words, these are the `-I` option to the C compiler.
    # These are prepended to LINUXINCLUDE.
    linux_includes = [
        "arch/arm/include",
        "arch/arm/include/uapi",
        "include",
        "include/uapi",
    ],
    visibility = ["//visibility:private"],
)

ddk_headers(
    name = "all_headers_allowlist_x86_64",
    hdrs = [
        ":all_headers_allowlist_common_globs",
        ":all_headers_allowlist_x86_64_globs",
    ],
    # The list of include directories where source files can #include headers
    # from. In other words, these are the `-I` option to the C compiler.
    # These are prepended to LINUXINCLUDE.
    linux_includes = [
        "arch/x86/include",
        "arch/x86/include/uapi",
        "include",
        "include/uapi",
    ],
    visibility = ["//visibility:private"],
)

# List of DDK headers allowlist that are glob()-ed to avoid changes of BUILD
# file when the list of files changes. All headers in these directories
# are safe to use.
# These are separate filegroup targets so the all_headers_allowlist_* are
# more friendly to batch BUILD file update tools like buildozer.

# globs() for arm only
filegroup(
    name = "all_headers_allowlist_arm_globs",
    srcs = glob(["arch/arm/include/**/*.h"]),
    visibility = ["//visibility:private"],
)

# globs() for arm64 only
filegroup(
    name = "all_headers_allowlist_aarch64_globs",
    srcs = glob(["arch/arm64/include/**/*.h"]),
    visibility = ["//visibility:private"],
)

# globs() for x86 only
filegroup(
    name = "all_headers_allowlist_x86_64_globs",
    srcs = glob(["arch/x86/include/**/*.h"]),
    visibility = ["//visibility:private"],
)

# globs() for all architectures
filegroup(
    name = "all_headers_allowlist_common_globs",
    srcs = glob(["include/**/*.h"]),
    visibility = ["//visibility:private"],
)

# DDK headers unsafe list. This is the list of all headers and include
# directories that may be used during migration from kernel_module's, but
# should be avoided in general.
# Use with caution; items may:
# - be removed without notice
# - be moved into all_headers
ddk_headers(
    name = "all_headers_unsafe",
    hdrs = [
        "drivers/gpu/drm/virtio/virtgpu_trace.h",
    ],
    # The list of include directories where source files can #include headers
    # from. In other words, these are the `-I` option to the C compiler.
    # Unsafe include directories are appended to ccflags-y.
    includes = [],
    visibility = ["//visibility:private"],
)<|MERGE_RESOLUTION|>--- conflicted
+++ resolved
@@ -225,11 +225,10 @@
     ],
 )
 
-<<<<<<< HEAD
 load(":consolidate.bzl", "define_consolidate")
 
 define_consolidate()
-=======
+
 # TODO(b/258259749): Convert rockpi4 to mixed build
 kernel_build(
     name = "rockpi4",
@@ -354,7 +353,6 @@
     build_config = "build.config.allmodconfig.arm",
     visibility = ["//visibility:private"],
 )
->>>>>>> 449d8c61
 
 # DDK Headers
 # All headers. These are the public targets for DDK modules to use.
