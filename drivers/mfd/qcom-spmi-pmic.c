// SPDX-License-Identifier: GPL-2.0-only
/*
 * Copyright (c) 2014-2015, 2017-2020, The Linux Foundation.
 * All rights reserved.
 */

#include <linux/device.h>
#include <linux/errno.h>
#include <linux/gfp.h>
#include <linux/kernel.h>
#include <linux/module.h>
#include <linux/spmi.h>
#include <linux/types.h>
#include <linux/regmap.h>
#include <linux/of_platform.h>
<<<<<<< HEAD
#include <linux/qti-regmap-debugfs.h>
=======
#include <soc/qcom/qcom-spmi-pmic.h>
>>>>>>> b996f9c3

#define PMIC_REV2		0x101
#define PMIC_REV3		0x102
#define PMIC_REV4		0x103
#define PMIC_TYPE		0x104
#define PMIC_SUBTYPE		0x105
#define PMIC_FAB_ID		0x1f2

#define PMIC_TYPE_VALUE		0x51

#define PMIC_REV4_V2		0x02

struct qcom_spmi_dev {
	int num_usids;
	struct qcom_spmi_pmic pmic;
};

#define N_USIDS(n)		((void *)n)

static const struct of_device_id pmic_spmi_id_table[] = {
	{ .compatible = "qcom,pm660", .data = N_USIDS(2) },
	{ .compatible = "qcom,pm660l", .data = N_USIDS(2) },
	{ .compatible = "qcom,pm8004", .data = N_USIDS(2) },
	{ .compatible = "qcom,pm8005", .data = N_USIDS(2) },
	{ .compatible = "qcom,pm8019", .data = N_USIDS(2) },
	{ .compatible = "qcom,pm8028", .data = N_USIDS(2) },
	{ .compatible = "qcom,pm8110", .data = N_USIDS(2) },
	{ .compatible = "qcom,pm8150", .data = N_USIDS(2) },
	{ .compatible = "qcom,pm8150b", .data = N_USIDS(2) },
	{ .compatible = "qcom,pm8150c", .data = N_USIDS(2) },
	{ .compatible = "qcom,pm8150l", .data = N_USIDS(2) },
	{ .compatible = "qcom,pm8226", .data = N_USIDS(2) },
	{ .compatible = "qcom,pm8841", .data = N_USIDS(2) },
	{ .compatible = "qcom,pm8901", .data = N_USIDS(2) },
	{ .compatible = "qcom,pm8909", .data = N_USIDS(2) },
	{ .compatible = "qcom,pm8916", .data = N_USIDS(2) },
	{ .compatible = "qcom,pm8941", .data = N_USIDS(2) },
	{ .compatible = "qcom,pm8950", .data = N_USIDS(2) },
	{ .compatible = "qcom,pm8994", .data = N_USIDS(2) },
	{ .compatible = "qcom,pm8998", .data = N_USIDS(2) },
	{ .compatible = "qcom,pma8084", .data = N_USIDS(2) },
	{ .compatible = "qcom,pmd9635", .data = N_USIDS(2) },
	{ .compatible = "qcom,pmi8950", .data = N_USIDS(2) },
	{ .compatible = "qcom,pmi8962", .data = N_USIDS(2) },
	{ .compatible = "qcom,pmi8994", .data = N_USIDS(2) },
	{ .compatible = "qcom,pmi8998", .data = N_USIDS(2) },
	{ .compatible = "qcom,pmk8002", .data = N_USIDS(2) },
	{ .compatible = "qcom,smb2351", .data = N_USIDS(2) },
	{ .compatible = "qcom,spmi-pmic", .data = N_USIDS(1) },
	{ }
};

/*
 * A PMIC can be represented by multiple SPMI devices, but
 * only the base PMIC device will contain a reference to
 * the revision information.
 *
 * This function takes a pointer to a pmic device and
 * returns a pointer to the base PMIC device.
 *
 * This only supports PMICs with 1 or 2 USIDs.
 */
static struct spmi_device *qcom_pmic_get_base_usid(struct device *dev)
{
	struct spmi_device *sdev;
	struct qcom_spmi_dev *ctx;
	struct device_node *spmi_bus;
	struct device_node *other_usid = NULL;
	int function_parent_usid, ret;
	u32 pmic_addr;

	sdev = to_spmi_device(dev);
	ctx = dev_get_drvdata(&sdev->dev);

	/*
	 * Quick return if the function device is already in the base
	 * USID. This will always be hit for PMICs with only 1 USID.
	 */
	if (sdev->usid % ctx->num_usids == 0)
		return sdev;

	function_parent_usid = sdev->usid;

	/*
	 * Walk through the list of PMICs until we find the sibling USID.
	 * The goal is to find the first USID which is less than the
	 * number of USIDs in the PMIC array, e.g. for a PMIC with 2 USIDs
	 * where the function device is under USID 3, we want to find the
	 * device for USID 2.
	 */
	spmi_bus = of_get_parent(sdev->dev.of_node);
	do {
		other_usid = of_get_next_child(spmi_bus, other_usid);

		ret = of_property_read_u32_index(other_usid, "reg", 0, &pmic_addr);
		if (ret)
			return ERR_PTR(ret);

		sdev = spmi_device_from_of(other_usid);
		if (pmic_addr == function_parent_usid - (ctx->num_usids - 1)) {
			if (!sdev)
				/*
				 * If the base USID for this PMIC hasn't probed yet
				 * but the secondary USID has, then we need to defer
				 * the function driver so that it will attempt to
				 * probe again when the base USID is ready.
				 */
				return ERR_PTR(-EPROBE_DEFER);
			return sdev;
		}
	} while (other_usid->sibling);

	return ERR_PTR(-ENODATA);
}

static int pmic_spmi_load_revid(struct regmap *map, struct device *dev,
				 struct qcom_spmi_pmic *pmic)
{
	int ret;

	ret = regmap_read(map, PMIC_TYPE, &pmic->type);
	if (ret < 0)
		return ret;

	if (pmic->type != PMIC_TYPE_VALUE)
		return ret;

	ret = regmap_read(map, PMIC_SUBTYPE, &pmic->subtype);
	if (ret < 0)
		return ret;

	pmic->name = of_match_device(pmic_spmi_id_table, dev)->compatible;

	ret = regmap_read(map, PMIC_REV2, &pmic->rev2);
	if (ret < 0)
		return ret;

	ret = regmap_read(map, PMIC_REV3, &pmic->minor);
	if (ret < 0)
		return ret;

	ret = regmap_read(map, PMIC_REV4, &pmic->major);
	if (ret < 0)
		return ret;

	if (pmic->subtype == PMI8998_SUBTYPE || pmic->subtype == PM660_SUBTYPE) {
		ret = regmap_read(map, PMIC_FAB_ID, &pmic->fab_id);
		if (ret < 0)
			return ret;
	}

	/*
	 * In early versions of PM8941 and PM8226, the major revision number
	 * started incrementing from 0 (eg 0 = v1.0, 1 = v2.0).
	 * Increment the major revision number here if the chip is an early
	 * version of PM8941 or PM8226.
	 */
	if ((pmic->subtype == PM8941_SUBTYPE || pmic->subtype == PM8226_SUBTYPE) &&
	    pmic->major < PMIC_REV4_V2)
		pmic->major++;

	if (pmic->subtype == PM8110_SUBTYPE)
		pmic->minor = pmic->rev2;

	dev_dbg(dev, "%x: %s v%d.%d\n",
		pmic->subtype, pmic->name, pmic->major, pmic->minor);

	return 0;
}

/**
 * qcom_pmic_get() - Get a pointer to the base PMIC device
 *
 * This function takes a struct device for a driver which is a child of a PMIC.
 * And locates the PMIC revision information for it.
 *
 * @dev: the pmic function device
 * @return: the struct qcom_spmi_pmic* pointer associated with the function device
 */
const struct qcom_spmi_pmic *qcom_pmic_get(struct device *dev)
{
	struct spmi_device *sdev;
	struct qcom_spmi_dev *spmi;

	/*
	 * Make sure the device is actually a child of a PMIC
	 */
	if (!of_match_device(pmic_spmi_id_table, dev->parent))
		return ERR_PTR(-EINVAL);

	sdev = qcom_pmic_get_base_usid(dev->parent);

	if (IS_ERR(sdev))
		return ERR_CAST(sdev);

	spmi = dev_get_drvdata(&sdev->dev);

	return &spmi->pmic;
}
EXPORT_SYMBOL(qcom_pmic_get);

static const struct regmap_config spmi_regmap_config = {
	.reg_bits	= 16,
	.val_bits	= 8,
	.max_register	= 0xffff,
	.fast_io	= true,
};

static const struct regmap_config spmi_regmap_can_sleep_config = {
	.reg_bits	= 16,
	.val_bits	= 8,
	.max_register	= 0xffff,
	.fast_io	= false,
};

static int pmic_spmi_probe(struct spmi_device *sdev)
{
	struct device_node *root = sdev->dev.of_node;
	struct regmap *regmap;
	struct qcom_spmi_dev *ctx;
	int ret;

	if (of_property_read_bool(root, "qcom,can-sleep"))
		regmap = devm_regmap_init_spmi_ext(sdev,
						&spmi_regmap_can_sleep_config);
	else
		regmap = devm_regmap_init_spmi_ext(sdev, &spmi_regmap_config);
	if (IS_ERR(regmap))
		return PTR_ERR(regmap);

<<<<<<< HEAD
	devm_regmap_qti_debugfs_register(&sdev->dev, regmap);
=======
	ctx = devm_kzalloc(&sdev->dev, sizeof(*ctx), GFP_KERNEL);
	if (!ctx)
		return -ENOMEM;

	ctx->num_usids = (uintptr_t)of_device_get_match_data(&sdev->dev);
>>>>>>> b996f9c3

	/* Only the first slave id for a PMIC contains this information */
	if (sdev->usid % ctx->num_usids == 0) {
		ret = pmic_spmi_load_revid(regmap, &sdev->dev, &ctx->pmic);
		if (ret < 0)
			return ret;
	}
	spmi_device_set_drvdata(sdev, ctx);

	return devm_of_platform_populate(&sdev->dev);
}

MODULE_DEVICE_TABLE(of, pmic_spmi_id_table);

static struct spmi_driver pmic_spmi_driver = {
	.probe = pmic_spmi_probe,
	.driver = {
		.name = "pmic-spmi",
		.of_match_table = pmic_spmi_id_table,
	},
};

static int __init pmic_spmi_init(void)
{
	return spmi_driver_register(&pmic_spmi_driver);
}
arch_initcall(pmic_spmi_init);

static void __exit pmic_spmi_exit(void)
{
	spmi_driver_unregister(&pmic_spmi_driver);
}
module_exit(pmic_spmi_exit);

MODULE_DESCRIPTION("Qualcomm SPMI PMIC driver");
MODULE_ALIAS("spmi:spmi-pmic");
MODULE_LICENSE("GPL v2");
MODULE_AUTHOR("Josh Cartwright <joshc@codeaurora.org>");
MODULE_AUTHOR("Stanimir Varbanov <svarbanov@mm-sol.com>");<|MERGE_RESOLUTION|>--- conflicted
+++ resolved
@@ -13,11 +13,8 @@
 #include <linux/types.h>
 #include <linux/regmap.h>
 #include <linux/of_platform.h>
-<<<<<<< HEAD
 #include <linux/qti-regmap-debugfs.h>
-=======
 #include <soc/qcom/qcom-spmi-pmic.h>
->>>>>>> b996f9c3
 
 #define PMIC_REV2		0x101
 #define PMIC_REV3		0x102
@@ -248,15 +245,13 @@
 	if (IS_ERR(regmap))
 		return PTR_ERR(regmap);
 
-<<<<<<< HEAD
 	devm_regmap_qti_debugfs_register(&sdev->dev, regmap);
-=======
+
 	ctx = devm_kzalloc(&sdev->dev, sizeof(*ctx), GFP_KERNEL);
 	if (!ctx)
 		return -ENOMEM;
 
 	ctx->num_usids = (uintptr_t)of_device_get_match_data(&sdev->dev);
->>>>>>> b996f9c3
 
 	/* Only the first slave id for a PMIC contains this information */
 	if (sdev->usid % ctx->num_usids == 0) {
