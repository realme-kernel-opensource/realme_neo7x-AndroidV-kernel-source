// SPDX-License-Identifier: GPL-2.0-only
/*
* Copyright (c) 2016 MediaTek Inc.
* Author: PC Chen <pc.chen@mediatek.com>
*         Tiffany Lin <tiffany.lin@mediatek.com>
*/

#include <media/v4l2-event.h>
#include <media/v4l2-mem2mem.h>
#include <media/videobuf2-dma-contig.h>
#include <soc/mediatek/smi.h>

#include "mtk_vcodec_drv.h"
#include "mtk_vcodec_enc.h"
#include "mtk_vcodec_intr.h"
#include "mtk_vcodec_util.h"
#include "venc_drv_if.h"

#define MTK_VENC_MIN_W	160U
#define MTK_VENC_MIN_H	128U
#define MTK_VENC_MAX_W	1920U
#define MTK_VENC_MAX_H	1088U
#define DFT_CFG_WIDTH	MTK_VENC_MIN_W
#define DFT_CFG_HEIGHT	MTK_VENC_MIN_H
#define MTK_MAX_CTRLS_HINT	20
#define OUT_FMT_IDX		0
#define CAP_FMT_IDX		4


static void mtk_venc_worker(struct work_struct *work);

static struct mtk_video_fmt mtk_video_formats[] = {
	{
		.fourcc = V4L2_PIX_FMT_NV12M,
		.type = MTK_FMT_FRAME,
		.num_planes = 2,
	},
	{
		.fourcc = V4L2_PIX_FMT_NV21M,
		.type = MTK_FMT_FRAME,
		.num_planes = 2,
	},
	{
		.fourcc = V4L2_PIX_FMT_YUV420M,
		.type = MTK_FMT_FRAME,
		.num_planes = 3,
	},
	{
		.fourcc = V4L2_PIX_FMT_YVU420M,
		.type = MTK_FMT_FRAME,
		.num_planes = 3,
	},
	{
		.fourcc = V4L2_PIX_FMT_H264,
		.type = MTK_FMT_ENC,
		.num_planes = 1,
	},
	{
		.fourcc = V4L2_PIX_FMT_VP8,
		.type = MTK_FMT_ENC,
		.num_planes = 1,
	},
};

#define NUM_FORMATS ARRAY_SIZE(mtk_video_formats)

static const struct mtk_codec_framesizes mtk_venc_framesizes[] = {
	{
		.fourcc	= V4L2_PIX_FMT_H264,
		.stepwise = { MTK_VENC_MIN_W, MTK_VENC_MAX_W, 16,
			      MTK_VENC_MIN_H, MTK_VENC_MAX_H, 16 },
	},
	{
		.fourcc = V4L2_PIX_FMT_VP8,
		.stepwise = { MTK_VENC_MIN_W, MTK_VENC_MAX_W, 16,
			      MTK_VENC_MIN_H, MTK_VENC_MAX_H, 16 },
	},
};

#define NUM_SUPPORTED_FRAMESIZE ARRAY_SIZE(mtk_venc_framesizes)

static int vidioc_venc_s_ctrl(struct v4l2_ctrl *ctrl)
{
	struct mtk_vcodec_ctx *ctx = ctrl_to_ctx(ctrl);
	struct mtk_enc_params *p = &ctx->enc_params;
	int ret = 0;

	switch (ctrl->id) {
	case V4L2_CID_MPEG_VIDEO_BITRATE:
		mtk_v4l2_debug(2, "V4L2_CID_MPEG_VIDEO_BITRATE val = %d",
			       ctrl->val);
		p->bitrate = ctrl->val;
		ctx->param_change |= MTK_ENCODE_PARAM_BITRATE;
		break;
	case V4L2_CID_MPEG_VIDEO_B_FRAMES:
		mtk_v4l2_debug(2, "V4L2_CID_MPEG_VIDEO_B_FRAMES val = %d",
			       ctrl->val);
		p->num_b_frame = ctrl->val;
		break;
	case V4L2_CID_MPEG_VIDEO_FRAME_RC_ENABLE:
		mtk_v4l2_debug(2, "V4L2_CID_MPEG_VIDEO_FRAME_RC_ENABLE val = %d",
			       ctrl->val);
		p->rc_frame = ctrl->val;
		break;
	case V4L2_CID_MPEG_VIDEO_H264_MAX_QP:
		mtk_v4l2_debug(2, "V4L2_CID_MPEG_VIDEO_H264_MAX_QP val = %d",
			       ctrl->val);
		p->h264_max_qp = ctrl->val;
		break;
	case V4L2_CID_MPEG_VIDEO_HEADER_MODE:
		mtk_v4l2_debug(2, "V4L2_CID_MPEG_VIDEO_HEADER_MODE val = %d",
			       ctrl->val);
		p->seq_hdr_mode = ctrl->val;
		break;
	case V4L2_CID_MPEG_VIDEO_MB_RC_ENABLE:
		mtk_v4l2_debug(2, "V4L2_CID_MPEG_VIDEO_MB_RC_ENABLE val = %d",
			       ctrl->val);
		p->rc_mb = ctrl->val;
		break;
	case V4L2_CID_MPEG_VIDEO_H264_PROFILE:
		mtk_v4l2_debug(2, "V4L2_CID_MPEG_VIDEO_H264_PROFILE val = %d",
			       ctrl->val);
		p->h264_profile = ctrl->val;
		break;
	case V4L2_CID_MPEG_VIDEO_H264_LEVEL:
		mtk_v4l2_debug(2, "V4L2_CID_MPEG_VIDEO_H264_LEVEL val = %d",
			       ctrl->val);
		p->h264_level = ctrl->val;
		break;
	case V4L2_CID_MPEG_VIDEO_H264_I_PERIOD:
		mtk_v4l2_debug(2, "V4L2_CID_MPEG_VIDEO_H264_I_PERIOD val = %d",
			       ctrl->val);
		p->intra_period = ctrl->val;
		ctx->param_change |= MTK_ENCODE_PARAM_INTRA_PERIOD;
		break;
	case V4L2_CID_MPEG_VIDEO_GOP_SIZE:
		mtk_v4l2_debug(2, "V4L2_CID_MPEG_VIDEO_GOP_SIZE val = %d",
			       ctrl->val);
		p->gop_size = ctrl->val;
		ctx->param_change |= MTK_ENCODE_PARAM_GOP_SIZE;
		break;
	case V4L2_CID_MPEG_VIDEO_FORCE_KEY_FRAME:
		mtk_v4l2_debug(2, "V4L2_CID_MPEG_VIDEO_FORCE_KEY_FRAME");
		p->force_intra = 1;
		ctx->param_change |= MTK_ENCODE_PARAM_FORCE_INTRA;
		break;
	default:
		ret = -EINVAL;
		break;
	}

	return ret;
}

static const struct v4l2_ctrl_ops mtk_vcodec_enc_ctrl_ops = {
	.s_ctrl = vidioc_venc_s_ctrl,
};

static int vidioc_enum_fmt(struct v4l2_fmtdesc *f, bool output_queue)
{
	struct mtk_video_fmt *fmt;
	int i, j = 0;

	for (i = 0; i < NUM_FORMATS; ++i) {
		if (output_queue && mtk_video_formats[i].type != MTK_FMT_FRAME)
			continue;
		if (!output_queue && mtk_video_formats[i].type != MTK_FMT_ENC)
			continue;

		if (j == f->index) {
			fmt = &mtk_video_formats[i];
			f->pixelformat = fmt->fourcc;
			memset(f->reserved, 0, sizeof(f->reserved));
			return 0;
		}
		++j;
	}

	return -EINVAL;
}

static int vidioc_enum_framesizes(struct file *file, void *fh,
				  struct v4l2_frmsizeenum *fsize)
{
	int i = 0;

	if (fsize->index != 0)
		return -EINVAL;

	for (i = 0; i < NUM_SUPPORTED_FRAMESIZE; ++i) {
		if (fsize->pixel_format != mtk_venc_framesizes[i].fourcc)
			continue;

		fsize->type = V4L2_FRMSIZE_TYPE_STEPWISE;
		fsize->stepwise = mtk_venc_framesizes[i].stepwise;
		return 0;
	}

	return -EINVAL;
}

static int vidioc_enum_fmt_vid_cap_mplane(struct file *file, void *pirv,
					  struct v4l2_fmtdesc *f)
{
	return vidioc_enum_fmt(f, false);
}

static int vidioc_enum_fmt_vid_out_mplane(struct file *file, void *prov,
					  struct v4l2_fmtdesc *f)
{
	return vidioc_enum_fmt(f, true);
}

static int vidioc_venc_querycap(struct file *file, void *priv,
				struct v4l2_capability *cap)
{
	strscpy(cap->driver, MTK_VCODEC_ENC_NAME, sizeof(cap->driver));
	strscpy(cap->bus_info, MTK_PLATFORM_STR, sizeof(cap->bus_info));
	strscpy(cap->card, MTK_PLATFORM_STR, sizeof(cap->card));

	return 0;
}

static int vidioc_venc_s_parm(struct file *file, void *priv,
			      struct v4l2_streamparm *a)
{
	struct mtk_vcodec_ctx *ctx = fh_to_ctx(priv);

	if (a->type != V4L2_BUF_TYPE_VIDEO_OUTPUT_MPLANE)
		return -EINVAL;

	ctx->enc_params.framerate_num =
			a->parm.output.timeperframe.denominator;
	ctx->enc_params.framerate_denom =
			a->parm.output.timeperframe.numerator;
	ctx->param_change |= MTK_ENCODE_PARAM_FRAMERATE;

	a->parm.output.capability = V4L2_CAP_TIMEPERFRAME;

	return 0;
}

static int vidioc_venc_g_parm(struct file *file, void *priv,
			      struct v4l2_streamparm *a)
{
	struct mtk_vcodec_ctx *ctx = fh_to_ctx(priv);

	if (a->type != V4L2_BUF_TYPE_VIDEO_OUTPUT_MPLANE)
		return -EINVAL;

	a->parm.output.capability = V4L2_CAP_TIMEPERFRAME;
	a->parm.output.timeperframe.denominator =
			ctx->enc_params.framerate_num;
	a->parm.output.timeperframe.numerator =
			ctx->enc_params.framerate_denom;

	return 0;
}

static struct mtk_q_data *mtk_venc_get_q_data(struct mtk_vcodec_ctx *ctx,
					      enum v4l2_buf_type type)
{
	if (V4L2_TYPE_IS_OUTPUT(type))
		return &ctx->q_data[MTK_Q_DATA_SRC];

	return &ctx->q_data[MTK_Q_DATA_DST];
}

static struct mtk_video_fmt *mtk_venc_find_format(struct v4l2_format *f)
{
	struct mtk_video_fmt *fmt;
	unsigned int k;

	for (k = 0; k < NUM_FORMATS; k++) {
		fmt = &mtk_video_formats[k];
		if (fmt->fourcc == f->fmt.pix.pixelformat)
			return fmt;
	}

	return NULL;
}

/* V4L2 specification suggests the driver corrects the format struct if any of
 * the dimensions is unsupported
 */
static int vidioc_try_fmt(struct v4l2_format *f, struct mtk_video_fmt *fmt)
{
	struct v4l2_pix_format_mplane *pix_fmt_mp = &f->fmt.pix_mp;
	int i;

	pix_fmt_mp->field = V4L2_FIELD_NONE;

	if (f->type == V4L2_BUF_TYPE_VIDEO_CAPTURE_MPLANE) {
		pix_fmt_mp->num_planes = 1;
		pix_fmt_mp->plane_fmt[0].bytesperline = 0;
	} else if (f->type == V4L2_BUF_TYPE_VIDEO_OUTPUT_MPLANE) {
		int tmp_w, tmp_h;

		pix_fmt_mp->height = clamp(pix_fmt_mp->height,
					MTK_VENC_MIN_H,
					MTK_VENC_MAX_H);
		pix_fmt_mp->width = clamp(pix_fmt_mp->width,
					MTK_VENC_MIN_W,
					MTK_VENC_MAX_W);

		/* find next closer width align 16, heign align 32, size align
		 * 64 rectangle
		 */
		tmp_w = pix_fmt_mp->width;
		tmp_h = pix_fmt_mp->height;
		v4l_bound_align_image(&pix_fmt_mp->width,
					MTK_VENC_MIN_W,
					MTK_VENC_MAX_W, 4,
					&pix_fmt_mp->height,
					MTK_VENC_MIN_H,
					MTK_VENC_MAX_H, 5, 6);

		if (pix_fmt_mp->width < tmp_w &&
			(pix_fmt_mp->width + 16) <= MTK_VENC_MAX_W)
			pix_fmt_mp->width += 16;
		if (pix_fmt_mp->height < tmp_h &&
			(pix_fmt_mp->height + 32) <= MTK_VENC_MAX_H)
			pix_fmt_mp->height += 32;

		mtk_v4l2_debug(0,
			"before resize width=%d, height=%d, after resize width=%d, height=%d, sizeimage=%d %d",
			tmp_w, tmp_h, pix_fmt_mp->width,
			pix_fmt_mp->height,
			pix_fmt_mp->plane_fmt[0].sizeimage,
			pix_fmt_mp->plane_fmt[1].sizeimage);

		pix_fmt_mp->num_planes = fmt->num_planes;
		pix_fmt_mp->plane_fmt[0].sizeimage =
				pix_fmt_mp->width * pix_fmt_mp->height +
				((ALIGN(pix_fmt_mp->width, 16) * 2) * 16);
		pix_fmt_mp->plane_fmt[0].bytesperline = pix_fmt_mp->width;

		if (pix_fmt_mp->num_planes == 2) {
			pix_fmt_mp->plane_fmt[1].sizeimage =
				(pix_fmt_mp->width * pix_fmt_mp->height) / 2 +
				(ALIGN(pix_fmt_mp->width, 16) * 16);
			pix_fmt_mp->plane_fmt[2].sizeimage = 0;
			pix_fmt_mp->plane_fmt[1].bytesperline =
							pix_fmt_mp->width;
			pix_fmt_mp->plane_fmt[2].bytesperline = 0;
		} else if (pix_fmt_mp->num_planes == 3) {
			pix_fmt_mp->plane_fmt[1].sizeimage =
			pix_fmt_mp->plane_fmt[2].sizeimage =
				(pix_fmt_mp->width * pix_fmt_mp->height) / 4 +
				((ALIGN(pix_fmt_mp->width, 16) / 2) * 16);
			pix_fmt_mp->plane_fmt[1].bytesperline =
				pix_fmt_mp->plane_fmt[2].bytesperline =
				pix_fmt_mp->width / 2;
		}
	}

	for (i = 0; i < pix_fmt_mp->num_planes; i++)
		memset(&(pix_fmt_mp->plane_fmt[i].reserved[0]), 0x0,
			   sizeof(pix_fmt_mp->plane_fmt[0].reserved));

	pix_fmt_mp->flags = 0;
	memset(&pix_fmt_mp->reserved, 0x0,
		sizeof(pix_fmt_mp->reserved));

	return 0;
}

static void mtk_venc_set_param(struct mtk_vcodec_ctx *ctx,
				struct venc_enc_param *param)
{
	struct mtk_q_data *q_data_src = &ctx->q_data[MTK_Q_DATA_SRC];
	struct mtk_enc_params *enc_params = &ctx->enc_params;

	switch (q_data_src->fmt->fourcc) {
	case V4L2_PIX_FMT_YUV420M:
		param->input_yuv_fmt = VENC_YUV_FORMAT_I420;
		break;
	case V4L2_PIX_FMT_YVU420M:
		param->input_yuv_fmt = VENC_YUV_FORMAT_YV12;
		break;
	case V4L2_PIX_FMT_NV12M:
		param->input_yuv_fmt = VENC_YUV_FORMAT_NV12;
		break;
	case V4L2_PIX_FMT_NV21M:
		param->input_yuv_fmt = VENC_YUV_FORMAT_NV21;
		break;
	default:
		mtk_v4l2_err("Unsupported fourcc =%d", q_data_src->fmt->fourcc);
		break;
	}
	param->h264_profile = enc_params->h264_profile;
	param->h264_level = enc_params->h264_level;

	/* Config visible resolution */
	param->width = q_data_src->visible_width;
	param->height = q_data_src->visible_height;
	/* Config coded resolution */
	param->buf_width = q_data_src->coded_width;
	param->buf_height = q_data_src->coded_height;
	param->frm_rate = enc_params->framerate_num /
			enc_params->framerate_denom;
	param->intra_period = enc_params->intra_period;
	param->gop_size = enc_params->gop_size;
	param->bitrate = enc_params->bitrate;

	mtk_v4l2_debug(0,
		"fmt 0x%x, P/L %d/%d, w/h %d/%d, buf %d/%d, fps/bps %d/%d, gop %d, i_period %d",
		param->input_yuv_fmt, param->h264_profile,
		param->h264_level, param->width, param->height,
		param->buf_width, param->buf_height,
		param->frm_rate, param->bitrate,
		param->gop_size, param->intra_period);
}

static int vidioc_venc_s_fmt_cap(struct file *file, void *priv,
			     struct v4l2_format *f)
{
	struct mtk_vcodec_ctx *ctx = fh_to_ctx(priv);
	struct vb2_queue *vq;
	struct mtk_q_data *q_data;
	int i, ret;
	struct mtk_video_fmt *fmt;

	vq = v4l2_m2m_get_vq(ctx->m2m_ctx, f->type);
	if (!vq) {
		mtk_v4l2_err("fail to get vq");
		return -EINVAL;
	}

	if (vb2_is_busy(vq)) {
		mtk_v4l2_err("queue busy");
		return -EBUSY;
	}

	q_data = mtk_venc_get_q_data(ctx, f->type);
	if (!q_data) {
		mtk_v4l2_err("fail to get q data");
		return -EINVAL;
	}

	fmt = mtk_venc_find_format(f);
	if (!fmt) {
		f->fmt.pix.pixelformat = mtk_video_formats[CAP_FMT_IDX].fourcc;
		fmt = mtk_venc_find_format(f);
	}

	q_data->fmt = fmt;
	ret = vidioc_try_fmt(f, q_data->fmt);
	if (ret)
		return ret;

	q_data->coded_width = f->fmt.pix_mp.width;
	q_data->coded_height = f->fmt.pix_mp.height;
	q_data->field = f->fmt.pix_mp.field;

	for (i = 0; i < f->fmt.pix_mp.num_planes; i++) {
		struct v4l2_plane_pix_format	*plane_fmt;

		plane_fmt = &f->fmt.pix_mp.plane_fmt[i];
		q_data->bytesperline[i]	= plane_fmt->bytesperline;
		q_data->sizeimage[i] = plane_fmt->sizeimage;
	}

	if (ctx->state == MTK_STATE_FREE) {
		ret = venc_if_init(ctx, q_data->fmt->fourcc);
		if (ret) {
			mtk_v4l2_err("venc_if_init failed=%d, codec type=%x",
					ret, q_data->fmt->fourcc);
			return -EBUSY;
		}
		ctx->state = MTK_STATE_INIT;
	}

	return 0;
}

static int vidioc_venc_s_fmt_out(struct file *file, void *priv,
			     struct v4l2_format *f)
{
	struct mtk_vcodec_ctx *ctx = fh_to_ctx(priv);
	struct vb2_queue *vq;
	struct mtk_q_data *q_data;
	int ret, i;
	struct mtk_video_fmt *fmt;
	struct v4l2_pix_format_mplane *pix_fmt_mp = &f->fmt.pix_mp;

	vq = v4l2_m2m_get_vq(ctx->m2m_ctx, f->type);
	if (!vq) {
		mtk_v4l2_err("fail to get vq");
		return -EINVAL;
	}

	if (vb2_is_busy(vq)) {
		mtk_v4l2_err("queue busy");
		return -EBUSY;
	}

	q_data = mtk_venc_get_q_data(ctx, f->type);
	if (!q_data) {
		mtk_v4l2_err("fail to get q data");
		return -EINVAL;
	}

	fmt = mtk_venc_find_format(f);
	if (!fmt) {
		f->fmt.pix.pixelformat = mtk_video_formats[OUT_FMT_IDX].fourcc;
		fmt = mtk_venc_find_format(f);
	}

	pix_fmt_mp->height = clamp(pix_fmt_mp->height,
				MTK_VENC_MIN_H,
				MTK_VENC_MAX_H);
	pix_fmt_mp->width = clamp(pix_fmt_mp->width,
				MTK_VENC_MIN_W,
				MTK_VENC_MAX_W);

	q_data->visible_width = f->fmt.pix_mp.width;
	q_data->visible_height = f->fmt.pix_mp.height;
	q_data->fmt = fmt;
	ret = vidioc_try_fmt(f, q_data->fmt);
	if (ret)
		return ret;

	q_data->coded_width = f->fmt.pix_mp.width;
	q_data->coded_height = f->fmt.pix_mp.height;

	q_data->field = f->fmt.pix_mp.field;
	ctx->colorspace = f->fmt.pix_mp.colorspace;
	ctx->ycbcr_enc = f->fmt.pix_mp.ycbcr_enc;
	ctx->quantization = f->fmt.pix_mp.quantization;
	ctx->xfer_func = f->fmt.pix_mp.xfer_func;

	for (i = 0; i < f->fmt.pix_mp.num_planes; i++) {
		struct v4l2_plane_pix_format *plane_fmt;

		plane_fmt = &f->fmt.pix_mp.plane_fmt[i];
		q_data->bytesperline[i] = plane_fmt->bytesperline;
		q_data->sizeimage[i] = plane_fmt->sizeimage;
	}

	return 0;
}

static int vidioc_venc_g_fmt(struct file *file, void *priv,
			     struct v4l2_format *f)
{
	struct v4l2_pix_format_mplane *pix = &f->fmt.pix_mp;
	struct mtk_vcodec_ctx *ctx = fh_to_ctx(priv);
	struct vb2_queue *vq;
	struct mtk_q_data *q_data;
	int i;

	vq = v4l2_m2m_get_vq(ctx->m2m_ctx, f->type);
	if (!vq)
		return -EINVAL;

	q_data = mtk_venc_get_q_data(ctx, f->type);

	pix->width = q_data->coded_width;
	pix->height = q_data->coded_height;
	pix->pixelformat = q_data->fmt->fourcc;
	pix->field = q_data->field;
	pix->num_planes = q_data->fmt->num_planes;
	for (i = 0; i < pix->num_planes; i++) {
		pix->plane_fmt[i].bytesperline = q_data->bytesperline[i];
		pix->plane_fmt[i].sizeimage = q_data->sizeimage[i];
		memset(&(pix->plane_fmt[i].reserved[0]), 0x0,
		       sizeof(pix->plane_fmt[i].reserved));
	}

	pix->flags = 0;
	pix->colorspace = ctx->colorspace;
	pix->ycbcr_enc = ctx->ycbcr_enc;
	pix->quantization = ctx->quantization;
	pix->xfer_func = ctx->xfer_func;

	return 0;
}

static int vidioc_try_fmt_vid_cap_mplane(struct file *file, void *priv,
					 struct v4l2_format *f)
{
	struct mtk_video_fmt *fmt;
	struct mtk_vcodec_ctx *ctx = fh_to_ctx(priv);

	fmt = mtk_venc_find_format(f);
	if (!fmt) {
		f->fmt.pix.pixelformat = mtk_video_formats[CAP_FMT_IDX].fourcc;
		fmt = mtk_venc_find_format(f);
	}
	f->fmt.pix_mp.colorspace = ctx->colorspace;
	f->fmt.pix_mp.ycbcr_enc = ctx->ycbcr_enc;
	f->fmt.pix_mp.quantization = ctx->quantization;
	f->fmt.pix_mp.xfer_func = ctx->xfer_func;

	return vidioc_try_fmt(f, fmt);
}

static int vidioc_try_fmt_vid_out_mplane(struct file *file, void *priv,
					 struct v4l2_format *f)
{
	struct mtk_video_fmt *fmt;

	fmt = mtk_venc_find_format(f);
	if (!fmt) {
		f->fmt.pix.pixelformat = mtk_video_formats[OUT_FMT_IDX].fourcc;
		fmt = mtk_venc_find_format(f);
	}
	if (!f->fmt.pix_mp.colorspace) {
		f->fmt.pix_mp.colorspace = V4L2_COLORSPACE_REC709;
		f->fmt.pix_mp.ycbcr_enc = V4L2_YCBCR_ENC_DEFAULT;
		f->fmt.pix_mp.quantization = V4L2_QUANTIZATION_DEFAULT;
		f->fmt.pix_mp.xfer_func = V4L2_XFER_FUNC_DEFAULT;
	}

	return vidioc_try_fmt(f, fmt);
}

static int vidioc_venc_g_selection(struct file *file, void *priv,
				     struct v4l2_selection *s)
{
	struct mtk_vcodec_ctx *ctx = fh_to_ctx(priv);
	struct mtk_q_data *q_data;

	if (s->type != V4L2_BUF_TYPE_VIDEO_OUTPUT)
		return -EINVAL;

	q_data = mtk_venc_get_q_data(ctx, s->type);
	if (!q_data)
		return -EINVAL;

	switch (s->target) {
	case V4L2_SEL_TGT_CROP_DEFAULT:
	case V4L2_SEL_TGT_CROP_BOUNDS:
		s->r.top = 0;
		s->r.left = 0;
		s->r.width = q_data->coded_width;
		s->r.height = q_data->coded_height;
		break;
	case V4L2_SEL_TGT_CROP:
		s->r.top = 0;
		s->r.left = 0;
		s->r.width = q_data->visible_width;
		s->r.height = q_data->visible_height;
		break;
	default:
		return -EINVAL;
	}

	return 0;
}

static int vidioc_venc_s_selection(struct file *file, void *priv,
				     struct v4l2_selection *s)
{
	struct mtk_vcodec_ctx *ctx = fh_to_ctx(priv);
	struct mtk_q_data *q_data;

	if (s->type != V4L2_BUF_TYPE_VIDEO_OUTPUT)
		return -EINVAL;

	q_data = mtk_venc_get_q_data(ctx, s->type);
	if (!q_data)
		return -EINVAL;

	switch (s->target) {
	case V4L2_SEL_TGT_CROP:
		/* Only support crop from (0,0) */
		s->r.top = 0;
		s->r.left = 0;
		s->r.width = min(s->r.width, q_data->coded_width);
		s->r.height = min(s->r.height, q_data->coded_height);
		q_data->visible_width = s->r.width;
		q_data->visible_height = s->r.height;
		break;
	default:
		return -EINVAL;
	}
	return 0;
}

static int vidioc_venc_qbuf(struct file *file, void *priv,
			    struct v4l2_buffer *buf)
{
	struct mtk_vcodec_ctx *ctx = fh_to_ctx(priv);

	if (ctx->state == MTK_STATE_ABORT) {
		mtk_v4l2_err("[%d] Call on QBUF after unrecoverable error",
				ctx->id);
		return -EIO;
	}

	return v4l2_m2m_qbuf(file, ctx->m2m_ctx, buf);
}

static int vidioc_venc_dqbuf(struct file *file, void *priv,
			     struct v4l2_buffer *buf)
{
	struct mtk_vcodec_ctx *ctx = fh_to_ctx(priv);

	if (ctx->state == MTK_STATE_ABORT) {
		mtk_v4l2_err("[%d] Call on QBUF after unrecoverable error",
				ctx->id);
		return -EIO;
	}

	return v4l2_m2m_dqbuf(file, ctx->m2m_ctx, buf);
}

const struct v4l2_ioctl_ops mtk_venc_ioctl_ops = {
	.vidioc_streamon		= v4l2_m2m_ioctl_streamon,
	.vidioc_streamoff		= v4l2_m2m_ioctl_streamoff,

	.vidioc_reqbufs			= v4l2_m2m_ioctl_reqbufs,
	.vidioc_querybuf		= v4l2_m2m_ioctl_querybuf,
	.vidioc_qbuf			= vidioc_venc_qbuf,
	.vidioc_dqbuf			= vidioc_venc_dqbuf,

	.vidioc_querycap		= vidioc_venc_querycap,
	.vidioc_enum_fmt_vid_cap_mplane = vidioc_enum_fmt_vid_cap_mplane,
	.vidioc_enum_fmt_vid_out_mplane = vidioc_enum_fmt_vid_out_mplane,
	.vidioc_enum_framesizes		= vidioc_enum_framesizes,

	.vidioc_try_fmt_vid_cap_mplane	= vidioc_try_fmt_vid_cap_mplane,
	.vidioc_try_fmt_vid_out_mplane	= vidioc_try_fmt_vid_out_mplane,
	.vidioc_expbuf			= v4l2_m2m_ioctl_expbuf,
	.vidioc_subscribe_event		= v4l2_ctrl_subscribe_event,
	.vidioc_unsubscribe_event	= v4l2_event_unsubscribe,

	.vidioc_s_parm			= vidioc_venc_s_parm,
	.vidioc_g_parm			= vidioc_venc_g_parm,
	.vidioc_s_fmt_vid_cap_mplane	= vidioc_venc_s_fmt_cap,
	.vidioc_s_fmt_vid_out_mplane	= vidioc_venc_s_fmt_out,

	.vidioc_g_fmt_vid_cap_mplane	= vidioc_venc_g_fmt,
	.vidioc_g_fmt_vid_out_mplane	= vidioc_venc_g_fmt,

	.vidioc_create_bufs		= v4l2_m2m_ioctl_create_bufs,
	.vidioc_prepare_buf		= v4l2_m2m_ioctl_prepare_buf,

	.vidioc_g_selection		= vidioc_venc_g_selection,
	.vidioc_s_selection		= vidioc_venc_s_selection,
};

static int vb2ops_venc_queue_setup(struct vb2_queue *vq,
				   unsigned int *nbuffers,
				   unsigned int *nplanes,
				   unsigned int sizes[],
				   struct device *alloc_devs[])
{
	struct mtk_vcodec_ctx *ctx = vb2_get_drv_priv(vq);
	struct mtk_q_data *q_data;
	unsigned int i;

	q_data = mtk_venc_get_q_data(ctx, vq->type);

	if (q_data == NULL)
		return -EINVAL;

	if (*nplanes) {
		for (i = 0; i < *nplanes; i++)
			if (sizes[i] < q_data->sizeimage[i])
				return -EINVAL;
	} else {
		*nplanes = q_data->fmt->num_planes;
		for (i = 0; i < *nplanes; i++)
			sizes[i] = q_data->sizeimage[i];
	}

	return 0;
}

static int vb2ops_venc_buf_prepare(struct vb2_buffer *vb)
{
	struct mtk_vcodec_ctx *ctx = vb2_get_drv_priv(vb->vb2_queue);
	struct mtk_q_data *q_data;
	int i;

	q_data = mtk_venc_get_q_data(ctx, vb->vb2_queue->type);

	for (i = 0; i < q_data->fmt->num_planes; i++) {
		if (vb2_plane_size(vb, i) < q_data->sizeimage[i]) {
			mtk_v4l2_err("data will not fit into plane %d (%lu < %d)",
				i, vb2_plane_size(vb, i),
				q_data->sizeimage[i]);
			return -EINVAL;
		}
	}

	return 0;
}

static void vb2ops_venc_buf_queue(struct vb2_buffer *vb)
{
	struct mtk_vcodec_ctx *ctx = vb2_get_drv_priv(vb->vb2_queue);
	struct vb2_v4l2_buffer *vb2_v4l2 =
			container_of(vb, struct vb2_v4l2_buffer, vb2_buf);

	struct mtk_video_enc_buf *mtk_buf =
			container_of(vb2_v4l2, struct mtk_video_enc_buf, vb);

	if ((vb->vb2_queue->type == V4L2_BUF_TYPE_VIDEO_OUTPUT_MPLANE) &&
	    (ctx->param_change != MTK_ENCODE_PARAM_NONE)) {
		mtk_v4l2_debug(1, "[%d] Before id=%d encode parameter change %x",
			       ctx->id,
			       mtk_buf->vb.vb2_buf.index,
			       ctx->param_change);
		mtk_buf->param_change = ctx->param_change;
		mtk_buf->enc_params = ctx->enc_params;
		ctx->param_change = MTK_ENCODE_PARAM_NONE;
	}

	v4l2_m2m_buf_queue(ctx->m2m_ctx, to_vb2_v4l2_buffer(vb));
}

static int vb2ops_venc_start_streaming(struct vb2_queue *q, unsigned int count)
{
	struct mtk_vcodec_ctx *ctx = vb2_get_drv_priv(q);
	struct venc_enc_param param;
	int ret;
	int i;

	/* Once state turn into MTK_STATE_ABORT, we need stop_streaming
	  * to clear it
	  */
	if ((ctx->state == MTK_STATE_ABORT) || (ctx->state == MTK_STATE_FREE)) {
		ret = -EIO;
		goto err_set_param;
	}

	/* Do the initialization when both start_streaming have been called */
	if (V4L2_TYPE_IS_OUTPUT(q->type)) {
		if (!vb2_start_streaming_called(&ctx->m2m_ctx->cap_q_ctx.q))
			return 0;
	} else {
		if (!vb2_start_streaming_called(&ctx->m2m_ctx->out_q_ctx.q))
			return 0;
	}

	mtk_venc_set_param(ctx, &param);
	ret = venc_if_set_param(ctx, VENC_SET_PARAM_ENC, &param);
	if (ret) {
		mtk_v4l2_err("venc_if_set_param failed=%d", ret);
		ctx->state = MTK_STATE_ABORT;
		goto err_set_param;
	}
	ctx->param_change = MTK_ENCODE_PARAM_NONE;

	if ((ctx->q_data[MTK_Q_DATA_DST].fmt->fourcc == V4L2_PIX_FMT_H264) &&
	    (ctx->enc_params.seq_hdr_mode !=
				V4L2_MPEG_VIDEO_HEADER_MODE_SEPARATE)) {
		ret = venc_if_set_param(ctx,
					VENC_SET_PARAM_PREPEND_HEADER,
					NULL);
		if (ret) {
			mtk_v4l2_err("venc_if_set_param failed=%d", ret);
			ctx->state = MTK_STATE_ABORT;
			goto err_set_param;
		}
		ctx->state = MTK_STATE_HEADER;
	}

	return 0;

err_set_param:
	for (i = 0; i < q->num_buffers; ++i) {
		if (q->bufs[i]->state == VB2_BUF_STATE_ACTIVE) {
			mtk_v4l2_debug(0, "[%d] id=%d, type=%d, %d -> VB2_BUF_STATE_QUEUED",
					ctx->id, i, q->type,
					(int)q->bufs[i]->state);
			v4l2_m2m_buf_done(to_vb2_v4l2_buffer(q->bufs[i]),
					VB2_BUF_STATE_QUEUED);
		}
	}

	return ret;
}

static void vb2ops_venc_stop_streaming(struct vb2_queue *q)
{
	struct mtk_vcodec_ctx *ctx = vb2_get_drv_priv(q);
	struct vb2_v4l2_buffer *src_buf, *dst_buf;
	int ret;

	mtk_v4l2_debug(2, "[%d]-> type=%d", ctx->id, q->type);

	if (q->type == V4L2_BUF_TYPE_VIDEO_CAPTURE_MPLANE) {
		while ((dst_buf = v4l2_m2m_dst_buf_remove(ctx->m2m_ctx))) {
<<<<<<< HEAD
			dst_buf->planes[0].bytesused = 0;
=======
			dst_buf->vb2_buf.planes[0].bytesused = 0;
>>>>>>> 0ecfebd2
			v4l2_m2m_buf_done(dst_buf, VB2_BUF_STATE_ERROR);
		}
	} else {
		while ((src_buf = v4l2_m2m_src_buf_remove(ctx->m2m_ctx)))
			v4l2_m2m_buf_done(src_buf, VB2_BUF_STATE_ERROR);
	}

	if ((q->type == V4L2_BUF_TYPE_VIDEO_CAPTURE_MPLANE &&
	     vb2_is_streaming(&ctx->m2m_ctx->out_q_ctx.q)) ||
	    (q->type == V4L2_BUF_TYPE_VIDEO_OUTPUT_MPLANE &&
	     vb2_is_streaming(&ctx->m2m_ctx->cap_q_ctx.q))) {
		mtk_v4l2_debug(1, "[%d]-> q type %d out=%d cap=%d",
			       ctx->id, q->type,
			       vb2_is_streaming(&ctx->m2m_ctx->out_q_ctx.q),
			       vb2_is_streaming(&ctx->m2m_ctx->cap_q_ctx.q));
		return;
	}

	/* Release the encoder if both streams are stopped. */
	ret = venc_if_deinit(ctx);
	if (ret)
		mtk_v4l2_err("venc_if_deinit failed=%d", ret);

	ctx->state = MTK_STATE_FREE;
}

static const struct vb2_ops mtk_venc_vb2_ops = {
	.queue_setup		= vb2ops_venc_queue_setup,
	.buf_prepare		= vb2ops_venc_buf_prepare,
	.buf_queue		= vb2ops_venc_buf_queue,
	.wait_prepare		= vb2_ops_wait_prepare,
	.wait_finish		= vb2_ops_wait_finish,
	.start_streaming	= vb2ops_venc_start_streaming,
	.stop_streaming		= vb2ops_venc_stop_streaming,
};

static int mtk_venc_encode_header(void *priv)
{
	struct mtk_vcodec_ctx *ctx = priv;
	int ret;
	struct vb2_v4l2_buffer *src_buf, *dst_buf;
	struct mtk_vcodec_mem bs_buf;
	struct venc_done_result enc_result;

	dst_buf = v4l2_m2m_dst_buf_remove(ctx->m2m_ctx);
	if (!dst_buf) {
		mtk_v4l2_debug(1, "No dst buffer");
		return -EINVAL;
	}

	bs_buf.va = vb2_plane_vaddr(&dst_buf->vb2_buf, 0);
	bs_buf.dma_addr = vb2_dma_contig_plane_dma_addr(&dst_buf->vb2_buf, 0);
<<<<<<< HEAD
	bs_buf.size = (size_t)dst_buf->planes[0].length;
=======
	bs_buf.size = (size_t)dst_buf->vb2_buf.planes[0].length;
>>>>>>> 0ecfebd2

	mtk_v4l2_debug(1,
			"[%d] buf id=%d va=0x%p dma_addr=0x%llx size=%zu",
			ctx->id,
			dst_buf->vb2_buf.index, bs_buf.va,
			(u64)bs_buf.dma_addr,
			bs_buf.size);

	ret = venc_if_encode(ctx,
			VENC_START_OPT_ENCODE_SEQUENCE_HEADER,
			NULL, &bs_buf, &enc_result);

	if (ret) {
		dst_buf->vb2_buf.planes[0].bytesused = 0;
		ctx->state = MTK_STATE_ABORT;
		v4l2_m2m_buf_done(dst_buf, VB2_BUF_STATE_ERROR);
		mtk_v4l2_err("venc_if_encode failed=%d", ret);
		return -EINVAL;
	}
	src_buf = v4l2_m2m_next_src_buf(ctx->m2m_ctx);
	if (src_buf) {
		dst_buf->vb2_buf.timestamp = src_buf->vb2_buf.timestamp;
		dst_buf->timecode = src_buf->timecode;
	} else {
		mtk_v4l2_err("No timestamp for the header buffer.");
	}

	ctx->state = MTK_STATE_HEADER;
<<<<<<< HEAD
	dst_buf->planes[0].bytesused = enc_result.bs_size;
=======
	dst_buf->vb2_buf.planes[0].bytesused = enc_result.bs_size;
>>>>>>> 0ecfebd2
	v4l2_m2m_buf_done(dst_buf, VB2_BUF_STATE_DONE);

	return 0;
}

static int mtk_venc_param_change(struct mtk_vcodec_ctx *ctx)
{
	struct venc_enc_param enc_prm;
	struct vb2_v4l2_buffer *vb2_v4l2 = v4l2_m2m_next_src_buf(ctx->m2m_ctx);
	struct mtk_video_enc_buf *mtk_buf =
			container_of(vb2_v4l2, struct mtk_video_enc_buf, vb);

	int ret = 0;

	memset(&enc_prm, 0, sizeof(enc_prm));
	if (mtk_buf->param_change == MTK_ENCODE_PARAM_NONE)
		return 0;

	if (mtk_buf->param_change & MTK_ENCODE_PARAM_BITRATE) {
		enc_prm.bitrate = mtk_buf->enc_params.bitrate;
		mtk_v4l2_debug(1, "[%d] id=%d, change param br=%d",
				ctx->id,
				mtk_buf->vb.vb2_buf.index,
				enc_prm.bitrate);
		ret |= venc_if_set_param(ctx,
					 VENC_SET_PARAM_ADJUST_BITRATE,
					 &enc_prm);
	}
	if (!ret && mtk_buf->param_change & MTK_ENCODE_PARAM_FRAMERATE) {
		enc_prm.frm_rate = mtk_buf->enc_params.framerate_num /
				   mtk_buf->enc_params.framerate_denom;
		mtk_v4l2_debug(1, "[%d] id=%d, change param fr=%d",
			       ctx->id,
			       mtk_buf->vb.vb2_buf.index,
			       enc_prm.frm_rate);
		ret |= venc_if_set_param(ctx,
					 VENC_SET_PARAM_ADJUST_FRAMERATE,
					 &enc_prm);
	}
	if (!ret && mtk_buf->param_change & MTK_ENCODE_PARAM_GOP_SIZE) {
		enc_prm.gop_size = mtk_buf->enc_params.gop_size;
		mtk_v4l2_debug(1, "change param intra period=%d",
			       enc_prm.gop_size);
		ret |= venc_if_set_param(ctx,
					 VENC_SET_PARAM_GOP_SIZE,
					 &enc_prm);
	}
	if (!ret && mtk_buf->param_change & MTK_ENCODE_PARAM_FORCE_INTRA) {
		mtk_v4l2_debug(1, "[%d] id=%d, change param force I=%d",
				ctx->id,
				mtk_buf->vb.vb2_buf.index,
				mtk_buf->enc_params.force_intra);
		if (mtk_buf->enc_params.force_intra)
			ret |= venc_if_set_param(ctx,
						 VENC_SET_PARAM_FORCE_INTRA,
						 NULL);
	}

	mtk_buf->param_change = MTK_ENCODE_PARAM_NONE;

	if (ret) {
		ctx->state = MTK_STATE_ABORT;
		mtk_v4l2_err("venc_if_set_param %d failed=%d",
				mtk_buf->param_change, ret);
		return -1;
	}

	return 0;
}

/*
 * v4l2_m2m_streamoff() holds dev_mutex and waits mtk_venc_worker()
 * to call v4l2_m2m_job_finish().
 * If mtk_venc_worker() tries to acquire dev_mutex, it will deadlock.
 * So this function must not try to acquire dev->dev_mutex.
 * This means v4l2 ioctls and mtk_venc_worker() can run at the same time.
 * mtk_venc_worker() should be carefully implemented to avoid bugs.
 */
static void mtk_venc_worker(struct work_struct *work)
{
	struct mtk_vcodec_ctx *ctx = container_of(work, struct mtk_vcodec_ctx,
				    encode_work);
	struct vb2_v4l2_buffer *src_buf, *dst_buf;
	struct venc_frm_buf frm_buf;
	struct mtk_vcodec_mem bs_buf;
	struct venc_done_result enc_result;
	int ret, i;

	/* check dst_buf, dst_buf may be removed in device_run
	 * to stored encdoe header so we need check dst_buf and
	 * call job_finish here to prevent recursion
	 */
	dst_buf = v4l2_m2m_dst_buf_remove(ctx->m2m_ctx);
	if (!dst_buf) {
		v4l2_m2m_job_finish(ctx->dev->m2m_dev_enc, ctx->m2m_ctx);
		return;
	}

	src_buf = v4l2_m2m_src_buf_remove(ctx->m2m_ctx);
	memset(&frm_buf, 0, sizeof(frm_buf));
	for (i = 0; i < src_buf->vb2_buf.num_planes ; i++) {
		frm_buf.fb_addr[i].dma_addr =
				vb2_dma_contig_plane_dma_addr(&src_buf->vb2_buf, i);
		frm_buf.fb_addr[i].size =
				(size_t)src_buf->vb2_buf.planes[i].length;
	}
	bs_buf.va = vb2_plane_vaddr(&dst_buf->vb2_buf, 0);
	bs_buf.dma_addr = vb2_dma_contig_plane_dma_addr(&dst_buf->vb2_buf, 0);
	bs_buf.size = (size_t)dst_buf->vb2_buf.planes[0].length;

	mtk_v4l2_debug(2,
			"Framebuf PA=%llx Size=0x%zx;PA=0x%llx Size=0x%zx;PA=0x%llx Size=%zu",
			(u64)frm_buf.fb_addr[0].dma_addr,
			frm_buf.fb_addr[0].size,
			(u64)frm_buf.fb_addr[1].dma_addr,
			frm_buf.fb_addr[1].size,
			(u64)frm_buf.fb_addr[2].dma_addr,
			frm_buf.fb_addr[2].size);

	ret = venc_if_encode(ctx, VENC_START_OPT_ENCODE_FRAME,
			     &frm_buf, &bs_buf, &enc_result);

	dst_buf->vb2_buf.timestamp = src_buf->vb2_buf.timestamp;
	dst_buf->timecode = src_buf->timecode;

	if (enc_result.is_key_frm)
		dst_buf->flags |= V4L2_BUF_FLAG_KEYFRAME;

	if (ret) {
		v4l2_m2m_buf_done(src_buf, VB2_BUF_STATE_ERROR);
<<<<<<< HEAD
		dst_buf->planes[0].bytesused = 0;
=======
		dst_buf->vb2_buf.planes[0].bytesused = 0;
>>>>>>> 0ecfebd2
		v4l2_m2m_buf_done(dst_buf, VB2_BUF_STATE_ERROR);
		mtk_v4l2_err("venc_if_encode failed=%d", ret);
	} else {
		v4l2_m2m_buf_done(src_buf, VB2_BUF_STATE_DONE);
<<<<<<< HEAD
		dst_buf->planes[0].bytesused = enc_result.bs_size;
=======
		dst_buf->vb2_buf.planes[0].bytesused = enc_result.bs_size;
>>>>>>> 0ecfebd2
		v4l2_m2m_buf_done(dst_buf, VB2_BUF_STATE_DONE);
		mtk_v4l2_debug(2, "venc_if_encode bs size=%d",
				 enc_result.bs_size);
	}

	v4l2_m2m_job_finish(ctx->dev->m2m_dev_enc, ctx->m2m_ctx);

	mtk_v4l2_debug(1, "<=== src_buf[%d] dst_buf[%d] venc_if_encode ret=%d Size=%u===>",
			src_buf->vb2_buf.index, dst_buf->vb2_buf.index, ret,
			enc_result.bs_size);
}

static void m2mops_venc_device_run(void *priv)
{
	struct mtk_vcodec_ctx *ctx = priv;

	if ((ctx->q_data[MTK_Q_DATA_DST].fmt->fourcc == V4L2_PIX_FMT_H264) &&
	    (ctx->state != MTK_STATE_HEADER)) {
		/* encode h264 sps/pps header */
		mtk_venc_encode_header(ctx);
		queue_work(ctx->dev->encode_workqueue, &ctx->encode_work);
		return;
	}

	mtk_venc_param_change(ctx);
	queue_work(ctx->dev->encode_workqueue, &ctx->encode_work);
}

static int m2mops_venc_job_ready(void *m2m_priv)
{
	struct mtk_vcodec_ctx *ctx = m2m_priv;

	if (ctx->state == MTK_STATE_ABORT || ctx->state == MTK_STATE_FREE) {
		mtk_v4l2_debug(3, "[%d]Not ready: state=0x%x.",
			       ctx->id, ctx->state);
		return 0;
	}

	return 1;
}

static void m2mops_venc_job_abort(void *priv)
{
	struct mtk_vcodec_ctx *ctx = priv;

	ctx->state = MTK_STATE_ABORT;
}

const struct v4l2_m2m_ops mtk_venc_m2m_ops = {
	.device_run	= m2mops_venc_device_run,
	.job_ready	= m2mops_venc_job_ready,
	.job_abort	= m2mops_venc_job_abort,
};

void mtk_vcodec_enc_set_default_params(struct mtk_vcodec_ctx *ctx)
{
	struct mtk_q_data *q_data;

	ctx->m2m_ctx->q_lock = &ctx->dev->dev_mutex;
	ctx->fh.m2m_ctx = ctx->m2m_ctx;
	ctx->fh.ctrl_handler = &ctx->ctrl_hdl;
	INIT_WORK(&ctx->encode_work, mtk_venc_worker);

	ctx->colorspace = V4L2_COLORSPACE_REC709;
	ctx->ycbcr_enc = V4L2_YCBCR_ENC_DEFAULT;
	ctx->quantization = V4L2_QUANTIZATION_DEFAULT;
	ctx->xfer_func = V4L2_XFER_FUNC_DEFAULT;

	q_data = &ctx->q_data[MTK_Q_DATA_SRC];
	memset(q_data, 0, sizeof(struct mtk_q_data));
	q_data->visible_width = DFT_CFG_WIDTH;
	q_data->visible_height = DFT_CFG_HEIGHT;
	q_data->coded_width = DFT_CFG_WIDTH;
	q_data->coded_height = DFT_CFG_HEIGHT;
	q_data->field = V4L2_FIELD_NONE;

	q_data->fmt = &mtk_video_formats[OUT_FMT_IDX];

	v4l_bound_align_image(&q_data->coded_width,
				MTK_VENC_MIN_W,
				MTK_VENC_MAX_W, 4,
				&q_data->coded_height,
				MTK_VENC_MIN_H,
				MTK_VENC_MAX_H, 5, 6);

	if (q_data->coded_width < DFT_CFG_WIDTH &&
		(q_data->coded_width + 16) <= MTK_VENC_MAX_W)
		q_data->coded_width += 16;
	if (q_data->coded_height < DFT_CFG_HEIGHT &&
		(q_data->coded_height + 32) <= MTK_VENC_MAX_H)
		q_data->coded_height += 32;

	q_data->sizeimage[0] =
		q_data->coded_width * q_data->coded_height+
		((ALIGN(q_data->coded_width, 16) * 2) * 16);
	q_data->bytesperline[0] = q_data->coded_width;
	q_data->sizeimage[1] =
		(q_data->coded_width * q_data->coded_height) / 2 +
		(ALIGN(q_data->coded_width, 16) * 16);
	q_data->bytesperline[1] = q_data->coded_width;

	q_data = &ctx->q_data[MTK_Q_DATA_DST];
	memset(q_data, 0, sizeof(struct mtk_q_data));
	q_data->coded_width = DFT_CFG_WIDTH;
	q_data->coded_height = DFT_CFG_HEIGHT;
	q_data->fmt = &mtk_video_formats[CAP_FMT_IDX];
	q_data->field = V4L2_FIELD_NONE;
	ctx->q_data[MTK_Q_DATA_DST].sizeimage[0] =
		DFT_CFG_WIDTH * DFT_CFG_HEIGHT;
	ctx->q_data[MTK_Q_DATA_DST].bytesperline[0] = 0;

}

int mtk_vcodec_enc_ctrls_setup(struct mtk_vcodec_ctx *ctx)
{
	const struct v4l2_ctrl_ops *ops = &mtk_vcodec_enc_ctrl_ops;
	struct v4l2_ctrl_handler *handler = &ctx->ctrl_hdl;

	v4l2_ctrl_handler_init(handler, MTK_MAX_CTRLS_HINT);

	v4l2_ctrl_new_std(handler, ops, V4L2_CID_MPEG_VIDEO_BITRATE,
			1, 4000000, 1, 4000000);
	v4l2_ctrl_new_std(handler, ops, V4L2_CID_MPEG_VIDEO_B_FRAMES,
			0, 2, 1, 0);
	v4l2_ctrl_new_std(handler, ops, V4L2_CID_MPEG_VIDEO_FRAME_RC_ENABLE,
			0, 1, 1, 1);
	v4l2_ctrl_new_std(handler, ops, V4L2_CID_MPEG_VIDEO_H264_MAX_QP,
			0, 51, 1, 51);
	v4l2_ctrl_new_std(handler, ops, V4L2_CID_MPEG_VIDEO_H264_I_PERIOD,
			0, 65535, 1, 0);
	v4l2_ctrl_new_std(handler, ops, V4L2_CID_MPEG_VIDEO_GOP_SIZE,
			0, 65535, 1, 0);
	v4l2_ctrl_new_std(handler, ops, V4L2_CID_MPEG_VIDEO_MB_RC_ENABLE,
			0, 1, 1, 0);
	v4l2_ctrl_new_std(handler, ops, V4L2_CID_MPEG_VIDEO_FORCE_KEY_FRAME,
			0, 0, 0, 0);
	v4l2_ctrl_new_std_menu(handler, ops,
			V4L2_CID_MPEG_VIDEO_HEADER_MODE,
			V4L2_MPEG_VIDEO_HEADER_MODE_JOINED_WITH_1ST_FRAME,
			0, V4L2_MPEG_VIDEO_HEADER_MODE_SEPARATE);
	v4l2_ctrl_new_std_menu(handler, ops, V4L2_CID_MPEG_VIDEO_H264_PROFILE,
			V4L2_MPEG_VIDEO_H264_PROFILE_HIGH,
			0, V4L2_MPEG_VIDEO_H264_PROFILE_HIGH);
	v4l2_ctrl_new_std_menu(handler, ops, V4L2_CID_MPEG_VIDEO_H264_LEVEL,
			V4L2_MPEG_VIDEO_H264_LEVEL_4_2,
			0, V4L2_MPEG_VIDEO_H264_LEVEL_4_0);
	if (handler->error) {
		mtk_v4l2_err("Init control handler fail %d",
				handler->error);
		return handler->error;
	}

	v4l2_ctrl_handler_setup(&ctx->ctrl_hdl);

	return 0;
}

int mtk_vcodec_enc_queue_init(void *priv, struct vb2_queue *src_vq,
			      struct vb2_queue *dst_vq)
{
	struct mtk_vcodec_ctx *ctx = priv;
	int ret;

	/* Note: VB2_USERPTR works with dma-contig because mt8173
	 * support iommu
	 * https://patchwork.kernel.org/patch/8335461/
	 * https://patchwork.kernel.org/patch/7596181/
	 */
	src_vq->type		= V4L2_BUF_TYPE_VIDEO_OUTPUT_MPLANE;
	src_vq->io_modes	= VB2_DMABUF | VB2_MMAP | VB2_USERPTR;
	src_vq->drv_priv	= ctx;
	src_vq->buf_struct_size = sizeof(struct mtk_video_enc_buf);
	src_vq->ops		= &mtk_venc_vb2_ops;
	src_vq->mem_ops		= &vb2_dma_contig_memops;
	src_vq->timestamp_flags = V4L2_BUF_FLAG_TIMESTAMP_COPY;
	src_vq->lock		= &ctx->dev->dev_mutex;
	src_vq->dev		= &ctx->dev->plat_dev->dev;

	ret = vb2_queue_init(src_vq);
	if (ret)
		return ret;

	dst_vq->type		= V4L2_BUF_TYPE_VIDEO_CAPTURE_MPLANE;
	dst_vq->io_modes	= VB2_DMABUF | VB2_MMAP | VB2_USERPTR;
	dst_vq->drv_priv	= ctx;
	dst_vq->buf_struct_size = sizeof(struct v4l2_m2m_buffer);
	dst_vq->ops		= &mtk_venc_vb2_ops;
	dst_vq->mem_ops		= &vb2_dma_contig_memops;
	dst_vq->timestamp_flags = V4L2_BUF_FLAG_TIMESTAMP_COPY;
	dst_vq->lock		= &ctx->dev->dev_mutex;
	dst_vq->dev		= &ctx->dev->plat_dev->dev;

	return vb2_queue_init(dst_vq);
}

int mtk_venc_unlock(struct mtk_vcodec_ctx *ctx)
{
	struct mtk_vcodec_dev *dev = ctx->dev;

	mutex_unlock(&dev->enc_mutex);
	return 0;
}

int mtk_venc_lock(struct mtk_vcodec_ctx *ctx)
{
	struct mtk_vcodec_dev *dev = ctx->dev;

	mutex_lock(&dev->enc_mutex);
	return 0;
}

void mtk_vcodec_enc_release(struct mtk_vcodec_ctx *ctx)
{
	int ret = venc_if_deinit(ctx);

	if (ret)
		mtk_v4l2_err("venc_if_deinit failed=%d", ret);

	ctx->state = MTK_STATE_FREE;
}<|MERGE_RESOLUTION|>--- conflicted
+++ resolved
@@ -886,11 +886,7 @@
 
 	if (q->type == V4L2_BUF_TYPE_VIDEO_CAPTURE_MPLANE) {
 		while ((dst_buf = v4l2_m2m_dst_buf_remove(ctx->m2m_ctx))) {
-<<<<<<< HEAD
-			dst_buf->planes[0].bytesused = 0;
-=======
 			dst_buf->vb2_buf.planes[0].bytesused = 0;
->>>>>>> 0ecfebd2
 			v4l2_m2m_buf_done(dst_buf, VB2_BUF_STATE_ERROR);
 		}
 	} else {
@@ -943,11 +939,7 @@
 
 	bs_buf.va = vb2_plane_vaddr(&dst_buf->vb2_buf, 0);
 	bs_buf.dma_addr = vb2_dma_contig_plane_dma_addr(&dst_buf->vb2_buf, 0);
-<<<<<<< HEAD
-	bs_buf.size = (size_t)dst_buf->planes[0].length;
-=======
 	bs_buf.size = (size_t)dst_buf->vb2_buf.planes[0].length;
->>>>>>> 0ecfebd2
 
 	mtk_v4l2_debug(1,
 			"[%d] buf id=%d va=0x%p dma_addr=0x%llx size=%zu",
@@ -976,11 +968,7 @@
 	}
 
 	ctx->state = MTK_STATE_HEADER;
-<<<<<<< HEAD
-	dst_buf->planes[0].bytesused = enc_result.bs_size;
-=======
 	dst_buf->vb2_buf.planes[0].bytesused = enc_result.bs_size;
->>>>>>> 0ecfebd2
 	v4l2_m2m_buf_done(dst_buf, VB2_BUF_STATE_DONE);
 
 	return 0;
@@ -1111,20 +1099,12 @@
 
 	if (ret) {
 		v4l2_m2m_buf_done(src_buf, VB2_BUF_STATE_ERROR);
-<<<<<<< HEAD
-		dst_buf->planes[0].bytesused = 0;
-=======
 		dst_buf->vb2_buf.planes[0].bytesused = 0;
->>>>>>> 0ecfebd2
 		v4l2_m2m_buf_done(dst_buf, VB2_BUF_STATE_ERROR);
 		mtk_v4l2_err("venc_if_encode failed=%d", ret);
 	} else {
 		v4l2_m2m_buf_done(src_buf, VB2_BUF_STATE_DONE);
-<<<<<<< HEAD
-		dst_buf->planes[0].bytesused = enc_result.bs_size;
-=======
 		dst_buf->vb2_buf.planes[0].bytesused = enc_result.bs_size;
->>>>>>> 0ecfebd2
 		v4l2_m2m_buf_done(dst_buf, VB2_BUF_STATE_DONE);
 		mtk_v4l2_debug(2, "venc_if_encode bs size=%d",
 				 enc_result.bs_size);
