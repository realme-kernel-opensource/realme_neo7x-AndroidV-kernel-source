// SPDX-License-Identifier: GPL-2.0
/*
 * Copyright (c) 2017-2019, The Linux Foundation. All rights reserved.
 */

#include <linux/err.h>
#include <linux/init.h>
#include <linux/interrupt.h>
#include <linux/irq.h>
#include <linux/irqchip.h>
#include <linux/irqdomain.h>
#include <linux/io.h>
#include <linux/kernel.h>
#include <linux/module.h>
#include <linux/of.h>
#include <linux/of_address.h>
#include <linux/of_device.h>
#include <linux/of_irq.h>
#include <linux/soc/qcom/irq.h>
#include <linux/spinlock.h>
#include <linux/slab.h>
#include <linux/types.h>

<<<<<<< HEAD
#include <linux/qcom_scm.h>
#include <linux/ipc_logging.h>

#define PDC_MAX_IRQS		168
#define PDC_IPC_LOG_SZ		2
=======
>>>>>>> 20693782
#define PDC_MAX_GPIO_IRQS	256

#define IRQ_ENABLE_BANK		0x10
#define IRQ_i_CFG		0x110

struct pdc_pin_region {
	u32 pin_base;
	u32 parent_base;
	u32 cnt;
};

<<<<<<< HEAD
struct spi_cfg_regs {
	union {
		u64 start;
		void __iomem *base;
	};
	resource_size_t size;
	bool scm_io;
};
=======
#define pin_to_hwirq(r, p)	((r)->parent_base + (p) - (r)->pin_base)
>>>>>>> 20693782

static DEFINE_RAW_SPINLOCK(pdc_lock);
static void __iomem *pdc_base;
static struct pdc_pin_region *pdc_region;
static int pdc_region_cnt;
static struct spi_cfg_regs *spi_cfg;
static void *pdc_ipc_log;

static u32 __spi_pin_read(unsigned int pin)
{
	void __iomem *cfg_reg = spi_cfg->base + pin * 4;
	u64 scm_cfg_reg = spi_cfg->start + pin * 4;

	if (spi_cfg->scm_io) {
		unsigned int val;

		qcom_scm_io_readl(scm_cfg_reg, &val);
		return val;
	} else {
		return readl(cfg_reg);
	}
}

static void __spi_pin_write(unsigned int pin, unsigned int val)
{
	void __iomem *cfg_reg = spi_cfg->base + pin * 4;
	u64 scm_cfg_reg = spi_cfg->start + pin * 4;

	if (spi_cfg->scm_io)
		qcom_scm_io_writel(scm_cfg_reg, val);
	else
		writel(val, cfg_reg);
}

static int spi_configure_type(irq_hw_number_t hwirq, unsigned int type)
{
	int spi = hwirq - 32;
	u32 pin = spi / 32;
	u32 mask = BIT(spi % 32);
	u32 val;
	unsigned long flags;

	if (!spi_cfg)
		return 0;

	if (pin * 4 > spi_cfg->size)
		return -EFAULT;

	raw_spin_lock_irqsave(&pdc_lock, flags);
	val = __spi_pin_read(pin);
	val &= ~mask;
	if (type & IRQ_TYPE_LEVEL_MASK)
		val |= mask;
	__spi_pin_write(pin, val);
	ipc_log_string(pdc_ipc_log,
		       "SPI config: GIC-SPI=%d (reg=%d,bit=%d) val=%d",
		       spi, pin, spi % 32, type & IRQ_TYPE_LEVEL_MASK);
	raw_spin_unlock_irqrestore(&pdc_lock, flags);

	return 0;
}

static void pdc_reg_write(int reg, u32 i, u32 val)
{
	writel_relaxed(val, pdc_base + reg + i * sizeof(u32));
}

static u32 pdc_reg_read(int reg, u32 i)
{
	return readl_relaxed(pdc_base + reg + i * sizeof(u32));
}

static void pdc_enable_intr(struct irq_data *d, bool on)
{
	int pin_out = d->hwirq;
	unsigned long enable;
	unsigned long flags;
	u32 index, mask;

	index = pin_out / 32;
	mask = pin_out % 32;

	raw_spin_lock_irqsave(&pdc_lock, flags);
	enable = pdc_reg_read(IRQ_ENABLE_BANK, index);
	__assign_bit(mask, &enable, on);
	pdc_reg_write(IRQ_ENABLE_BANK, index, enable);
<<<<<<< HEAD
	ipc_log_string(pdc_ipc_log, "PIN=%d enable=%d", d->hwirq, on);
	raw_spin_unlock(&pdc_lock);
=======
	raw_spin_unlock_irqrestore(&pdc_lock, flags);
>>>>>>> 20693782
}

static void qcom_pdc_gic_disable(struct irq_data *d)
{
	pdc_enable_intr(d, false);
	irq_chip_disable_parent(d);
}

static void qcom_pdc_gic_enable(struct irq_data *d)
{
	pdc_enable_intr(d, true);
	irq_chip_enable_parent(d);
}

/*
 * GIC does not handle falling edge or active low. To allow falling edge and
 * active low interrupts to be handled at GIC, PDC has an inverter that inverts
 * falling edge into a rising edge and active low into an active high.
 * For the inverter to work, the polarity bit in the IRQ_CONFIG register has to
 * set as per the table below.
 * Level sensitive active low    LOW
 * Rising edge sensitive         NOT USED
 * Falling edge sensitive        LOW
 * Dual Edge sensitive           NOT USED
 * Level sensitive active High   HIGH
 * Falling Edge sensitive        NOT USED
 * Rising edge sensitive         HIGH
 * Dual Edge sensitive           HIGH
 */
enum pdc_irq_config_bits {
	PDC_LEVEL_LOW		= 0b000,
	PDC_EDGE_FALLING	= 0b010,
	PDC_LEVEL_HIGH		= 0b100,
	PDC_EDGE_RISING		= 0b110,
	PDC_EDGE_DUAL		= 0b111,
};

/**
 * qcom_pdc_gic_set_type: Configure PDC for the interrupt
 *
 * @d: the interrupt data
 * @type: the interrupt type
 *
 * If @type is edge triggered, forward that as Rising edge as PDC
 * takes care of converting falling edge to rising edge signal
 * If @type is level, then forward that as level high as PDC
 * takes care of converting falling edge to rising edge signal
 */
static int qcom_pdc_gic_set_type(struct irq_data *d, unsigned int type)
{
	int parent_hwirq = d->parent_data->hwirq;
	enum pdc_irq_config_bits pdc_type;
	enum pdc_irq_config_bits old_pdc_type;
	int ret;

	switch (type) {
	case IRQ_TYPE_EDGE_RISING:
		pdc_type = PDC_EDGE_RISING;
		break;
	case IRQ_TYPE_EDGE_FALLING:
		pdc_type = PDC_EDGE_FALLING;
		type = IRQ_TYPE_EDGE_RISING;
		break;
	case IRQ_TYPE_EDGE_BOTH:
		pdc_type = PDC_EDGE_DUAL;
		type = IRQ_TYPE_EDGE_RISING;
		break;
	case IRQ_TYPE_LEVEL_HIGH:
		pdc_type = PDC_LEVEL_HIGH;
		break;
	case IRQ_TYPE_LEVEL_LOW:
		pdc_type = PDC_LEVEL_LOW;
		type = IRQ_TYPE_LEVEL_HIGH;
		break;
	default:
		WARN_ON(1);
		return -EINVAL;
	}

	old_pdc_type = pdc_reg_read(IRQ_i_CFG, d->hwirq);
	pdc_reg_write(IRQ_i_CFG, d->hwirq, pdc_type);
	ipc_log_string(pdc_ipc_log, "Set type: PIN=%d pdc_type=%d gic_type=%d",
		       d->hwirq, pdc_type, type);

	/* Additionally, configure (only) the GPIO in the f/w */
	ret = spi_configure_type(parent_hwirq, type);
	if (ret)
		return ret;

	ret = irq_chip_set_type_parent(d, type);
	if (ret)
		return ret;

	/*
	 * When we change types the PDC can give a phantom interrupt.
	 * Clear it.  Specifically the phantom shows up when reconfiguring
	 * polarity of interrupt without changing the state of the signal
	 * but let's be consistent and clear it always.
	 *
	 * Doing this works because we have IRQCHIP_SET_TYPE_MASKED so the
	 * interrupt will be cleared before the rest of the system sees it.
	 */
	if (old_pdc_type != pdc_type)
		irq_chip_set_parent_state(d, IRQCHIP_STATE_PENDING, false);

	return 0;
}

static struct irq_chip qcom_pdc_gic_chip = {
	.name			= "PDC",
	.irq_eoi		= irq_chip_eoi_parent,
	.irq_mask		= irq_chip_mask_parent,
	.irq_unmask		= irq_chip_unmask_parent,
	.irq_disable		= qcom_pdc_gic_disable,
	.irq_enable		= qcom_pdc_gic_enable,
	.irq_get_irqchip_state	= irq_chip_get_parent_state,
	.irq_set_irqchip_state	= irq_chip_set_parent_state,
	.irq_retrigger		= irq_chip_retrigger_hierarchy,
	.irq_set_type		= qcom_pdc_gic_set_type,
	.flags			= IRQCHIP_MASK_ON_SUSPEND |
				  IRQCHIP_SET_TYPE_MASKED |
				  IRQCHIP_SKIP_SET_WAKE |
				  IRQCHIP_ENABLE_WAKEUP_ON_SUSPEND,
	.irq_set_vcpu_affinity	= irq_chip_set_vcpu_affinity_parent,
	.irq_set_affinity	= irq_chip_set_affinity_parent,
};

static struct pdc_pin_region *get_pin_region(int pin)
{
	int i;

	for (i = 0; i < pdc_region_cnt; i++) {
		if (pin >= pdc_region[i].pin_base &&
		    pin < pdc_region[i].pin_base + pdc_region[i].cnt)
			return &pdc_region[i];
	}

	return NULL;
}

static int qcom_pdc_alloc(struct irq_domain *domain, unsigned int virq,
			  unsigned int nr_irqs, void *data)
{
	struct irq_fwspec *fwspec = data;
	struct irq_fwspec parent_fwspec;
<<<<<<< HEAD
	irq_hw_number_t hwirq, parent_hwirq;
	unsigned int type;
	int ret;

	ret = qcom_pdc_translate(domain, fwspec, &hwirq, &type);
	if (ret)
		return ret;

	ret  = irq_domain_set_hwirq_and_chip(domain, virq, hwirq,
					     &qcom_pdc_gic_chip, NULL);
	if (ret)
		return ret;

	parent_hwirq = get_parent_hwirq(hwirq);
	if (parent_hwirq == PDC_NO_PARENT_IRQ)
		return irq_domain_disconnect_hierarchy(domain->parent, virq);

	if (type & IRQ_TYPE_EDGE_BOTH)
		type = IRQ_TYPE_EDGE_RISING;

	if (type & IRQ_TYPE_LEVEL_MASK)
		type = IRQ_TYPE_LEVEL_HIGH;

	parent_fwspec.fwnode      = domain->parent->fwnode;
	parent_fwspec.param_count = 3;
	parent_fwspec.param[0]    = 0;
	parent_fwspec.param[1]    = parent_hwirq;
	parent_fwspec.param[2]    = type;

	ipc_log_string(pdc_ipc_log, "Alloc: PIN=%d GIC-SPI=%d",
		       hwirq, parent_hwirq);
	return irq_domain_alloc_irqs_parent(domain, virq, nr_irqs,
					    &parent_fwspec);
}

static const struct irq_domain_ops qcom_pdc_ops = {
	.translate	= qcom_pdc_translate,
	.alloc		= qcom_pdc_alloc,
	.free		= irq_domain_free_irqs_common,
};

static int qcom_pdc_gpio_alloc(struct irq_domain *domain, unsigned int virq,
			       unsigned int nr_irqs, void *data)
{
	struct irq_fwspec *fwspec = data;
	struct irq_fwspec parent_fwspec;
	irq_hw_number_t hwirq, parent_hwirq;
=======
	struct pdc_pin_region *region;
	irq_hw_number_t hwirq;
>>>>>>> 20693782
	unsigned int type;
	int ret;

	ret = irq_domain_translate_twocell(domain, fwspec, &hwirq, &type);
	if (ret)
		return ret;

	if (hwirq == GPIO_NO_WAKE_IRQ)
		return irq_domain_disconnect_hierarchy(domain, virq);

	ret = irq_domain_set_hwirq_and_chip(domain, virq, hwirq,
					    &qcom_pdc_gic_chip, NULL);
	if (ret)
		return ret;

	region = get_pin_region(hwirq);
	if (!region)
		return irq_domain_disconnect_hierarchy(domain->parent, virq);

	if (type & IRQ_TYPE_EDGE_BOTH)
		type = IRQ_TYPE_EDGE_RISING;

	if (type & IRQ_TYPE_LEVEL_MASK)
		type = IRQ_TYPE_LEVEL_HIGH;

	parent_fwspec.fwnode      = domain->parent->fwnode;
	parent_fwspec.param_count = 3;
	parent_fwspec.param[0]    = 0;
	parent_fwspec.param[1]    = pin_to_hwirq(region, hwirq);
	parent_fwspec.param[2]    = type;

	ipc_log_string(pdc_ipc_log, "GPIO alloc: PIN=%d GIC-SPI=%d",
		       hwirq, parent_hwirq);
	return irq_domain_alloc_irqs_parent(domain, virq, nr_irqs,
					    &parent_fwspec);
}

static const struct irq_domain_ops qcom_pdc_ops = {
	.translate	= irq_domain_translate_twocell,
	.alloc		= qcom_pdc_alloc,
	.free		= irq_domain_free_irqs_common,
};

static int pdc_setup_pin_mapping(struct device_node *np)
{
	int ret, n, i;
	u32 irq_index, reg_index, val;

	n = of_property_count_elems_of_size(np, "qcom,pdc-ranges", sizeof(u32));
	if (n <= 0 || n % 3)
		return -EINVAL;

	pdc_region_cnt = n / 3;
	pdc_region = kcalloc(pdc_region_cnt, sizeof(*pdc_region), GFP_KERNEL);
	if (!pdc_region) {
		pdc_region_cnt = 0;
		return -ENOMEM;
	}

	for (n = 0; n < pdc_region_cnt; n++) {
		ret = of_property_read_u32_index(np, "qcom,pdc-ranges",
						 n * 3 + 0,
						 &pdc_region[n].pin_base);
		if (ret)
			return ret;
		ret = of_property_read_u32_index(np, "qcom,pdc-ranges",
						 n * 3 + 1,
						 &pdc_region[n].parent_base);
		if (ret)
			return ret;
		ret = of_property_read_u32_index(np, "qcom,pdc-ranges",
						 n * 3 + 2,
						 &pdc_region[n].cnt);
		if (ret)
			return ret;

		for (i = 0; i < pdc_region[n].cnt; i++) {
			reg_index = (i + pdc_region[n].pin_base) >> 5;
			irq_index = (i + pdc_region[n].pin_base) & 0x1f;
			val = pdc_reg_read(IRQ_ENABLE_BANK, reg_index);
			val &= ~BIT(irq_index);
			pdc_reg_write(IRQ_ENABLE_BANK, reg_index, val);
		}
	}

	return 0;
}

static int qcom_pdc_init(struct device_node *node, struct device_node *parent)
{
<<<<<<< HEAD
	struct irq_domain *parent_domain, *pdc_domain, *pdc_gpio_domain;
	struct resource res;
=======
	struct irq_domain *parent_domain, *pdc_domain;
>>>>>>> 20693782
	int ret;

	pdc_base = of_iomap(node, 0);
	if (!pdc_base) {
		pr_err("%pOF: unable to map PDC registers\n", node);
		return -ENXIO;
	}

	parent_domain = irq_find_host(parent);
	if (!parent_domain) {
		pr_err("%pOF: unable to find PDC's parent domain\n", node);
		ret = -ENXIO;
		goto fail;
	}

	ret = pdc_setup_pin_mapping(node);
	if (ret) {
		pr_err("%pOF: failed to init PDC pin-hwirq mapping\n", node);
		goto fail;
	}

<<<<<<< HEAD
	pdc_domain = irq_domain_create_hierarchy(parent_domain, 0, PDC_MAX_IRQS,
						 of_fwnode_handle(node),
						 &qcom_pdc_ops, NULL);
	if (!pdc_domain) {
		pr_err("%pOF: GIC domain add failed\n", node);
		ret = -ENOMEM;
		goto fail;
	}

	ret = of_address_to_resource(node, 1, &res);
	if (!ret) {
		spi_cfg = kcalloc(1, sizeof(*spi_cfg), GFP_KERNEL);
		if (!spi_cfg) {
			ret = -ENOMEM;
			goto fail;
		}
		spi_cfg->scm_io = of_find_property(node,
						   "qcom,scm-spi-cfg", NULL);
		spi_cfg->size = resource_size(&res);
		if (spi_cfg->scm_io) {
			spi_cfg->start = res.start;
		} else {
			spi_cfg->base = ioremap(res.start, spi_cfg->size);
			if (!spi_cfg->base) {
				ret = -ENOMEM;
				goto remove;
			}
		}
	}

	pdc_gpio_domain = irq_domain_create_hierarchy(parent_domain,
=======
	pdc_domain = irq_domain_create_hierarchy(parent_domain,
>>>>>>> 20693782
					IRQ_DOMAIN_FLAG_QCOM_PDC_WAKEUP,
					PDC_MAX_GPIO_IRQS,
					of_fwnode_handle(node),
					&qcom_pdc_ops, NULL);
	if (!pdc_domain) {
		pr_err("%pOF: PDC domain add failed\n", node);
		ret = -ENOMEM;
<<<<<<< HEAD
		if (spi_cfg && spi_cfg->base)
			iounmap(spi_cfg->base);
		goto remove;
=======
		goto fail;
>>>>>>> 20693782
	}

	irq_domain_update_bus_token(pdc_domain, DOMAIN_BUS_WAKEUP);

	pdc_ipc_log = ipc_log_context_create(PDC_IPC_LOG_SZ, "pdc", 0);
	return 0;

<<<<<<< HEAD
remove:
	irq_domain_remove(pdc_domain);
	kfree(spi_cfg);
=======
>>>>>>> 20693782
fail:
	kfree(pdc_region);
	iounmap(pdc_base);
	return ret;
}

IRQCHIP_PLATFORM_DRIVER_BEGIN(qcom_pdc)
IRQCHIP_MATCH("qcom,pdc", qcom_pdc_init)
IRQCHIP_PLATFORM_DRIVER_END(qcom_pdc)
MODULE_DESCRIPTION("Qualcomm Technologies, Inc. Power Domain Controller");
MODULE_LICENSE("GPL v2");<|MERGE_RESOLUTION|>--- conflicted
+++ resolved
@@ -21,14 +21,10 @@
 #include <linux/slab.h>
 #include <linux/types.h>
 
-<<<<<<< HEAD
 #include <linux/qcom_scm.h>
 #include <linux/ipc_logging.h>
 
-#define PDC_MAX_IRQS		168
 #define PDC_IPC_LOG_SZ		2
-=======
->>>>>>> 20693782
 #define PDC_MAX_GPIO_IRQS	256
 
 #define IRQ_ENABLE_BANK		0x10
@@ -40,7 +36,6 @@
 	u32 cnt;
 };
 
-<<<<<<< HEAD
 struct spi_cfg_regs {
 	union {
 		u64 start;
@@ -49,9 +44,8 @@
 	resource_size_t size;
 	bool scm_io;
 };
-=======
+
 #define pin_to_hwirq(r, p)	((r)->parent_base + (p) - (r)->pin_base)
->>>>>>> 20693782
 
 static DEFINE_RAW_SPINLOCK(pdc_lock);
 static void __iomem *pdc_base;
@@ -138,12 +132,8 @@
 	enable = pdc_reg_read(IRQ_ENABLE_BANK, index);
 	__assign_bit(mask, &enable, on);
 	pdc_reg_write(IRQ_ENABLE_BANK, index, enable);
-<<<<<<< HEAD
 	ipc_log_string(pdc_ipc_log, "PIN=%d enable=%d", d->hwirq, on);
-	raw_spin_unlock(&pdc_lock);
-=======
 	raw_spin_unlock_irqrestore(&pdc_lock, flags);
->>>>>>> 20693782
 }
 
 static void qcom_pdc_gic_disable(struct irq_data *d)
@@ -289,58 +279,8 @@
 {
 	struct irq_fwspec *fwspec = data;
 	struct irq_fwspec parent_fwspec;
-<<<<<<< HEAD
-	irq_hw_number_t hwirq, parent_hwirq;
-	unsigned int type;
-	int ret;
-
-	ret = qcom_pdc_translate(domain, fwspec, &hwirq, &type);
-	if (ret)
-		return ret;
-
-	ret  = irq_domain_set_hwirq_and_chip(domain, virq, hwirq,
-					     &qcom_pdc_gic_chip, NULL);
-	if (ret)
-		return ret;
-
-	parent_hwirq = get_parent_hwirq(hwirq);
-	if (parent_hwirq == PDC_NO_PARENT_IRQ)
-		return irq_domain_disconnect_hierarchy(domain->parent, virq);
-
-	if (type & IRQ_TYPE_EDGE_BOTH)
-		type = IRQ_TYPE_EDGE_RISING;
-
-	if (type & IRQ_TYPE_LEVEL_MASK)
-		type = IRQ_TYPE_LEVEL_HIGH;
-
-	parent_fwspec.fwnode      = domain->parent->fwnode;
-	parent_fwspec.param_count = 3;
-	parent_fwspec.param[0]    = 0;
-	parent_fwspec.param[1]    = parent_hwirq;
-	parent_fwspec.param[2]    = type;
-
-	ipc_log_string(pdc_ipc_log, "Alloc: PIN=%d GIC-SPI=%d",
-		       hwirq, parent_hwirq);
-	return irq_domain_alloc_irqs_parent(domain, virq, nr_irqs,
-					    &parent_fwspec);
-}
-
-static const struct irq_domain_ops qcom_pdc_ops = {
-	.translate	= qcom_pdc_translate,
-	.alloc		= qcom_pdc_alloc,
-	.free		= irq_domain_free_irqs_common,
-};
-
-static int qcom_pdc_gpio_alloc(struct irq_domain *domain, unsigned int virq,
-			       unsigned int nr_irqs, void *data)
-{
-	struct irq_fwspec *fwspec = data;
-	struct irq_fwspec parent_fwspec;
-	irq_hw_number_t hwirq, parent_hwirq;
-=======
 	struct pdc_pin_region *region;
 	irq_hw_number_t hwirq;
->>>>>>> 20693782
 	unsigned int type;
 	int ret;
 
@@ -372,8 +312,7 @@
 	parent_fwspec.param[1]    = pin_to_hwirq(region, hwirq);
 	parent_fwspec.param[2]    = type;
 
-	ipc_log_string(pdc_ipc_log, "GPIO alloc: PIN=%d GIC-SPI=%d",
-		       hwirq, parent_hwirq);
+	ipc_log_string(pdc_ipc_log, "Alloc: PIN=%d", hwirq);
 	return irq_domain_alloc_irqs_parent(domain, virq, nr_irqs,
 					    &parent_fwspec);
 }
@@ -431,12 +370,8 @@
 
 static int qcom_pdc_init(struct device_node *node, struct device_node *parent)
 {
-<<<<<<< HEAD
-	struct irq_domain *parent_domain, *pdc_domain, *pdc_gpio_domain;
+	struct irq_domain *parent_domain, *pdc_domain;
 	struct resource res;
-=======
-	struct irq_domain *parent_domain, *pdc_domain;
->>>>>>> 20693782
 	int ret;
 
 	pdc_base = of_iomap(node, 0);
@@ -455,16 +390,6 @@
 	ret = pdc_setup_pin_mapping(node);
 	if (ret) {
 		pr_err("%pOF: failed to init PDC pin-hwirq mapping\n", node);
-		goto fail;
-	}
-
-<<<<<<< HEAD
-	pdc_domain = irq_domain_create_hierarchy(parent_domain, 0, PDC_MAX_IRQS,
-						 of_fwnode_handle(node),
-						 &qcom_pdc_ops, NULL);
-	if (!pdc_domain) {
-		pr_err("%pOF: GIC domain add failed\n", node);
-		ret = -ENOMEM;
 		goto fail;
 	}
 
@@ -484,15 +409,12 @@
 			spi_cfg->base = ioremap(res.start, spi_cfg->size);
 			if (!spi_cfg->base) {
 				ret = -ENOMEM;
-				goto remove;
+				goto fail;
 			}
 		}
 	}
 
-	pdc_gpio_domain = irq_domain_create_hierarchy(parent_domain,
-=======
 	pdc_domain = irq_domain_create_hierarchy(parent_domain,
->>>>>>> 20693782
 					IRQ_DOMAIN_FLAG_QCOM_PDC_WAKEUP,
 					PDC_MAX_GPIO_IRQS,
 					of_fwnode_handle(node),
@@ -500,13 +422,9 @@
 	if (!pdc_domain) {
 		pr_err("%pOF: PDC domain add failed\n", node);
 		ret = -ENOMEM;
-<<<<<<< HEAD
 		if (spi_cfg && spi_cfg->base)
 			iounmap(spi_cfg->base);
-		goto remove;
-=======
 		goto fail;
->>>>>>> 20693782
 	}
 
 	irq_domain_update_bus_token(pdc_domain, DOMAIN_BUS_WAKEUP);
@@ -514,14 +432,11 @@
 	pdc_ipc_log = ipc_log_context_create(PDC_IPC_LOG_SZ, "pdc", 0);
 	return 0;
 
-<<<<<<< HEAD
-remove:
-	irq_domain_remove(pdc_domain);
-	kfree(spi_cfg);
-=======
->>>>>>> 20693782
 fail:
-	kfree(pdc_region);
+	if (spi_cfg)
+		kfree(spi_cfg);
+	if (pdc_region)
+		kfree(pdc_region);
 	iounmap(pdc_base);
 	return ret;
 }
