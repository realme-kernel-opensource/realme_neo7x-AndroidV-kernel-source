--- conflicted
+++ resolved
@@ -2151,7 +2151,8 @@
 			UFSHCD_CAP_HIBERN8_WITH_CLK_GATING |
 			UFSHCD_CAP_CLK_SCALING |
 			UFSHCD_CAP_AUTO_BKOPS_SUSPEND |
-			UFSHCD_CAP_AGGR_POWER_COLLAPSE;
+			UFSHCD_CAP_AGGR_POWER_COLLAPSE |
+			UFSHCD_CAP_WB_WITH_CLK_SCALING;
 		if (!host->disable_wb_support)
 			hba->caps |= UFSHCD_CAP_WB_EN;
 	}
@@ -2407,257 +2408,6 @@
 		ufs_qcom_hosts[id - 1] = host;
 	else
 		dev_err(hba->dev, "invalid host index %d\n", id);
-}
-
-/**
- * ufs_qcom_query_ioctl - perform user read queries
- * @hba: per-adapter instance
- * @lun: used for lun specific queries
- * @buffer: user space buffer for reading and submitting query data and params
- * @return: 0 for success negative error code otherwise
- *
- * Expected/Submitted buffer structure is struct ufs_ioctl_query_data.
- * It will read the opcode, idn and buf_length parameters, and, put the
- * response in the buffer field while updating the used size in buf_length.
- */
-static int
-ufs_qcom_query_ioctl(struct ufs_hba *hba, u8 lun, void __user *buffer)
-{
-	struct ufs_ioctl_query_data *ioctl_data;
-	int err = 0;
-	int length = 0;
-	void *data_ptr;
-	bool flag;
-	u32 att;
-	u8 index;
-	u8 *desc = NULL;
-
-	ioctl_data = kzalloc(sizeof(*ioctl_data), GFP_KERNEL);
-	if (!ioctl_data) {
-		err = -ENOMEM;
-		goto out;
-	}
-
-	/* extract params from user buffer */
-	err = copy_from_user(ioctl_data, buffer,
-			     sizeof(struct ufs_ioctl_query_data));
-	if (err) {
-		dev_err(hba->dev,
-			"%s: Failed copying buffer from user, err %d\n",
-			__func__, err);
-		goto out_release_mem;
-	}
-
-	/* verify legal parameters & send query */
-	switch (ioctl_data->opcode) {
-	case UPIU_QUERY_OPCODE_READ_DESC:
-		switch (ioctl_data->idn) {
-		case QUERY_DESC_IDN_DEVICE:
-		case QUERY_DESC_IDN_CONFIGURATION:
-		case QUERY_DESC_IDN_INTERCONNECT:
-		case QUERY_DESC_IDN_GEOMETRY:
-		case QUERY_DESC_IDN_POWER:
-			index = 0;
-			break;
-		case QUERY_DESC_IDN_UNIT:
-			if (!ufs_is_valid_unit_desc_lun(&hba->dev_info, lun, 0)) {
-				dev_err(hba->dev,
-					"%s: No unit descriptor for lun 0x%x\n",
-					__func__, lun);
-				err = -EINVAL;
-				goto out_release_mem;
-			}
-			index = lun;
-			break;
-		default:
-			goto out_einval;
-		}
-		length = min_t(int, QUERY_DESC_MAX_SIZE,
-			       ioctl_data->buf_size);
-		desc = kzalloc(length, GFP_KERNEL);
-		if (!desc) {
-			dev_err(hba->dev, "%s: Failed allocating %d bytes\n",
-				__func__, length);
-			err = -ENOMEM;
-			goto out_release_mem;
-		}
-		err = ufshcd_query_descriptor_retry(hba, ioctl_data->opcode,
-						    ioctl_data->idn, index, 0,
-						    desc, &length);
-		break;
-	case UPIU_QUERY_OPCODE_READ_ATTR:
-		switch (ioctl_data->idn) {
-		case QUERY_ATTR_IDN_BOOT_LU_EN:
-		case QUERY_ATTR_IDN_POWER_MODE:
-		case QUERY_ATTR_IDN_ACTIVE_ICC_LVL:
-		case QUERY_ATTR_IDN_OOO_DATA_EN:
-		case QUERY_ATTR_IDN_BKOPS_STATUS:
-		case QUERY_ATTR_IDN_PURGE_STATUS:
-		case QUERY_ATTR_IDN_MAX_DATA_IN:
-		case QUERY_ATTR_IDN_MAX_DATA_OUT:
-		case QUERY_ATTR_IDN_REF_CLK_FREQ:
-		case QUERY_ATTR_IDN_CONF_DESC_LOCK:
-		case QUERY_ATTR_IDN_MAX_NUM_OF_RTT:
-		case QUERY_ATTR_IDN_EE_CONTROL:
-		case QUERY_ATTR_IDN_EE_STATUS:
-		case QUERY_ATTR_IDN_SECONDS_PASSED:
-			index = 0;
-			break;
-		case QUERY_ATTR_IDN_DYN_CAP_NEEDED:
-		case QUERY_ATTR_IDN_CORR_PRG_BLK_NUM:
-			index = lun;
-			break;
-		default:
-			goto out_einval;
-		}
-		err = ufshcd_query_attr(hba, ioctl_data->opcode,
-					ioctl_data->idn, index, 0, &att);
-		break;
-
-	case UPIU_QUERY_OPCODE_WRITE_ATTR:
-		err = copy_from_user(&att,
-				     buffer +
-				     sizeof(struct ufs_ioctl_query_data),
-				     sizeof(u32));
-		if (err) {
-			dev_err(hba->dev,
-				"%s: Failed copying buffer from user, err %d\n",
-				__func__, err);
-			goto out_release_mem;
-		}
-
-		switch (ioctl_data->idn) {
-		case QUERY_ATTR_IDN_BOOT_LU_EN:
-			index = 0;
-			if (!att) {
-				dev_err(hba->dev,
-					"%s: Illegal ufs query ioctl data, opcode 0x%x, idn 0x%x, att 0x%x\n",
-					__func__, ioctl_data->opcode,
-					(unsigned int)ioctl_data->idn, att);
-				err = -EINVAL;
-				goto out_release_mem;
-			}
-			break;
-		default:
-			goto out_einval;
-		}
-		err = ufshcd_query_attr(hba, ioctl_data->opcode,
-					ioctl_data->idn, index, 0, &att);
-		break;
-
-	case UPIU_QUERY_OPCODE_READ_FLAG:
-		switch (ioctl_data->idn) {
-		case QUERY_FLAG_IDN_FDEVICEINIT:
-		case QUERY_FLAG_IDN_PERMANENT_WPE:
-		case QUERY_FLAG_IDN_PWR_ON_WPE:
-		case QUERY_FLAG_IDN_BKOPS_EN:
-		case QUERY_FLAG_IDN_PURGE_ENABLE:
-		case QUERY_FLAG_IDN_FPHYRESOURCEREMOVAL:
-		case QUERY_FLAG_IDN_BUSY_RTC:
-			break;
-		default:
-			goto out_einval;
-		}
-		err = ufshcd_query_flag(hba, ioctl_data->opcode,
-					ioctl_data->idn, 0, &flag);
-		break;
-	default:
-		goto out_einval;
-	}
-
-	if (err) {
-		dev_err(hba->dev, "%s: Query for idn %d failed\n", __func__,
-			ioctl_data->idn);
-		goto out_release_mem;
-	}
-
-	/*
-	 * copy response data
-	 * As we might end up reading less data than what is specified in
-	 * "ioctl_data->buf_size". So we are updating "ioctl_data->
-	 * buf_size" to what exactly we have read.
-	 */
-	switch (ioctl_data->opcode) {
-	case UPIU_QUERY_OPCODE_READ_DESC:
-		ioctl_data->buf_size = min_t(int, ioctl_data->buf_size, length);
-		data_ptr = desc;
-		break;
-	case UPIU_QUERY_OPCODE_READ_ATTR:
-		ioctl_data->buf_size = sizeof(u32);
-		data_ptr = &att;
-		break;
-	case UPIU_QUERY_OPCODE_READ_FLAG:
-		ioctl_data->buf_size = 1;
-		data_ptr = &flag;
-		break;
-	case UPIU_QUERY_OPCODE_WRITE_ATTR:
-		goto out_release_mem;
-	default:
-		goto out_einval;
-	}
-
-	/* copy to user */
-	err = copy_to_user(buffer, ioctl_data,
-			   sizeof(struct ufs_ioctl_query_data));
-	if (err)
-		dev_err(hba->dev, "%s: Failed copying back to user.\n",
-			__func__);
-	err = copy_to_user(buffer + sizeof(struct ufs_ioctl_query_data),
-			   data_ptr, ioctl_data->buf_size);
-	if (err)
-		dev_err(hba->dev, "%s: err %d copying back to user.\n",
-			__func__, err);
-	goto out_release_mem;
-
-out_einval:
-	dev_err(hba->dev,
-		"%s: illegal ufs query ioctl data, opcode 0x%x, idn 0x%x\n",
-		__func__, ioctl_data->opcode, (unsigned int)ioctl_data->idn);
-	err = -EINVAL;
-out_release_mem:
-	kfree(ioctl_data);
-	kfree(desc);
-out:
-	return err;
-}
-
-/**
- * ufs_qcom_ioctl - ufs ioctl callback registered in scsi_host
- * @dev: scsi device required for per LUN queries
- * @cmd: command opcode
- * @buffer: user space buffer for transferring data
- *
- * Supported commands:
- * UFS_IOCTL_QUERY
- */
-static int
-ufs_qcom_ioctl(struct scsi_device *dev, unsigned int cmd, void __user *buffer)
-{
-	struct ufs_hba *hba = shost_priv(dev->host);
-	int err = 0;
-
-	BUG_ON(!hba);
-	if (!buffer) {
-		dev_err(hba->dev, "%s: User buffer is NULL!\n", __func__);
-		return -EINVAL;
-	}
-
-	switch (cmd) {
-	case UFS_IOCTL_QUERY:
-		ufshcd_rpm_get_sync(hba);
-		err = ufs_qcom_query_ioctl(hba,
-					   ufshcd_scsi_to_upiu_lun(dev->lun),
-					   buffer);
-		ufshcd_rpm_put_sync(hba);
-		break;
-	default:
-		err = -ENOIOCTLCMD;
-		dev_dbg(hba->dev, "%s: Unsupported ioctl cmd %d\n", __func__,
-			cmd);
-		break;
-	}
-
-	return err;
 }
 
 static int tag_to_cpu(struct ufs_hba *hba, unsigned int tag)
@@ -3182,18 +2932,8 @@
 {
 	struct ufs_qcom_host *host = ufshcd_get_variant(hba);
 
-<<<<<<< HEAD
 	if (!is_shared_ice_supported(host))
 		return 0;
-=======
-	hba->caps |= UFSHCD_CAP_CLK_GATING | UFSHCD_CAP_HIBERN8_WITH_CLK_GATING;
-	hba->caps |= UFSHCD_CAP_CLK_SCALING | UFSHCD_CAP_WB_WITH_CLK_SCALING;
-	hba->caps |= UFSHCD_CAP_AUTO_BKOPS_SUSPEND;
-	hba->caps |= UFSHCD_CAP_WB_EN;
-	hba->caps |= UFSHCD_CAP_CRYPTO;
-	hba->caps |= UFSHCD_CAP_AGGR_POWER_COLLAPSE;
-	hba->caps |= UFSHCD_CAP_RPM_AUTOSUSPEND;
->>>>>>> e9630af1
 
 	/* Shared ICE is enabled by default */
 	return ufs_qcom_parse_shared_ice_config(hba);
@@ -3456,15 +3196,6 @@
 	}
 
 	ufs_qcom_init_sysfs(hba);
-
-	/* Provide SCSI host ioctl API */
-	hba->host->hostt->ioctl = (int (*)(struct scsi_device *, unsigned int,
-				   void __user *))ufs_qcom_ioctl;
-#ifdef CONFIG_COMPAT
-	hba->host->hostt->compat_ioctl = (int (*)(struct scsi_device *,
-					  unsigned int,
-					  void __user *))ufs_qcom_ioctl;
-#endif
 
 	ut->tcd = devm_thermal_of_cooling_device_register(dev,
 							  dev->of_node,
