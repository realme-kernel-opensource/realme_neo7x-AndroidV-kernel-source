--- conflicted
+++ resolved
@@ -38,19 +38,17 @@
 #include "qcom_q6v5.h"
 #include "remoteproc_internal.h"
 
-<<<<<<< HEAD
 #define XO_FREQ		19200000
 #define PIL_TZ_AVG_BW	0
 #define PIL_TZ_PEAK_BW	UINT_MAX
 #define QMP_MSG_LEN	64
 
+#define ADSP_DECRYPT_SHUTDOWN_DELAY_MS	100
+
 static struct icc_path *scm_perf_client;
 static int scm_pas_bw_count;
 static DEFINE_MUTEX(scm_pas_bw_mutex);
 bool timeout_disabled;
-=======
-#define ADSP_DECRYPT_SHUTDOWN_DELAY_MS	100
->>>>>>> b996f9c3
 
 struct adsp_data {
 	int crash_reason_smem;
@@ -63,11 +61,8 @@
 	bool uses_elf64;
 	bool has_aggre2_clk;
 	bool auto_boot;
-<<<<<<< HEAD
 	bool dma_phys_below_32b;
-=======
 	bool decrypt_shutdown;
->>>>>>> b996f9c3
 
 	char **active_pd_names;
 	char **proxy_pd_names;
@@ -110,11 +105,8 @@
 	struct icc_path *bus_client;
 	int crash_reason_smem;
 	bool has_aggre2_clk;
-<<<<<<< HEAD
 	bool dma_phys_below_32b;
-=======
 	bool decrypt_shutdown;
->>>>>>> b996f9c3
 	const char *info_name;
 
 	struct completion start_done;
@@ -168,7 +160,6 @@
 {
 	struct qcom_adsp *adsp = rproc->priv;
 
-<<<<<<< HEAD
 	trace_rproc_qcom_event(dev_name(adsp->dev), "adsp_minidump", "enter");
 
 	if (rproc->dump_conf == RPROC_COREDUMP_DISABLED)
@@ -188,12 +179,6 @@
 		 "{class: image, res: load_state, name: %s, val: %s}",
 		 name, enable ? "on" : "off");
 	return qmp_send(qmp, buf, sizeof(buf));
-=======
-	if (rproc->dump_conf == RPROC_COREDUMP_DISABLED)
-		return;
-
-	qcom_minidump(rproc, adsp->minidump_id);
->>>>>>> b996f9c3
 }
 
 static int adsp_pds_enable(struct qcom_adsp *adsp, struct device **pds,
@@ -234,9 +219,6 @@
 	}
 }
 
-<<<<<<< HEAD
-static int scm_pas_enable_bw(void)
-=======
 static int adsp_shutdown_poll_decrypt(struct qcom_adsp *adsp)
 {
 	unsigned int retry_num = 50;
@@ -250,8 +232,7 @@
 	return ret;
 }
 
-static int adsp_unprepare(struct rproc *rproc)
->>>>>>> b996f9c3
+static int scm_pas_enable_bw(void)
 {
 	int ret = 0;
 
@@ -452,7 +433,6 @@
 	if (ret)
 		goto disable_xo_clk;
 
-<<<<<<< HEAD
 	ret = enable_regulators(adsp);
 	if (ret)
 		goto disable_aggre2_clk;
@@ -481,19 +461,6 @@
 
 	adsp_add_coredump_segments(adsp, fw);
 	trace_rproc_qcom_event(dev_name(adsp->dev), "Q6_auth_reset", "enter");
-=======
-	if (adsp->cx_supply) {
-		ret = regulator_enable(adsp->cx_supply);
-		if (ret)
-			goto disable_aggre2_clk;
-	}
-
-	if (adsp->px_supply) {
-		ret = regulator_enable(adsp->px_supply);
-		if (ret)
-			goto disable_cx_supply;
-	}
->>>>>>> b996f9c3
 
 	ret = qcom_scm_pas_auth_and_reset(adsp->pas_id);
 	if (ret)
@@ -542,16 +509,7 @@
 	if (!ret)
 		goto exit;
 
-<<<<<<< HEAD
 	disable_regulators(adsp);
-=======
-disable_px_supply:
-	if (adsp->px_supply)
-		regulator_disable(adsp->px_supply);
-disable_cx_supply:
-	if (adsp->cx_supply)
-		regulator_disable(adsp->cx_supply);
->>>>>>> b996f9c3
 disable_aggre2_clk:
 	clk_disable_unprepare(adsp->aggre2_clk);
 disable_xo_clk:
@@ -576,14 +534,7 @@
 {
 	struct qcom_adsp *adsp = container_of(q6v5, struct qcom_adsp, q6v5);
 
-<<<<<<< HEAD
 	disable_regulators(adsp);
-=======
-	if (adsp->px_supply)
-		regulator_disable(adsp->px_supply);
-	if (adsp->cx_supply)
-		regulator_disable(adsp->cx_supply);
->>>>>>> b996f9c3
 	clk_disable_unprepare(adsp->aggre2_clk);
 	clk_disable_unprepare(adsp->xo);
 	adsp_pds_disable(adsp, adsp->proxy_pds, adsp->proxy_pd_count);
@@ -602,18 +553,15 @@
 	if (ret == -ETIMEDOUT)
 		dev_err(adsp->dev, "timed out on wait\n");
 
-<<<<<<< HEAD
 	scm_pas_enable_bw();
 	if (adsp->retry_shutdown)
 		ret = qcom_scm_pas_shutdown_retry(adsp->pas_id);
 	else
 		ret = qcom_scm_pas_shutdown(adsp->pas_id);
-=======
-	ret = qcom_scm_pas_shutdown(adsp->pas_id);
+
 	if (ret && adsp->decrypt_shutdown)
 		ret = adsp_shutdown_poll_decrypt(adsp);
 
->>>>>>> b996f9c3
 	if (ret)
 		panic("Panicking, remoteproc %s failed to shutdown.\n", rproc->name);
 
@@ -813,7 +761,6 @@
 
 static int adsp_init_regulator(struct qcom_adsp *adsp)
 {
-<<<<<<< HEAD
 	int len;
 	int i, rc;
 	char uv_ua[50];
@@ -878,29 +825,6 @@
 	adsp->bus_client = of_icc_get(adsp->dev, "rproc_ddr");
 	if (IS_ERR(adsp->bus_client))
 		dev_warn(adsp->dev, "%s: No bus client\n", __func__);
-
-=======
-	adsp->cx_supply = devm_regulator_get_optional(adsp->dev, "cx");
-	if (IS_ERR(adsp->cx_supply)) {
-		if (PTR_ERR(adsp->cx_supply) == -ENODEV)
-			adsp->cx_supply = NULL;
-		else
-			return PTR_ERR(adsp->cx_supply);
-	}
-
-	if (adsp->cx_supply)
-		regulator_set_load(adsp->cx_supply, 100000);
-
-	adsp->px_supply = devm_regulator_get_optional(adsp->dev, "px");
-	if (IS_ERR(adsp->px_supply)) {
-		if (PTR_ERR(adsp->px_supply) == -ENODEV)
-			adsp->px_supply = NULL;
-		else
-			return PTR_ERR(adsp->px_supply);
-	}
-
-	return 0;
->>>>>>> b996f9c3
 }
 
 static int adsp_pds_attach(struct device *dev, struct device **devs,
@@ -1077,7 +1001,7 @@
 	adsp->dtb_fw_name = desc->dtb_firmware_name;
 	adsp->has_aggre2_clk = desc->has_aggre2_clk;
 	adsp->info_name = desc->sysmon_name;
-<<<<<<< HEAD
+	adsp->decrypt_shutdown = desc->decrypt_shutdown;
 	adsp->qmp_name = desc->qmp_name;
 	adsp->dma_phys_below_32b = desc->dma_phys_below_32b;
 
@@ -1085,9 +1009,7 @@
 		adsp->mdata = devm_kzalloc(adsp->dev, sizeof(struct qcom_mdt_metadata), GFP_KERNEL);
 		adsp->retry_shutdown = true;
 	}
-=======
-	adsp->decrypt_shutdown = desc->decrypt_shutdown;
->>>>>>> b996f9c3
+
 	platform_set_drvdata(pdev, adsp);
 
 	ret = device_init_wakeup(adsp->dev, true);
@@ -1705,7 +1627,6 @@
 	.ssctl_id = 0x22,
 };
 
-<<<<<<< HEAD
 static const struct adsp_data sc8180x_mpss_resource = {
 	.crash_reason_smem = 421,
 	.firmware_name = "modem.mdt",
@@ -1720,28 +1641,11 @@
 		"cx",
 		NULL
 	},
-=======
-static const struct adsp_data sm8450_mpss_resource = {
-	.crash_reason_smem = 421,
-	.firmware_name = "modem.mdt",
-	.pas_id = 4,
-	.minidump_id = 3,
-	.has_aggre2_clk = false,
-	.auto_boot = false,
-	.decrypt_shutdown = true,
-	.proxy_pd_names = (char*[]){
-		"cx",
-		"mss",
-		NULL
-	},
-	.load_state = "modem",
->>>>>>> b996f9c3
 	.ssr_name = "mpss",
 	.sysmon_name = "modem",
 	.ssctl_id = 0x12,
 };
 
-<<<<<<< HEAD
 static const struct adsp_data sdmshrike_adsp_resource = {
 	.crash_reason_smem = 423,
 	.firmware_name = "adsp.mdt",
@@ -1766,8 +1670,6 @@
 	.ssctl_id = 0x17,
 };
 
-=======
->>>>>>> b996f9c3
 static const struct of_device_id adsp_of_match[] = {
 	{ .compatible = "qcom,msm8226-adsp-pil", .data = &adsp_resource_init},
 	{ .compatible = "qcom,msm8974-adsp-pil", .data = &adsp_resource_init},
@@ -1800,7 +1702,6 @@
 	{ .compatible = "qcom,sm8350-cdsp-pas", .data = &sm8350_cdsp_resource},
 	{ .compatible = "qcom,sm8350-slpi-pas", .data = &sm8350_slpi_resource},
 	{ .compatible = "qcom,sm8350-mpss-pas", .data = &mpss_resource_init},
-<<<<<<< HEAD
 	{ .compatible = "qcom,waipio-adsp-pas", .data = &waipio_adsp_resource},
 	{ .compatible = "qcom,waipio-cdsp-pas", .data = &waipio_cdsp_resource},
 	{ .compatible = "qcom,waipio-slpi-pas", .data = &waipio_slpi_resource},
@@ -1817,12 +1718,6 @@
 	{ .compatible = "qcom,khaje-modem-pas", .data = &khaje_mpss_resource},
 	{ .compatible = "qcom,sdmshrike-adsp-pas", .data = &sdmshrike_adsp_resource},
 	{ .compatible = "qcom,sdmshrike-cdsp-pas", .data = &sdmshrike_cdsp_resource},
-=======
-	{ .compatible = "qcom,sm8450-adsp-pas", .data = &sm8350_adsp_resource},
-	{ .compatible = "qcom,sm8450-cdsp-pas", .data = &sm8350_cdsp_resource},
-	{ .compatible = "qcom,sm8450-slpi-pas", .data = &sm8350_slpi_resource},
-	{ .compatible = "qcom,sm8450-mpss-pas", .data = &sm8450_mpss_resource},
->>>>>>> b996f9c3
 	{ },
 };
 MODULE_DEVICE_TABLE(of, adsp_of_match);
