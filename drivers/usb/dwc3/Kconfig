--- conflicted
+++ resolved
@@ -159,17 +159,6 @@
 	  This driver handles both ZynqMP and Versal SoC operations.
 	  Say 'Y' or 'M' if you have one such device.
 
-<<<<<<< HEAD
-config USB_DWC3_MSM
-	tristate "QTI MSM Platforms"
-	depends on ARCH_QCOM || COMPILE_TEST
-	help
-	  Applicable to QTI MSM Platforms with DesignWare Core
-	  USB3 IP.
-	  Driver supports host, device and dual-role modes of operation.
-	  Say 'Y' or 'M' if you have one such device.
-
-=======
 config USB_DWC3_AM62
 	tristate "Texas Instruments AM62 Platforms"
 	depends on ARCH_K3 || COMPILE_TEST
@@ -179,5 +168,13 @@
 	  The Designware Core USB3 IP is progammed to operate in
 	  in USB 2.0 mode only.
 	  Say 'Y' or 'M' here if you have one such device
->>>>>>> 79cfa1b7
+
+config USB_DWC3_MSM
+	tristate "QTI MSM Platforms"
+	depends on ARCH_QCOM || COMPILE_TEST
+	help
+	  Applicable to QTI MSM Platforms with DesignWare Core
+	  USB3 IP.
+	  Driver supports host, device and dual-role modes of operation.
+	  Say 'Y' or 'M' if you have one such device.
 endif