# SPDX-License-Identifier: GPL-2.0

config TYPEC_UCSI
	tristate "USB Type-C Connector System Software Interface driver"
	depends on !CPU_BIG_ENDIAN
	depends on USB_ROLE_SWITCH || !USB_ROLE_SWITCH
	help
	  USB Type-C Connector System Software Interface (UCSI) is a
	  specification for an interface that allows the operating system to
	  control the USB Type-C ports. On UCSI system the USB Type-C ports
	  function autonomously by default, but in order to get the status of
	  the ports and support basic operations like role swapping, the driver
	  is required. UCSI is available on most of the new Intel based systems
	  that are equipped with Embedded Controller and USB Type-C ports.

	  UCSI specification does not define the interface method, so depending
	  on the platform, ACPI, PCI, I2C, etc. may be used. Therefore this
	  driver only provides the core part, and separate drivers are needed
	  for every supported interface method.

	  The UCSI specification can be downloaded from:
	  https://www.intel.com/content/www/us/en/io/universal-serial-bus/usb-type-c-ucsi-spec.html

	  To compile the driver as a module, choose M here: the module will be
	  called typec_ucsi.

if TYPEC_UCSI

config UCSI_CCG
	tristate "UCSI Interface Driver for Cypress CCGx"
	depends on I2C
	help
	  This driver enables UCSI support on platforms that expose a
	  Cypress CCGx Type-C controller over I2C interface.

	  To compile the driver as a module, choose M here: the module will be
	  called ucsi_ccg.

config UCSI_ACPI
	tristate "UCSI ACPI Interface Driver"
	depends on ACPI
	help
	  This driver enables UCSI support on platforms that expose UCSI
	  interface as ACPI device. On new Intel Atom based platforms starting
	  from Broxton SoCs and Core platforms stating from Skylake, UCSI is an
	  ACPI enumerated device.

	  To compile the driver as a module, choose M here: the module will be
	  called ucsi_acpi

<<<<<<< HEAD
config UCSI_QTI_GLINK
	tristate "UCSI Interface Driver for QTI PMIC"
	depends on QTI_PMIC_GLINK
	help
	  This driver enables UCSI support on Qualcomm Technologies, Inc.
	  platforms that expose UCSI interface to communicate with PPM which is
	  charger firmware running on the remote subsystem (e.g. DSP) over PMIC
	  Glink.

	  To compile the driver as a module, choose M here: the module will be
	  called ucsi_glink.
=======
config UCSI_STM32G0
	tristate "UCSI Interface Driver for STM32G0"
	depends on I2C
	help
	  This driver enables UCSI support on platforms that expose a STM32G0
	  Type-C controller over I2C interface.

	  To compile the driver as a module, choose M here: the module will be
	  called ucsi_stm32g0.
>>>>>>> b996f9c3

endif<|MERGE_RESOLUTION|>--- conflicted
+++ resolved
@@ -48,7 +48,6 @@
 	  To compile the driver as a module, choose M here: the module will be
 	  called ucsi_acpi
 
-<<<<<<< HEAD
 config UCSI_QTI_GLINK
 	tristate "UCSI Interface Driver for QTI PMIC"
 	depends on QTI_PMIC_GLINK
@@ -60,7 +59,7 @@
 
 	  To compile the driver as a module, choose M here: the module will be
 	  called ucsi_glink.
-=======
+
 config UCSI_STM32G0
 	tristate "UCSI Interface Driver for STM32G0"
 	depends on I2C
@@ -70,6 +69,5 @@
 
 	  To compile the driver as a module, choose M here: the module will be
 	  called ucsi_stm32g0.
->>>>>>> b996f9c3
 
 endif