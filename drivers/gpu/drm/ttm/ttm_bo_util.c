--- conflicted
+++ resolved
@@ -169,11 +169,7 @@
 	}
 
 	clear = src_iter->ops->maps_tt && (!ttm || !ttm_tt_is_populated(ttm));
-<<<<<<< HEAD
-	if (!(clear && ttm && !(ttm->page_flags & TTM_PAGE_FLAG_ZERO_ALLOC)))
-=======
 	if (!(clear && ttm && !(ttm->page_flags & TTM_TT_FLAG_ZERO_ALLOC)))
->>>>>>> 56d33754
 		ttm_move_memcpy(clear, dst_mem->num_pages, dst_iter, src_iter);
 
 	if (!src_iter->ops->maps_tt)
