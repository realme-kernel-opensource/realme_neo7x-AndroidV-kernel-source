/*
 * Copyright 2019 Advanced Micro Devices, Inc.
 *
 * Permission is hereby granted, free of charge, to any person obtaining a
 * copy of this software and associated documentation files (the "Software"),
 * to deal in the Software without restriction, including without limitation
 * the rights to use, copy, modify, merge, publish, distribute, sublicense,
 * and/or sell copies of the Software, and to permit persons to whom the
 * Software is furnished to do so, subject to the following conditions:
 *
 * The above copyright notice and this permission notice shall be included in
 * all copies or substantial portions of the Software.
 *
 * THE SOFTWARE IS PROVIDED "AS IS", WITHOUT WARRANTY OF ANY KIND, EXPRESS OR
 * IMPLIED, INCLUDING BUT NOT LIMITED TO THE WARRANTIES OF MERCHANTABILITY,
 * FITNESS FOR A PARTICULAR PURPOSE AND NONINFRINGEMENT.  IN NO EVENT SHALL
 * THE COPYRIGHT HOLDER(S) OR AUTHOR(S) BE LIABLE FOR ANY CLAIM, DAMAGES OR
 * OTHER LIABILITY, WHETHER IN AN ACTION OF CONTRACT, TORT OR OTHERWISE,
 * ARISING FROM, OUT OF OR IN CONNECTION WITH THE SOFTWARE OR THE USE OR
 * OTHER DEALINGS IN THE SOFTWARE.
 *
 * Authors: AMD
 *
 */

#ifndef _DMUB_SRV_H_
#define _DMUB_SRV_H_

/**
 * DOC: DMUB interface and operation
 *
 * DMUB is the interface to the display DMCUB microcontroller on DCN hardware.
 * It delegates hardware initialization and command submission to the
 * microcontroller. DMUB is the shortname for DMCUB.
 *
 * This interface is not thread-safe. Ensure that all access to the interface
 * is properly synchronized by the caller.
 *
 * Initialization and usage of the DMUB service should be done in the
 * steps given below:
 *
 * 1. dmub_srv_create()
 * 2. dmub_srv_has_hw_support()
 * 3. dmub_srv_calc_region_info()
 * 4. dmub_srv_hw_init()
 *
 * The call to dmub_srv_create() is required to use the server.
 *
 * The calls to dmub_srv_has_hw_support() and dmub_srv_calc_region_info()
 * are helpers to query cache window size and allocate framebuffer(s)
 * for the cache windows.
 *
 * The call to dmub_srv_hw_init() programs the DMCUB registers to prepare
 * for command submission. Commands can be queued via dmub_srv_cmd_queue()
 * and executed via dmub_srv_cmd_execute().
 *
 * If the queue is full the dmub_srv_wait_for_idle() call can be used to
 * wait until the queue has been cleared.
 *
 * Destroying the DMUB service can be done by calling dmub_srv_destroy().
 * This does not clear DMUB hardware state, only software state.
 *
 * The interface is intended to be standalone and should not depend on any
 * other component within DAL.
 */

#include "inc/dmub_cmd.h"

#if defined(__cplusplus)
extern "C" {
#endif

/* Forward declarations */
struct dmub_srv;
struct dmub_srv_common_regs;
struct dmub_srv_dcn31_regs;

struct dmcub_trace_buf_entry;

/* enum dmub_status - return code for dmcub functions */
enum dmub_status {
	DMUB_STATUS_OK = 0,
	DMUB_STATUS_NO_CTX,
	DMUB_STATUS_QUEUE_FULL,
	DMUB_STATUS_TIMEOUT,
	DMUB_STATUS_INVALID,
	DMUB_STATUS_HW_FAILURE,
};

/* enum dmub_asic - dmub asic identifier */
enum dmub_asic {
	DMUB_ASIC_NONE = 0,
	DMUB_ASIC_DCN20,
	DMUB_ASIC_DCN21,
	DMUB_ASIC_DCN30,
	DMUB_ASIC_DCN301,
	DMUB_ASIC_DCN302,
	DMUB_ASIC_DCN303,
	DMUB_ASIC_DCN31,
	DMUB_ASIC_DCN31B,
	DMUB_ASIC_MAX,
};

/* enum dmub_window_id - dmub window identifier */
enum dmub_window_id {
	DMUB_WINDOW_0_INST_CONST = 0,
	DMUB_WINDOW_1_STACK,
	DMUB_WINDOW_2_BSS_DATA,
	DMUB_WINDOW_3_VBIOS,
	DMUB_WINDOW_4_MAILBOX,
	DMUB_WINDOW_5_TRACEBUFF,
	DMUB_WINDOW_6_FW_STATE,
	DMUB_WINDOW_7_SCRATCH_MEM,
	DMUB_WINDOW_TOTAL,
};

/* enum dmub_notification_type - dmub outbox notification identifier */
enum dmub_notification_type {
	DMUB_NOTIFICATION_NO_DATA = 0,
	DMUB_NOTIFICATION_AUX_REPLY,
	DMUB_NOTIFICATION_HPD,
	DMUB_NOTIFICATION_HPD_IRQ,
	DMUB_NOTIFICATION_SET_CONFIG_REPLY,
	DMUB_NOTIFICATION_MAX
};

/**
 * struct dmub_region - dmub hw memory region
 * @base: base address for region, must be 256 byte aligned
 * @top: top address for region
 */
struct dmub_region {
	uint32_t base;
	uint32_t top;
};

/**
 * struct dmub_window - dmub hw cache window
 * @off: offset to the fb memory in gpu address space
 * @r: region in uc address space for cache window
 */
struct dmub_window {
	union dmub_addr offset;
	struct dmub_region region;
};

/**
 * struct dmub_fb - defines a dmub framebuffer memory region
 * @cpu_addr: cpu virtual address for the region, NULL if invalid
 * @gpu_addr: gpu virtual address for the region, NULL if invalid
 * @size: size of the region in bytes, zero if invalid
 */
struct dmub_fb {
	void *cpu_addr;
	uint64_t gpu_addr;
	uint32_t size;
};

/**
 * struct dmub_srv_region_params - params used for calculating dmub regions
 * @inst_const_size: size of the fw inst const section
 * @bss_data_size: size of the fw bss data section
 * @vbios_size: size of the vbios data
 * @fw_bss_data: raw firmware bss data section
 */
struct dmub_srv_region_params {
	uint32_t inst_const_size;
	uint32_t bss_data_size;
	uint32_t vbios_size;
	const uint8_t *fw_inst_const;
	const uint8_t *fw_bss_data;
};

/**
 * struct dmub_srv_region_info - output region info from the dmub service
 * @fb_size: required minimum fb size for all regions, aligned to 4096 bytes
 * @num_regions: number of regions used by the dmub service
 * @regions: region info
 *
 * The regions are aligned such that they can be all placed within the
 * same framebuffer but they can also be placed into different framebuffers.
 *
 * The size of each region can be calculated by the caller:
 * size = reg.top - reg.base
 *
 * Care must be taken when performing custom allocations to ensure that each
 * region base address is 256 byte aligned.
 */
struct dmub_srv_region_info {
	uint32_t fb_size;
	uint8_t num_regions;
	struct dmub_region regions[DMUB_WINDOW_TOTAL];
};

/**
 * struct dmub_srv_fb_params - parameters used for driver fb setup
 * @region_info: region info calculated by dmub service
 * @cpu_addr: base cpu address for the framebuffer
 * @gpu_addr: base gpu virtual address for the framebuffer
 */
struct dmub_srv_fb_params {
	const struct dmub_srv_region_info *region_info;
	void *cpu_addr;
	uint64_t gpu_addr;
};

/**
 * struct dmub_srv_fb_info - output fb info from the dmub service
 * @num_fbs: number of required dmub framebuffers
 * @fbs: fb data for each region
 *
 * Output from the dmub service helper that can be used by the
 * driver to prepare dmub_fb that can be passed into the dmub
 * hw init service.
 *
 * Assumes that all regions are within the same framebuffer
 * and have been setup according to the region_info generated
 * by the dmub service.
 */
struct dmub_srv_fb_info {
	uint8_t num_fb;
	struct dmub_fb fb[DMUB_WINDOW_TOTAL];
};

/*
 * struct dmub_srv_hw_params - params for dmub hardware initialization
 * @fb: framebuffer info for each region
 * @fb_base: base of the framebuffer aperture
 * @fb_offset: offset of the framebuffer aperture
 * @psp_version: psp version to pass for DMCU init
 * @load_inst_const: true if DMUB should load inst const fw
 */
struct dmub_srv_hw_params {
	struct dmub_fb *fb[DMUB_WINDOW_TOTAL];
	uint64_t fb_base;
	uint64_t fb_offset;
	uint32_t psp_version;
	bool load_inst_const;
	bool skip_panel_power_sequence;
	bool disable_z10;
<<<<<<< HEAD
=======
	bool dpia_supported;
>>>>>>> 56d33754
	bool disable_dpia;
};

/**
 * struct dmub_diagnostic_data - Diagnostic data retrieved from DMCUB for
 * debugging purposes, including logging, crash analysis, etc.
 */
struct dmub_diagnostic_data {
	uint32_t dmcub_version;
	uint32_t scratch[16];
	uint32_t pc;
	uint32_t undefined_address_fault_addr;
	uint32_t inst_fetch_fault_addr;
	uint32_t data_write_fault_addr;
	uint32_t inbox1_rptr;
	uint32_t inbox1_wptr;
	uint32_t inbox1_size;
	uint32_t inbox0_rptr;
	uint32_t inbox0_wptr;
	uint32_t inbox0_size;
	uint8_t is_dmcub_enabled : 1;
	uint8_t is_dmcub_soft_reset : 1;
	uint8_t is_dmcub_secure_reset : 1;
	uint8_t is_traceport_en : 1;
	uint8_t is_cw0_enabled : 1;
	uint8_t is_cw6_enabled : 1;
};

/**
 * struct dmub_srv_base_funcs - Driver specific base callbacks
 */
struct dmub_srv_base_funcs {
	/**
	 * @reg_read:
	 *
	 * Hook for reading a register.
	 *
	 * Return: The 32-bit register value from the given address.
	 */
	uint32_t (*reg_read)(void *ctx, uint32_t address);

	/**
	 * @reg_write:
	 *
	 * Hook for writing a value to the register specified by address.
	 */
	void (*reg_write)(void *ctx, uint32_t address, uint32_t value);
};

/**
 * struct dmub_srv_hw_funcs - hardware sequencer funcs for dmub
 */
struct dmub_srv_hw_funcs {
	/* private: internal use only */

	void (*init)(struct dmub_srv *dmub);

	void (*reset)(struct dmub_srv *dmub);

	void (*reset_release)(struct dmub_srv *dmub);

	void (*backdoor_load)(struct dmub_srv *dmub,
			      const struct dmub_window *cw0,
			      const struct dmub_window *cw1);

	void (*setup_windows)(struct dmub_srv *dmub,
			      const struct dmub_window *cw2,
			      const struct dmub_window *cw3,
			      const struct dmub_window *cw4,
			      const struct dmub_window *cw5,
			      const struct dmub_window *cw6);

	void (*setup_mailbox)(struct dmub_srv *dmub,
			      const struct dmub_region *inbox1);

	uint32_t (*get_inbox1_rptr)(struct dmub_srv *dmub);

	void (*set_inbox1_wptr)(struct dmub_srv *dmub, uint32_t wptr_offset);

	void (*setup_out_mailbox)(struct dmub_srv *dmub,
			      const struct dmub_region *outbox1);

	uint32_t (*get_outbox1_wptr)(struct dmub_srv *dmub);

	void (*set_outbox1_rptr)(struct dmub_srv *dmub, uint32_t rptr_offset);

	void (*setup_outbox0)(struct dmub_srv *dmub,
			      const struct dmub_region *outbox0);

	uint32_t (*get_outbox0_wptr)(struct dmub_srv *dmub);

	void (*set_outbox0_rptr)(struct dmub_srv *dmub, uint32_t rptr_offset);

	uint32_t (*emul_get_inbox1_rptr)(struct dmub_srv *dmub);

	void (*emul_set_inbox1_wptr)(struct dmub_srv *dmub, uint32_t wptr_offset);

	bool (*is_supported)(struct dmub_srv *dmub);

	bool (*is_hw_init)(struct dmub_srv *dmub);

	bool (*is_phy_init)(struct dmub_srv *dmub);
	void (*enable_dmub_boot_options)(struct dmub_srv *dmub,
				const struct dmub_srv_hw_params *params);

	void (*skip_dmub_panel_power_sequence)(struct dmub_srv *dmub, bool skip);

	union dmub_fw_boot_status (*get_fw_status)(struct dmub_srv *dmub);


	void (*set_gpint)(struct dmub_srv *dmub,
			  union dmub_gpint_data_register reg);

	bool (*is_gpint_acked)(struct dmub_srv *dmub,
			       union dmub_gpint_data_register reg);

	uint32_t (*get_gpint_response)(struct dmub_srv *dmub);

	uint32_t (*get_gpint_dataout)(struct dmub_srv *dmub);

	void (*send_inbox0_cmd)(struct dmub_srv *dmub, union dmub_inbox0_data_register data);
	uint32_t (*get_current_time)(struct dmub_srv *dmub);

	void (*get_diagnostic_data)(struct dmub_srv *dmub, struct dmub_diagnostic_data *dmub_oca);

	bool (*should_detect)(struct dmub_srv *dmub);
};

/**
 * struct dmub_srv_create_params - params for dmub service creation
 * @base_funcs: driver supplied base routines
 * @hw_funcs: optional overrides for hw funcs
 * @user_ctx: context data for callback funcs
 * @asic: driver supplied asic
 * @fw_version: the current firmware version, if any
 * @is_virtual: false for hw support only
 */
struct dmub_srv_create_params {
	struct dmub_srv_base_funcs funcs;
	struct dmub_srv_hw_funcs *hw_funcs;
	void *user_ctx;
	enum dmub_asic asic;
	uint32_t fw_version;
	bool is_virtual;
};

/**
 * struct dmub_srv - software state for dmcub
 * @asic: dmub asic identifier
 * @user_ctx: user provided context for the dmub_srv
 * @fw_version: the current firmware version, if any
 * @is_virtual: false if hardware support only
 * @fw_state: dmub firmware state pointer
 */
struct dmub_srv {
	enum dmub_asic asic;
	void *user_ctx;
	uint32_t fw_version;
	bool is_virtual;
	struct dmub_fb scratch_mem_fb;
	volatile const struct dmub_fw_state *fw_state;

	/* private: internal use only */
	const struct dmub_srv_common_regs *regs;
	const struct dmub_srv_dcn31_regs *regs_dcn31;

	struct dmub_srv_base_funcs funcs;
	struct dmub_srv_hw_funcs hw_funcs;
	struct dmub_rb inbox1_rb;
	/**
	 * outbox1_rb is accessed without locks (dal & dc)
	 * and to be used only in dmub_srv_stat_get_notification()
	 */
	struct dmub_rb outbox1_rb;

	struct dmub_rb outbox0_rb;

	bool sw_init;
	bool hw_init;

	uint64_t fb_base;
	uint64_t fb_offset;
	uint32_t psp_version;

	/* Feature capabilities reported by fw */
	struct dmub_feature_caps feature_caps;
};

/**
 * struct dmub_notification - dmub notification data
 * @type: dmub notification type
 * @link_index: link index to identify aux connection
 * @result: USB4 status returned from dmub
 * @pending_notification: Indicates there are other pending notifications
 * @aux_reply: aux reply
 * @hpd_status: hpd status
 */
struct dmub_notification {
	enum dmub_notification_type type;
	uint8_t link_index;
	uint8_t result;
	bool pending_notification;
	union {
		struct aux_reply_data aux_reply;
		enum dp_hpd_status hpd_status;
		enum set_config_status sc_status;
	};
};

/**
 * DMUB firmware version helper macro - useful for checking if the version
 * of a firmware to know if feature or functionality is supported or present.
 */
#define DMUB_FW_VERSION(major, minor, revision) \
	((((major) & 0xFF) << 24) | (((minor) & 0xFF) << 16) | ((revision) & 0xFFFF))

/**
 * dmub_srv_create() - creates the DMUB service.
 * @dmub: the dmub service
 * @params: creation parameters for the service
 *
 * Return:
 *   DMUB_STATUS_OK - success
 *   DMUB_STATUS_INVALID - unspecified error
 */
enum dmub_status dmub_srv_create(struct dmub_srv *dmub,
				 const struct dmub_srv_create_params *params);

/**
 * dmub_srv_destroy() - destroys the DMUB service.
 * @dmub: the dmub service
 */
void dmub_srv_destroy(struct dmub_srv *dmub);

/**
 * dmub_srv_calc_region_info() - retreives region info from the dmub service
 * @dmub: the dmub service
 * @params: parameters used to calculate region locations
 * @info_out: the output region info from dmub
 *
 * Calculates the base and top address for all relevant dmub regions
 * using the parameters given (if any).
 *
 * Return:
 *   DMUB_STATUS_OK - success
 *   DMUB_STATUS_INVALID - unspecified error
 */
enum dmub_status
dmub_srv_calc_region_info(struct dmub_srv *dmub,
			  const struct dmub_srv_region_params *params,
			  struct dmub_srv_region_info *out);

/**
 * dmub_srv_calc_region_info() - retreives fb info from the dmub service
 * @dmub: the dmub service
 * @params: parameters used to calculate fb locations
 * @info_out: the output fb info from dmub
 *
 * Calculates the base and top address for all relevant dmub regions
 * using the parameters given (if any).
 *
 * Return:
 *   DMUB_STATUS_OK - success
 *   DMUB_STATUS_INVALID - unspecified error
 */
enum dmub_status dmub_srv_calc_fb_info(struct dmub_srv *dmub,
				       const struct dmub_srv_fb_params *params,
				       struct dmub_srv_fb_info *out);

/**
 * dmub_srv_has_hw_support() - returns hw support state for dmcub
 * @dmub: the dmub service
 * @is_supported: hw support state
 *
 * Queries the hardware for DMCUB support and returns the result.
 *
 * Can be called before dmub_srv_hw_init().
 *
 * Return:
 *   DMUB_STATUS_OK - success
 *   DMUB_STATUS_INVALID - unspecified error
 */
enum dmub_status dmub_srv_has_hw_support(struct dmub_srv *dmub,
					 bool *is_supported);

/**
 * dmub_srv_is_hw_init() - returns hardware init state
 *
 * Return:
 *   DMUB_STATUS_OK - success
 *   DMUB_STATUS_INVALID - unspecified error
 */
enum dmub_status dmub_srv_is_hw_init(struct dmub_srv *dmub, bool *is_hw_init);

/**
 * dmub_srv_hw_init() - initializes the underlying DMUB hardware
 * @dmub: the dmub service
 * @params: params for hardware initialization
 *
 * Resets the DMUB hardware and performs backdoor loading of the
 * required cache regions based on the input framebuffer regions.
 *
 * Return:
 *   DMUB_STATUS_OK - success
 *   DMUB_STATUS_NO_CTX - dmcub context not initialized
 *   DMUB_STATUS_INVALID - unspecified error
 */
enum dmub_status dmub_srv_hw_init(struct dmub_srv *dmub,
				  const struct dmub_srv_hw_params *params);

/**
 * dmub_srv_hw_reset() - puts the DMUB hardware in reset state if initialized
 * @dmub: the dmub service
 *
 * Before destroying the DMUB service or releasing the backing framebuffer
 * memory we'll need to put the DMCUB into reset first.
 *
 * A subsequent call to dmub_srv_hw_init() will re-enable the DMCUB.
 *
 * Return:
 *   DMUB_STATUS_OK - success
 *   DMUB_STATUS_INVALID - unspecified error
 */
enum dmub_status dmub_srv_hw_reset(struct dmub_srv *dmub);

/**
 * dmub_srv_cmd_queue() - queues a command to the DMUB
 * @dmub: the dmub service
 * @cmd: the command to queue
 *
 * Queues a command to the DMUB service but does not begin execution
 * immediately.
 *
 * Return:
 *   DMUB_STATUS_OK - success
 *   DMUB_STATUS_QUEUE_FULL - no remaining room in queue
 *   DMUB_STATUS_INVALID - unspecified error
 */
enum dmub_status dmub_srv_cmd_queue(struct dmub_srv *dmub,
				    const union dmub_rb_cmd *cmd);

/**
 * dmub_srv_cmd_execute() - Executes a queued sequence to the dmub
 * @dmub: the dmub service
 *
 * Begins execution of queued commands on the dmub.
 *
 * Return:
 *   DMUB_STATUS_OK - success
 *   DMUB_STATUS_INVALID - unspecified error
 */
enum dmub_status dmub_srv_cmd_execute(struct dmub_srv *dmub);

/**
 * dmub_srv_wait_for_auto_load() - Waits for firmware auto load to complete
 * @dmub: the dmub service
 * @timeout_us: the maximum number of microseconds to wait
 *
 * Waits until firmware has been autoloaded by the DMCUB. The maximum
 * wait time is given in microseconds to prevent spinning forever.
 *
 * On ASICs without firmware autoload support this function will return
 * immediately.
 *
 * Return:
 *   DMUB_STATUS_OK - success
 *   DMUB_STATUS_TIMEOUT - wait for phy init timed out
 *   DMUB_STATUS_INVALID - unspecified error
 */
enum dmub_status dmub_srv_wait_for_auto_load(struct dmub_srv *dmub,
					     uint32_t timeout_us);

/**
 * dmub_srv_wait_for_phy_init() - Waits for DMUB PHY init to complete
 * @dmub: the dmub service
 * @timeout_us: the maximum number of microseconds to wait
 *
 * Waits until the PHY has been initialized by the DMUB. The maximum
 * wait time is given in microseconds to prevent spinning forever.
 *
 * On ASICs without PHY init support this function will return
 * immediately.
 *
 * Return:
 *   DMUB_STATUS_OK - success
 *   DMUB_STATUS_TIMEOUT - wait for phy init timed out
 *   DMUB_STATUS_INVALID - unspecified error
 */
enum dmub_status dmub_srv_wait_for_phy_init(struct dmub_srv *dmub,
					    uint32_t timeout_us);

/**
 * dmub_srv_wait_for_idle() - Waits for the DMUB to be idle
 * @dmub: the dmub service
 * @timeout_us: the maximum number of microseconds to wait
 *
 * Waits until the DMUB buffer is empty and all commands have
 * finished processing. The maximum wait time is given in
 * microseconds to prevent spinning forever.
 *
 * Return:
 *   DMUB_STATUS_OK - success
 *   DMUB_STATUS_TIMEOUT - wait for buffer to flush timed out
 *   DMUB_STATUS_INVALID - unspecified error
 */
enum dmub_status dmub_srv_wait_for_idle(struct dmub_srv *dmub,
					uint32_t timeout_us);

/**
 * dmub_srv_send_gpint_command() - Sends a GPINT based command.
 * @dmub: the dmub service
 * @command_code: the command code to send
 * @param: the command parameter to send
 * @timeout_us: the maximum number of microseconds to wait
 *
 * Sends a command via the general purpose interrupt (GPINT).
 * Waits for the number of microseconds specified by timeout_us
 * for the command ACK before returning.
 *
 * Can be called after software initialization.
 *
 * Return:
 *   DMUB_STATUS_OK - success
 *   DMUB_STATUS_TIMEOUT - wait for ACK timed out
 *   DMUB_STATUS_INVALID - unspecified error
 */
enum dmub_status
dmub_srv_send_gpint_command(struct dmub_srv *dmub,
			    enum dmub_gpint_command command_code,
			    uint16_t param, uint32_t timeout_us);

/**
 * dmub_srv_get_gpint_response() - Queries the GPINT response.
 * @dmub: the dmub service
 * @response: the response for the last GPINT
 *
 * Returns the response code for the last GPINT interrupt.
 *
 * Can be called after software initialization.
 *
 * Return:
 *   DMUB_STATUS_OK - success
 *   DMUB_STATUS_INVALID - unspecified error
 */
enum dmub_status dmub_srv_get_gpint_response(struct dmub_srv *dmub,
					     uint32_t *response);

/**
 * dmub_srv_get_gpint_dataout() - Queries the GPINT DATAOUT.
 * @dmub: the dmub service
 * @dataout: the data for the GPINT DATAOUT
 *
 * Returns the response code for the last GPINT DATAOUT interrupt.
 *
 * Can be called after software initialization.
 *
 * Return:
 *   DMUB_STATUS_OK - success
 *   DMUB_STATUS_INVALID - unspecified error
 */
enum dmub_status dmub_srv_get_gpint_dataout(struct dmub_srv *dmub,
					     uint32_t *dataout);

/**
 * dmub_flush_buffer_mem() - Read back entire frame buffer region.
 * This ensures that the write from x86 has been flushed and will not
 * hang the DMCUB.
 * @fb: frame buffer to flush
 *
 * Can be called after software initialization.
 */
void dmub_flush_buffer_mem(const struct dmub_fb *fb);

/**
 * dmub_srv_get_fw_boot_status() - Returns the DMUB boot status bits.
 *
 * @dmub: the dmub service
 * @status: out pointer for firmware status
 *
 * Return:
 *   DMUB_STATUS_OK - success
 *   DMUB_STATUS_INVALID - unspecified error, unsupported
 */
enum dmub_status dmub_srv_get_fw_boot_status(struct dmub_srv *dmub,
					     union dmub_fw_boot_status *status);

enum dmub_status dmub_srv_cmd_with_reply_data(struct dmub_srv *dmub,
					      union dmub_rb_cmd *cmd);

bool dmub_srv_get_outbox0_msg(struct dmub_srv *dmub, struct dmcub_trace_buf_entry *entry);

bool dmub_srv_get_diagnostic_data(struct dmub_srv *dmub, struct dmub_diagnostic_data *diag_data);

bool dmub_srv_should_detect(struct dmub_srv *dmub);

#if defined(__cplusplus)
}
#endif

#endif /* _DMUB_SRV_H_ */<|MERGE_RESOLUTION|>--- conflicted
+++ resolved
@@ -238,10 +238,7 @@
 	bool load_inst_const;
 	bool skip_panel_power_sequence;
 	bool disable_z10;
-<<<<<<< HEAD
-=======
 	bool dpia_supported;
->>>>>>> 56d33754
 	bool disable_dpia;
 };
 
