--- conflicted
+++ resolved
@@ -43,12 +43,6 @@
 #define DC_LOGGER \
 	dccg->ctx->logger
 
-<<<<<<< HEAD
-void dccg31_set_dpstreamclk(
-		struct dccg *dccg,
-		enum hdmistreamclk_source src,
-		int otg_inst)
-=======
 static void dccg31_update_dpp_dto(struct dccg *dccg, int dpp_inst, int req_dppclk)
 {
 	struct dcn_dccg *dccg_dcn = TO_DCN_DCCG(dccg);
@@ -101,7 +95,6 @@
 }
 
 static void dccg31_enable_dpstreamclk(struct dccg *dccg, int otg_inst)
->>>>>>> 56d33754
 {
 	struct dcn_dccg *dccg_dcn = TO_DCN_DCCG(dccg);
 
@@ -109,42 +102,24 @@
 	switch (otg_inst) {
 	case 0:
 		REG_UPDATE(DPSTREAMCLK_CNTL,
-<<<<<<< HEAD
-				DPSTREAMCLK_PIPE0_EN, (src == REFCLK) ? 0 : 1);
-		break;
-	case 1:
-		REG_UPDATE(DPSTREAMCLK_CNTL,
-				DPSTREAMCLK_PIPE1_EN, (src == REFCLK) ? 0 : 1);
+				DPSTREAMCLK_PIPE0_EN, 1);
+		break;
+	case 1:
+		REG_UPDATE(DPSTREAMCLK_CNTL,
+				DPSTREAMCLK_PIPE1_EN, 1);
 		break;
 	case 2:
 		REG_UPDATE(DPSTREAMCLK_CNTL,
-				DPSTREAMCLK_PIPE2_EN, (src == REFCLK) ? 0 : 1);
+				DPSTREAMCLK_PIPE2_EN, 1);
 		break;
 	case 3:
 		REG_UPDATE(DPSTREAMCLK_CNTL,
-				DPSTREAMCLK_PIPE3_EN, (src == REFCLK) ? 0 : 1);
-=======
-				DPSTREAMCLK_PIPE0_EN, 1);
-		break;
-	case 1:
-		REG_UPDATE(DPSTREAMCLK_CNTL,
-				DPSTREAMCLK_PIPE1_EN, 1);
-		break;
-	case 2:
-		REG_UPDATE(DPSTREAMCLK_CNTL,
-				DPSTREAMCLK_PIPE2_EN, 1);
-		break;
-	case 3:
-		REG_UPDATE(DPSTREAMCLK_CNTL,
 				DPSTREAMCLK_PIPE3_EN, 1);
->>>>>>> 56d33754
-		break;
-	default:
-		BREAK_TO_DEBUGGER();
-		return;
-	}
-<<<<<<< HEAD
-=======
+		break;
+	default:
+		BREAK_TO_DEBUGGER();
+		return;
+	}
 	if (dccg->ctx->dc->debug.root_clock_optimization.bits.dpstream)
 		REG_UPDATE(DCCG_GATE_DISABLE_CNTL3,
 			DPSTREAMCLK_ROOT_GATE_DISABLE, 1);
@@ -190,7 +165,6 @@
 		dccg31_disable_dpstreamclk(dccg, otg_inst);
 	else
 		dccg31_enable_dpstreamclk(dccg, otg_inst);
->>>>>>> 56d33754
 }
 
 void dccg31_enable_symclk32_se(
@@ -200,53 +174,38 @@
 {
 	struct dcn_dccg *dccg_dcn = TO_DCN_DCCG(dccg);
 
-<<<<<<< HEAD
+	phyd32clk = get_phy_mux_symclk(dccg_dcn, phyd32clk);
+
 	/* select one of the PHYD32CLKs as the source for symclk32_se */
 	switch (hpo_se_inst) {
 	case 0:
-=======
-	phyd32clk = get_phy_mux_symclk(dccg_dcn, phyd32clk);
-
-	/* select one of the PHYD32CLKs as the source for symclk32_se */
-	switch (hpo_se_inst) {
-	case 0:
 		if (dccg->ctx->dc->debug.root_clock_optimization.bits.symclk32_se)
 			REG_UPDATE(DCCG_GATE_DISABLE_CNTL3,
 					SYMCLK32_ROOT_SE0_GATE_DISABLE, 1);
->>>>>>> 56d33754
 		REG_UPDATE_2(SYMCLK32_SE_CNTL,
 				SYMCLK32_SE0_SRC_SEL, phyd32clk,
 				SYMCLK32_SE0_EN, 1);
 		break;
 	case 1:
-<<<<<<< HEAD
-=======
 		if (dccg->ctx->dc->debug.root_clock_optimization.bits.symclk32_se)
 			REG_UPDATE(DCCG_GATE_DISABLE_CNTL3,
 					SYMCLK32_ROOT_SE1_GATE_DISABLE, 1);
->>>>>>> 56d33754
 		REG_UPDATE_2(SYMCLK32_SE_CNTL,
 				SYMCLK32_SE1_SRC_SEL, phyd32clk,
 				SYMCLK32_SE1_EN, 1);
 		break;
 	case 2:
-<<<<<<< HEAD
-=======
 		if (dccg->ctx->dc->debug.root_clock_optimization.bits.symclk32_se)
 			REG_UPDATE(DCCG_GATE_DISABLE_CNTL3,
 					SYMCLK32_ROOT_SE2_GATE_DISABLE, 1);
->>>>>>> 56d33754
 		REG_UPDATE_2(SYMCLK32_SE_CNTL,
 				SYMCLK32_SE2_SRC_SEL, phyd32clk,
 				SYMCLK32_SE2_EN, 1);
 		break;
 	case 3:
-<<<<<<< HEAD
-=======
 		if (dccg->ctx->dc->debug.root_clock_optimization.bits.symclk32_se)
 			REG_UPDATE(DCCG_GATE_DISABLE_CNTL3,
 					SYMCLK32_ROOT_SE3_GATE_DISABLE, 1);
->>>>>>> 56d33754
 		REG_UPDATE_2(SYMCLK32_SE_CNTL,
 				SYMCLK32_SE3_SRC_SEL, phyd32clk,
 				SYMCLK32_SE3_EN, 1);
@@ -269,45 +228,33 @@
 		REG_UPDATE_2(SYMCLK32_SE_CNTL,
 				SYMCLK32_SE0_SRC_SEL, 0,
 				SYMCLK32_SE0_EN, 0);
-<<<<<<< HEAD
-=======
 		if (dccg->ctx->dc->debug.root_clock_optimization.bits.symclk32_se)
 			REG_UPDATE(DCCG_GATE_DISABLE_CNTL3,
 					SYMCLK32_ROOT_SE0_GATE_DISABLE, 0);
->>>>>>> 56d33754
 		break;
 	case 1:
 		REG_UPDATE_2(SYMCLK32_SE_CNTL,
 				SYMCLK32_SE1_SRC_SEL, 0,
 				SYMCLK32_SE1_EN, 0);
-<<<<<<< HEAD
-=======
 		if (dccg->ctx->dc->debug.root_clock_optimization.bits.symclk32_se)
 			REG_UPDATE(DCCG_GATE_DISABLE_CNTL3,
 					SYMCLK32_ROOT_SE1_GATE_DISABLE, 0);
->>>>>>> 56d33754
 		break;
 	case 2:
 		REG_UPDATE_2(SYMCLK32_SE_CNTL,
 				SYMCLK32_SE2_SRC_SEL, 0,
 				SYMCLK32_SE2_EN, 0);
-<<<<<<< HEAD
-=======
 		if (dccg->ctx->dc->debug.root_clock_optimization.bits.symclk32_se)
 			REG_UPDATE(DCCG_GATE_DISABLE_CNTL3,
 					SYMCLK32_ROOT_SE2_GATE_DISABLE, 0);
->>>>>>> 56d33754
 		break;
 	case 3:
 		REG_UPDATE_2(SYMCLK32_SE_CNTL,
 				SYMCLK32_SE3_SRC_SEL, 0,
 				SYMCLK32_SE3_EN, 0);
-<<<<<<< HEAD
-=======
 		if (dccg->ctx->dc->debug.root_clock_optimization.bits.symclk32_se)
 			REG_UPDATE(DCCG_GATE_DISABLE_CNTL3,
 					SYMCLK32_ROOT_SE3_GATE_DISABLE, 0);
->>>>>>> 56d33754
 		break;
 	default:
 		BREAK_TO_DEBUGGER();
@@ -322,31 +269,22 @@
 {
 	struct dcn_dccg *dccg_dcn = TO_DCN_DCCG(dccg);
 
-<<<<<<< HEAD
+	phyd32clk = get_phy_mux_symclk(dccg_dcn, phyd32clk);
+
 	/* select one of the PHYD32CLKs as the source for symclk32_le */
 	switch (hpo_le_inst) {
 	case 0:
-=======
-	phyd32clk = get_phy_mux_symclk(dccg_dcn, phyd32clk);
-
-	/* select one of the PHYD32CLKs as the source for symclk32_le */
-	switch (hpo_le_inst) {
-	case 0:
 		if (dccg->ctx->dc->debug.root_clock_optimization.bits.symclk32_le)
 			REG_UPDATE(DCCG_GATE_DISABLE_CNTL3,
 					SYMCLK32_ROOT_LE0_GATE_DISABLE, 1);
->>>>>>> 56d33754
 		REG_UPDATE_2(SYMCLK32_LE_CNTL,
 				SYMCLK32_LE0_SRC_SEL, phyd32clk,
 				SYMCLK32_LE0_EN, 1);
 		break;
 	case 1:
-<<<<<<< HEAD
-=======
 		if (dccg->ctx->dc->debug.root_clock_optimization.bits.symclk32_le)
 			REG_UPDATE(DCCG_GATE_DISABLE_CNTL3,
 					SYMCLK32_ROOT_LE1_GATE_DISABLE, 1);
->>>>>>> 56d33754
 		REG_UPDATE_2(SYMCLK32_LE_CNTL,
 				SYMCLK32_LE1_SRC_SEL, phyd32clk,
 				SYMCLK32_LE1_EN, 1);
@@ -369,19 +307,14 @@
 		REG_UPDATE_2(SYMCLK32_LE_CNTL,
 				SYMCLK32_LE0_SRC_SEL, 0,
 				SYMCLK32_LE0_EN, 0);
-<<<<<<< HEAD
-=======
 		if (dccg->ctx->dc->debug.root_clock_optimization.bits.symclk32_le)
 			REG_UPDATE(DCCG_GATE_DISABLE_CNTL3,
 					SYMCLK32_ROOT_LE0_GATE_DISABLE, 0);
->>>>>>> 56d33754
 		break;
 	case 1:
 		REG_UPDATE_2(SYMCLK32_LE_CNTL,
 				SYMCLK32_LE1_SRC_SEL, 0,
 				SYMCLK32_LE1_EN, 0);
-<<<<<<< HEAD
-=======
 		if (dccg->ctx->dc->debug.root_clock_optimization.bits.symclk32_le)
 			REG_UPDATE(DCCG_GATE_DISABLE_CNTL3,
 					SYMCLK32_ROOT_LE1_GATE_DISABLE, 0);
@@ -455,7 +388,6 @@
 				DSCCLK2_DTO_MODULO, 0);
 		REG_UPDATE(DSCCLK_DTO_CTRL,
 				DSCCLK2_DTO_ENABLE, 0);
->>>>>>> 56d33754
 		break;
 	default:
 		BREAK_TO_DEBUGGER();
@@ -670,8 +602,6 @@
 	dccg31_disable_symclk32_se(dccg, 1);
 	dccg31_disable_symclk32_se(dccg, 2);
 	dccg31_disable_symclk32_se(dccg, 3);
-<<<<<<< HEAD
-=======
 
 	if (dccg->ctx->dc->debug.root_clock_optimization.bits.symclk32_le) {
 		dccg31_disable_symclk32_le(dccg, 0);
@@ -685,7 +615,6 @@
 		dccg31_disable_dpstreamclk(dccg, 3);
 	}
 
->>>>>>> 56d33754
 }
 
 static const struct dccg_funcs dccg31_funcs = {
