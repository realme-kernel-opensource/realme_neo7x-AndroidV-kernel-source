--- conflicted
+++ resolved
@@ -104,546 +104,6 @@
 	{ _MMIO(0x25428), 0x00042049 },
 };
 
-<<<<<<< HEAD
-static int
-get_render_basic_mux_config(struct drm_i915_private *dev_priv,
-			    const struct i915_oa_reg **regs,
-			    int *lens)
-{
-	int n = 0;
-
-	BUILD_BUG_ON(ARRAY_SIZE(dev_priv->perf.oa.mux_regs) < 1);
-	BUILD_BUG_ON(ARRAY_SIZE(dev_priv->perf.oa.mux_regs_lens) < 1);
-
-	regs[n] = mux_config_render_basic;
-	lens[n] = ARRAY_SIZE(mux_config_render_basic);
-	n++;
-
-	return n;
-}
-
-static const struct i915_oa_reg b_counter_config_compute_basic[] = {
-	{ _MMIO(0x2710), 0x00000000 },
-	{ _MMIO(0x2714), 0x00800000 },
-	{ _MMIO(0x2718), 0xaaaaaaaa },
-	{ _MMIO(0x271c), 0xaaaaaaaa },
-	{ _MMIO(0x2720), 0x00000000 },
-	{ _MMIO(0x2724), 0x00800000 },
-	{ _MMIO(0x2728), 0xaaaaaaaa },
-	{ _MMIO(0x272c), 0xaaaaaaaa },
-	{ _MMIO(0x2740), 0x00000000 },
-	{ _MMIO(0x2744), 0x00000000 },
-	{ _MMIO(0x2748), 0x00000000 },
-	{ _MMIO(0x274c), 0x00000000 },
-	{ _MMIO(0x2750), 0x00000000 },
-	{ _MMIO(0x2754), 0x00000000 },
-	{ _MMIO(0x2758), 0x00000000 },
-	{ _MMIO(0x275c), 0x00000000 },
-	{ _MMIO(0x236c), 0x00000000 },
-};
-
-static const struct i915_oa_reg flex_eu_config_compute_basic[] = {
-};
-
-static const struct i915_oa_reg mux_config_compute_basic[] = {
-	{ _MMIO(0x253a4), 0x00000000 },
-	{ _MMIO(0x2681c), 0x01f00800 },
-	{ _MMIO(0x26820), 0x00001000 },
-	{ _MMIO(0x2781c), 0x01f00800 },
-	{ _MMIO(0x26520), 0x00000007 },
-	{ _MMIO(0x265a0), 0x00000007 },
-	{ _MMIO(0x25380), 0x00000010 },
-	{ _MMIO(0x2538c), 0x00300000 },
-	{ _MMIO(0x25384), 0xaa8aaaaa },
-	{ _MMIO(0x25404), 0xffffffff },
-	{ _MMIO(0x26800), 0x00004202 },
-	{ _MMIO(0x26808), 0x00605817 },
-	{ _MMIO(0x2680c), 0x10001005 },
-	{ _MMIO(0x26804), 0x00000000 },
-	{ _MMIO(0x27800), 0x00000102 },
-	{ _MMIO(0x27808), 0x0c0701e0 },
-	{ _MMIO(0x2780c), 0x000200a0 },
-	{ _MMIO(0x27804), 0x00000000 },
-	{ _MMIO(0x26484), 0x44000000 },
-	{ _MMIO(0x26704), 0x44000000 },
-	{ _MMIO(0x26500), 0x00000006 },
-	{ _MMIO(0x26510), 0x00000001 },
-	{ _MMIO(0x26504), 0x88000000 },
-	{ _MMIO(0x26580), 0x00000006 },
-	{ _MMIO(0x26590), 0x00000020 },
-	{ _MMIO(0x26584), 0x00000000 },
-	{ _MMIO(0x26104), 0x55822222 },
-	{ _MMIO(0x26184), 0xaa866666 },
-	{ _MMIO(0x25420), 0x08320c83 },
-	{ _MMIO(0x25424), 0x06820c83 },
-	{ _MMIO(0x2541c), 0x00000000 },
-	{ _MMIO(0x25428), 0x00000c03 },
-};
-
-static int
-get_compute_basic_mux_config(struct drm_i915_private *dev_priv,
-			     const struct i915_oa_reg **regs,
-			     int *lens)
-{
-	int n = 0;
-
-	BUILD_BUG_ON(ARRAY_SIZE(dev_priv->perf.oa.mux_regs) < 1);
-	BUILD_BUG_ON(ARRAY_SIZE(dev_priv->perf.oa.mux_regs_lens) < 1);
-
-	regs[n] = mux_config_compute_basic;
-	lens[n] = ARRAY_SIZE(mux_config_compute_basic);
-	n++;
-
-	return n;
-}
-
-static const struct i915_oa_reg b_counter_config_compute_extended[] = {
-	{ _MMIO(0x2724), 0xf0800000 },
-	{ _MMIO(0x2720), 0x00000000 },
-	{ _MMIO(0x2714), 0xf0800000 },
-	{ _MMIO(0x2710), 0x00000000 },
-	{ _MMIO(0x2770), 0x0007fe2a },
-	{ _MMIO(0x2774), 0x0000ff00 },
-	{ _MMIO(0x2778), 0x0007fe6a },
-	{ _MMIO(0x277c), 0x0000ff00 },
-	{ _MMIO(0x2780), 0x0007fe92 },
-	{ _MMIO(0x2784), 0x0000ff00 },
-	{ _MMIO(0x2788), 0x0007fea2 },
-	{ _MMIO(0x278c), 0x0000ff00 },
-	{ _MMIO(0x2790), 0x0007fe32 },
-	{ _MMIO(0x2794), 0x0000ff00 },
-	{ _MMIO(0x2798), 0x0007fe9a },
-	{ _MMIO(0x279c), 0x0000ff00 },
-	{ _MMIO(0x27a0), 0x0007ff23 },
-	{ _MMIO(0x27a4), 0x0000ff00 },
-	{ _MMIO(0x27a8), 0x0007fff3 },
-	{ _MMIO(0x27ac), 0x0000fffe },
-};
-
-static const struct i915_oa_reg flex_eu_config_compute_extended[] = {
-};
-
-static const struct i915_oa_reg mux_config_compute_extended[] = {
-	{ _MMIO(0x2681c), 0x3eb00800 },
-	{ _MMIO(0x26820), 0x00900000 },
-	{ _MMIO(0x25384), 0x02aaaaaa },
-	{ _MMIO(0x25404), 0x03ffffff },
-	{ _MMIO(0x26800), 0x00142284 },
-	{ _MMIO(0x26808), 0x0e629062 },
-	{ _MMIO(0x2680c), 0x3f6f55cb },
-	{ _MMIO(0x26810), 0x00000014 },
-	{ _MMIO(0x26804), 0x00000000 },
-	{ _MMIO(0x26104), 0x02aaaaaa },
-	{ _MMIO(0x26184), 0x02aaaaaa },
-	{ _MMIO(0x25420), 0x00000000 },
-	{ _MMIO(0x25424), 0x00000000 },
-	{ _MMIO(0x2541c), 0x00000000 },
-	{ _MMIO(0x25428), 0x00000000 },
-};
-
-static int
-get_compute_extended_mux_config(struct drm_i915_private *dev_priv,
-				const struct i915_oa_reg **regs,
-				int *lens)
-{
-	int n = 0;
-
-	BUILD_BUG_ON(ARRAY_SIZE(dev_priv->perf.oa.mux_regs) < 1);
-	BUILD_BUG_ON(ARRAY_SIZE(dev_priv->perf.oa.mux_regs_lens) < 1);
-
-	regs[n] = mux_config_compute_extended;
-	lens[n] = ARRAY_SIZE(mux_config_compute_extended);
-	n++;
-
-	return n;
-}
-
-static const struct i915_oa_reg b_counter_config_memory_reads[] = {
-	{ _MMIO(0x2724), 0xf0800000 },
-	{ _MMIO(0x2720), 0x00000000 },
-	{ _MMIO(0x2714), 0xf0800000 },
-	{ _MMIO(0x2710), 0x00000000 },
-	{ _MMIO(0x274c), 0x76543298 },
-	{ _MMIO(0x2748), 0x98989898 },
-	{ _MMIO(0x2744), 0x000000e4 },
-	{ _MMIO(0x2740), 0x00000000 },
-	{ _MMIO(0x275c), 0x98a98a98 },
-	{ _MMIO(0x2758), 0x88888888 },
-	{ _MMIO(0x2754), 0x000c5500 },
-	{ _MMIO(0x2750), 0x00000000 },
-	{ _MMIO(0x2770), 0x0007f81a },
-	{ _MMIO(0x2774), 0x0000fc00 },
-	{ _MMIO(0x2778), 0x0007f82a },
-	{ _MMIO(0x277c), 0x0000fc00 },
-	{ _MMIO(0x2780), 0x0007f872 },
-	{ _MMIO(0x2784), 0x0000fc00 },
-	{ _MMIO(0x2788), 0x0007f8ba },
-	{ _MMIO(0x278c), 0x0000fc00 },
-	{ _MMIO(0x2790), 0x0007f87a },
-	{ _MMIO(0x2794), 0x0000fc00 },
-	{ _MMIO(0x2798), 0x0007f8ea },
-	{ _MMIO(0x279c), 0x0000fc00 },
-	{ _MMIO(0x27a0), 0x0007f8e2 },
-	{ _MMIO(0x27a4), 0x0000fc00 },
-	{ _MMIO(0x27a8), 0x0007f8f2 },
-	{ _MMIO(0x27ac), 0x0000fc00 },
-};
-
-static const struct i915_oa_reg flex_eu_config_memory_reads[] = {
-};
-
-static const struct i915_oa_reg mux_config_memory_reads[] = {
-	{ _MMIO(0x253a4), 0x34300000 },
-	{ _MMIO(0x25440), 0x2d800000 },
-	{ _MMIO(0x25444), 0x00000008 },
-	{ _MMIO(0x25128), 0x0e600000 },
-	{ _MMIO(0x25380), 0x00000450 },
-	{ _MMIO(0x25390), 0x00052c43 },
-	{ _MMIO(0x25384), 0x00000000 },
-	{ _MMIO(0x25400), 0x00006144 },
-	{ _MMIO(0x25408), 0x0a418820 },
-	{ _MMIO(0x2540c), 0x000820e6 },
-	{ _MMIO(0x25404), 0xff500000 },
-	{ _MMIO(0x25100), 0x000005d6 },
-	{ _MMIO(0x2510c), 0x0ef00000 },
-	{ _MMIO(0x25104), 0x00000000 },
-	{ _MMIO(0x25420), 0x02108421 },
-	{ _MMIO(0x25424), 0x00008421 },
-	{ _MMIO(0x2541c), 0x00000000 },
-	{ _MMIO(0x25428), 0x00000000 },
-};
-
-static int
-get_memory_reads_mux_config(struct drm_i915_private *dev_priv,
-			    const struct i915_oa_reg **regs,
-			    int *lens)
-{
-	int n = 0;
-
-	BUILD_BUG_ON(ARRAY_SIZE(dev_priv->perf.oa.mux_regs) < 1);
-	BUILD_BUG_ON(ARRAY_SIZE(dev_priv->perf.oa.mux_regs_lens) < 1);
-
-	regs[n] = mux_config_memory_reads;
-	lens[n] = ARRAY_SIZE(mux_config_memory_reads);
-	n++;
-
-	return n;
-}
-
-static const struct i915_oa_reg b_counter_config_memory_writes[] = {
-	{ _MMIO(0x2724), 0xf0800000 },
-	{ _MMIO(0x2720), 0x00000000 },
-	{ _MMIO(0x2714), 0xf0800000 },
-	{ _MMIO(0x2710), 0x00000000 },
-	{ _MMIO(0x274c), 0x76543298 },
-	{ _MMIO(0x2748), 0x98989898 },
-	{ _MMIO(0x2744), 0x000000e4 },
-	{ _MMIO(0x2740), 0x00000000 },
-	{ _MMIO(0x275c), 0xbabababa },
-	{ _MMIO(0x2758), 0x88888888 },
-	{ _MMIO(0x2754), 0x000c5500 },
-	{ _MMIO(0x2750), 0x00000000 },
-	{ _MMIO(0x2770), 0x0007f81a },
-	{ _MMIO(0x2774), 0x0000fc00 },
-	{ _MMIO(0x2778), 0x0007f82a },
-	{ _MMIO(0x277c), 0x0000fc00 },
-	{ _MMIO(0x2780), 0x0007f822 },
-	{ _MMIO(0x2784), 0x0000fc00 },
-	{ _MMIO(0x2788), 0x0007f8ba },
-	{ _MMIO(0x278c), 0x0000fc00 },
-	{ _MMIO(0x2790), 0x0007f87a },
-	{ _MMIO(0x2794), 0x0000fc00 },
-	{ _MMIO(0x2798), 0x0007f8ea },
-	{ _MMIO(0x279c), 0x0000fc00 },
-	{ _MMIO(0x27a0), 0x0007f8e2 },
-	{ _MMIO(0x27a4), 0x0000fc00 },
-	{ _MMIO(0x27a8), 0x0007f8f2 },
-	{ _MMIO(0x27ac), 0x0000fc00 },
-};
-
-static const struct i915_oa_reg flex_eu_config_memory_writes[] = {
-};
-
-static const struct i915_oa_reg mux_config_memory_writes[] = {
-	{ _MMIO(0x253a4), 0x34300000 },
-	{ _MMIO(0x25440), 0x01500000 },
-	{ _MMIO(0x25444), 0x00000120 },
-	{ _MMIO(0x25128), 0x0c200000 },
-	{ _MMIO(0x25380), 0x00000450 },
-	{ _MMIO(0x25390), 0x00052c43 },
-	{ _MMIO(0x25384), 0x00000000 },
-	{ _MMIO(0x25400), 0x00007184 },
-	{ _MMIO(0x25408), 0x0a418820 },
-	{ _MMIO(0x2540c), 0x000820e6 },
-	{ _MMIO(0x25404), 0xff500000 },
-	{ _MMIO(0x25100), 0x000005d6 },
-	{ _MMIO(0x2510c), 0x1e700000 },
-	{ _MMIO(0x25104), 0x00000000 },
-	{ _MMIO(0x25420), 0x02108421 },
-	{ _MMIO(0x25424), 0x00008421 },
-	{ _MMIO(0x2541c), 0x00000000 },
-	{ _MMIO(0x25428), 0x00000000 },
-};
-
-static int
-get_memory_writes_mux_config(struct drm_i915_private *dev_priv,
-			     const struct i915_oa_reg **regs,
-			     int *lens)
-{
-	int n = 0;
-
-	BUILD_BUG_ON(ARRAY_SIZE(dev_priv->perf.oa.mux_regs) < 1);
-	BUILD_BUG_ON(ARRAY_SIZE(dev_priv->perf.oa.mux_regs_lens) < 1);
-
-	regs[n] = mux_config_memory_writes;
-	lens[n] = ARRAY_SIZE(mux_config_memory_writes);
-	n++;
-
-	return n;
-}
-
-static const struct i915_oa_reg b_counter_config_sampler_balance[] = {
-	{ _MMIO(0x2740), 0x00000000 },
-	{ _MMIO(0x2744), 0x00800000 },
-	{ _MMIO(0x2710), 0x00000000 },
-	{ _MMIO(0x2714), 0x00800000 },
-	{ _MMIO(0x2720), 0x00000000 },
-	{ _MMIO(0x2724), 0x00800000 },
-};
-
-static const struct i915_oa_reg flex_eu_config_sampler_balance[] = {
-};
-
-static const struct i915_oa_reg mux_config_sampler_balance[] = {
-	{ _MMIO(0x2eb9c), 0x01906400 },
-	{ _MMIO(0x2fb9c), 0x01906400 },
-	{ _MMIO(0x253a4), 0x00000000 },
-	{ _MMIO(0x26b9c), 0x01906400 },
-	{ _MMIO(0x27b9c), 0x01906400 },
-	{ _MMIO(0x27104), 0x00a00000 },
-	{ _MMIO(0x27184), 0x00a50000 },
-	{ _MMIO(0x2e804), 0x00500000 },
-	{ _MMIO(0x2e984), 0x00500000 },
-	{ _MMIO(0x2eb04), 0x00500000 },
-	{ _MMIO(0x2eb80), 0x00000084 },
-	{ _MMIO(0x2eb8c), 0x14200000 },
-	{ _MMIO(0x2eb84), 0x00000000 },
-	{ _MMIO(0x2f804), 0x00050000 },
-	{ _MMIO(0x2f984), 0x00050000 },
-	{ _MMIO(0x2fb04), 0x00050000 },
-	{ _MMIO(0x2fb80), 0x00000084 },
-	{ _MMIO(0x2fb8c), 0x00050800 },
-	{ _MMIO(0x2fb84), 0x00000000 },
-	{ _MMIO(0x25380), 0x00000010 },
-	{ _MMIO(0x2538c), 0x000000c0 },
-	{ _MMIO(0x25384), 0xaa550000 },
-	{ _MMIO(0x25404), 0xffffc000 },
-	{ _MMIO(0x26804), 0x50000000 },
-	{ _MMIO(0x26984), 0x50000000 },
-	{ _MMIO(0x26b04), 0x50000000 },
-	{ _MMIO(0x26b80), 0x00000084 },
-	{ _MMIO(0x26b90), 0x00050800 },
-	{ _MMIO(0x26b84), 0x00000000 },
-	{ _MMIO(0x27804), 0x05000000 },
-	{ _MMIO(0x27984), 0x05000000 },
-	{ _MMIO(0x27b04), 0x05000000 },
-	{ _MMIO(0x27b80), 0x00000084 },
-	{ _MMIO(0x27b90), 0x00000142 },
-	{ _MMIO(0x27b84), 0x00000000 },
-	{ _MMIO(0x26104), 0xa0000000 },
-	{ _MMIO(0x26184), 0xa5000000 },
-	{ _MMIO(0x25424), 0x00008620 },
-	{ _MMIO(0x2541c), 0x00000000 },
-	{ _MMIO(0x25428), 0x0004a54a },
-};
-
-static int
-get_sampler_balance_mux_config(struct drm_i915_private *dev_priv,
-			       const struct i915_oa_reg **regs,
-			       int *lens)
-{
-	int n = 0;
-
-	BUILD_BUG_ON(ARRAY_SIZE(dev_priv->perf.oa.mux_regs) < 1);
-	BUILD_BUG_ON(ARRAY_SIZE(dev_priv->perf.oa.mux_regs_lens) < 1);
-
-	regs[n] = mux_config_sampler_balance;
-	lens[n] = ARRAY_SIZE(mux_config_sampler_balance);
-	n++;
-
-	return n;
-}
-
-int i915_oa_select_metric_set_hsw(struct drm_i915_private *dev_priv)
-{
-	dev_priv->perf.oa.n_mux_configs = 0;
-	dev_priv->perf.oa.b_counter_regs = NULL;
-	dev_priv->perf.oa.b_counter_regs_len = 0;
-
-	switch (dev_priv->perf.oa.metrics_set) {
-	case METRIC_SET_ID_RENDER_BASIC:
-		dev_priv->perf.oa.n_mux_configs =
-			get_render_basic_mux_config(dev_priv,
-						    dev_priv->perf.oa.mux_regs,
-						    dev_priv->perf.oa.mux_regs_lens);
-		if (dev_priv->perf.oa.n_mux_configs == 0) {
-			DRM_DEBUG_DRIVER("No suitable MUX config for \"RENDER_BASIC\" metric set\n");
-
-			/* EINVAL because *_register_sysfs already checked this
-			 * and so it wouldn't have been advertised to userspace and
-			 * so shouldn't have been requested
-			 */
-			return -EINVAL;
-		}
-
-		dev_priv->perf.oa.b_counter_regs =
-			b_counter_config_render_basic;
-		dev_priv->perf.oa.b_counter_regs_len =
-			ARRAY_SIZE(b_counter_config_render_basic);
-
-		dev_priv->perf.oa.flex_regs =
-			flex_eu_config_render_basic;
-		dev_priv->perf.oa.flex_regs_len =
-			ARRAY_SIZE(flex_eu_config_render_basic);
-
-		return 0;
-	case METRIC_SET_ID_COMPUTE_BASIC:
-		dev_priv->perf.oa.n_mux_configs =
-			get_compute_basic_mux_config(dev_priv,
-						     dev_priv->perf.oa.mux_regs,
-						     dev_priv->perf.oa.mux_regs_lens);
-		if (dev_priv->perf.oa.n_mux_configs == 0) {
-			DRM_DEBUG_DRIVER("No suitable MUX config for \"COMPUTE_BASIC\" metric set\n");
-
-			/* EINVAL because *_register_sysfs already checked this
-			 * and so it wouldn't have been advertised to userspace and
-			 * so shouldn't have been requested
-			 */
-			return -EINVAL;
-		}
-
-		dev_priv->perf.oa.b_counter_regs =
-			b_counter_config_compute_basic;
-		dev_priv->perf.oa.b_counter_regs_len =
-			ARRAY_SIZE(b_counter_config_compute_basic);
-
-		dev_priv->perf.oa.flex_regs =
-			flex_eu_config_compute_basic;
-		dev_priv->perf.oa.flex_regs_len =
-			ARRAY_SIZE(flex_eu_config_compute_basic);
-
-		return 0;
-	case METRIC_SET_ID_COMPUTE_EXTENDED:
-		dev_priv->perf.oa.n_mux_configs =
-			get_compute_extended_mux_config(dev_priv,
-							dev_priv->perf.oa.mux_regs,
-							dev_priv->perf.oa.mux_regs_lens);
-		if (dev_priv->perf.oa.n_mux_configs == 0) {
-			DRM_DEBUG_DRIVER("No suitable MUX config for \"COMPUTE_EXTENDED\" metric set\n");
-
-			/* EINVAL because *_register_sysfs already checked this
-			 * and so it wouldn't have been advertised to userspace and
-			 * so shouldn't have been requested
-			 */
-			return -EINVAL;
-		}
-
-		dev_priv->perf.oa.b_counter_regs =
-			b_counter_config_compute_extended;
-		dev_priv->perf.oa.b_counter_regs_len =
-			ARRAY_SIZE(b_counter_config_compute_extended);
-
-		dev_priv->perf.oa.flex_regs =
-			flex_eu_config_compute_extended;
-		dev_priv->perf.oa.flex_regs_len =
-			ARRAY_SIZE(flex_eu_config_compute_extended);
-
-		return 0;
-	case METRIC_SET_ID_MEMORY_READS:
-		dev_priv->perf.oa.n_mux_configs =
-			get_memory_reads_mux_config(dev_priv,
-						    dev_priv->perf.oa.mux_regs,
-						    dev_priv->perf.oa.mux_regs_lens);
-		if (dev_priv->perf.oa.n_mux_configs == 0) {
-			DRM_DEBUG_DRIVER("No suitable MUX config for \"MEMORY_READS\" metric set\n");
-
-			/* EINVAL because *_register_sysfs already checked this
-			 * and so it wouldn't have been advertised to userspace and
-			 * so shouldn't have been requested
-			 */
-			return -EINVAL;
-		}
-
-		dev_priv->perf.oa.b_counter_regs =
-			b_counter_config_memory_reads;
-		dev_priv->perf.oa.b_counter_regs_len =
-			ARRAY_SIZE(b_counter_config_memory_reads);
-
-		dev_priv->perf.oa.flex_regs =
-			flex_eu_config_memory_reads;
-		dev_priv->perf.oa.flex_regs_len =
-			ARRAY_SIZE(flex_eu_config_memory_reads);
-
-		return 0;
-	case METRIC_SET_ID_MEMORY_WRITES:
-		dev_priv->perf.oa.n_mux_configs =
-			get_memory_writes_mux_config(dev_priv,
-						     dev_priv->perf.oa.mux_regs,
-						     dev_priv->perf.oa.mux_regs_lens);
-		if (dev_priv->perf.oa.n_mux_configs == 0) {
-			DRM_DEBUG_DRIVER("No suitable MUX config for \"MEMORY_WRITES\" metric set\n");
-
-			/* EINVAL because *_register_sysfs already checked this
-			 * and so it wouldn't have been advertised to userspace and
-			 * so shouldn't have been requested
-			 */
-			return -EINVAL;
-		}
-
-		dev_priv->perf.oa.b_counter_regs =
-			b_counter_config_memory_writes;
-		dev_priv->perf.oa.b_counter_regs_len =
-			ARRAY_SIZE(b_counter_config_memory_writes);
-
-		dev_priv->perf.oa.flex_regs =
-			flex_eu_config_memory_writes;
-		dev_priv->perf.oa.flex_regs_len =
-			ARRAY_SIZE(flex_eu_config_memory_writes);
-
-		return 0;
-	case METRIC_SET_ID_SAMPLER_BALANCE:
-		dev_priv->perf.oa.n_mux_configs =
-			get_sampler_balance_mux_config(dev_priv,
-						       dev_priv->perf.oa.mux_regs,
-						       dev_priv->perf.oa.mux_regs_lens);
-		if (dev_priv->perf.oa.n_mux_configs == 0) {
-			DRM_DEBUG_DRIVER("No suitable MUX config for \"SAMPLER_BALANCE\" metric set\n");
-
-			/* EINVAL because *_register_sysfs already checked this
-			 * and so it wouldn't have been advertised to userspace and
-			 * so shouldn't have been requested
-			 */
-			return -EINVAL;
-		}
-
-		dev_priv->perf.oa.b_counter_regs =
-			b_counter_config_sampler_balance;
-		dev_priv->perf.oa.b_counter_regs_len =
-			ARRAY_SIZE(b_counter_config_sampler_balance);
-
-		dev_priv->perf.oa.flex_regs =
-			flex_eu_config_sampler_balance;
-		dev_priv->perf.oa.flex_regs_len =
-			ARRAY_SIZE(flex_eu_config_sampler_balance);
-
-		return 0;
-	default:
-		return -ENODEV;
-	}
-}
-
-=======
->>>>>>> bb176f67
 static ssize_t
 show_render_basic_id(struct device *kdev, struct device_attribute *attr, char *buf)
 {
@@ -661,103 +121,18 @@
 	dev_priv->perf.oa.test_config.mux_regs = mux_config_render_basic;
 	dev_priv->perf.oa.test_config.mux_regs_len = ARRAY_SIZE(mux_config_render_basic);
 
-<<<<<<< HEAD
-static struct attribute_group group_sampler_balance = {
-	.name = "bc274488-b4b6-40c7-90da-b77d7ad16189",
-	.attrs =  attrs_sampler_balance,
-};
-
-int
-i915_perf_register_sysfs_hsw(struct drm_i915_private *dev_priv)
-{
-	const struct i915_oa_reg *mux_regs[ARRAY_SIZE(dev_priv->perf.oa.mux_regs)];
-	int mux_lens[ARRAY_SIZE(dev_priv->perf.oa.mux_regs_lens)];
-	int ret = 0;
-
-	if (get_render_basic_mux_config(dev_priv, mux_regs, mux_lens)) {
-		ret = sysfs_create_group(dev_priv->perf.metrics_kobj, &group_render_basic);
-		if (ret)
-			goto error_render_basic;
-	}
-	if (get_compute_basic_mux_config(dev_priv, mux_regs, mux_lens)) {
-		ret = sysfs_create_group(dev_priv->perf.metrics_kobj, &group_compute_basic);
-		if (ret)
-			goto error_compute_basic;
-	}
-	if (get_compute_extended_mux_config(dev_priv, mux_regs, mux_lens)) {
-		ret = sysfs_create_group(dev_priv->perf.metrics_kobj, &group_compute_extended);
-		if (ret)
-			goto error_compute_extended;
-	}
-	if (get_memory_reads_mux_config(dev_priv, mux_regs, mux_lens)) {
-		ret = sysfs_create_group(dev_priv->perf.metrics_kobj, &group_memory_reads);
-		if (ret)
-			goto error_memory_reads;
-	}
-	if (get_memory_writes_mux_config(dev_priv, mux_regs, mux_lens)) {
-		ret = sysfs_create_group(dev_priv->perf.metrics_kobj, &group_memory_writes);
-		if (ret)
-			goto error_memory_writes;
-	}
-	if (get_sampler_balance_mux_config(dev_priv, mux_regs, mux_lens)) {
-		ret = sysfs_create_group(dev_priv->perf.metrics_kobj, &group_sampler_balance);
-		if (ret)
-			goto error_sampler_balance;
-	}
-=======
 	dev_priv->perf.oa.test_config.b_counter_regs = b_counter_config_render_basic;
 	dev_priv->perf.oa.test_config.b_counter_regs_len = ARRAY_SIZE(b_counter_config_render_basic);
 
 	dev_priv->perf.oa.test_config.flex_regs = flex_eu_config_render_basic;
 	dev_priv->perf.oa.test_config.flex_regs_len = ARRAY_SIZE(flex_eu_config_render_basic);
->>>>>>> bb176f67
 
 	dev_priv->perf.oa.test_config.sysfs_metric.name = "403d8832-1a27-4aa6-a64e-f5389ce7b212";
 	dev_priv->perf.oa.test_config.sysfs_metric.attrs = dev_priv->perf.oa.test_config.attrs;
 
-<<<<<<< HEAD
-error_sampler_balance:
-	if (get_memory_writes_mux_config(dev_priv, mux_regs, mux_lens))
-		sysfs_remove_group(dev_priv->perf.metrics_kobj, &group_memory_writes);
-error_memory_writes:
-	if (get_memory_reads_mux_config(dev_priv, mux_regs, mux_lens))
-		sysfs_remove_group(dev_priv->perf.metrics_kobj, &group_memory_reads);
-error_memory_reads:
-	if (get_compute_extended_mux_config(dev_priv, mux_regs, mux_lens))
-		sysfs_remove_group(dev_priv->perf.metrics_kobj, &group_compute_extended);
-error_compute_extended:
-	if (get_compute_basic_mux_config(dev_priv, mux_regs, mux_lens))
-		sysfs_remove_group(dev_priv->perf.metrics_kobj, &group_compute_basic);
-error_compute_basic:
-	if (get_render_basic_mux_config(dev_priv, mux_regs, mux_lens))
-		sysfs_remove_group(dev_priv->perf.metrics_kobj, &group_render_basic);
-error_render_basic:
-	return ret;
-}
-
-void
-i915_perf_unregister_sysfs_hsw(struct drm_i915_private *dev_priv)
-{
-	const struct i915_oa_reg *mux_regs[ARRAY_SIZE(dev_priv->perf.oa.mux_regs)];
-	int mux_lens[ARRAY_SIZE(dev_priv->perf.oa.mux_regs_lens)];
-
-	if (get_render_basic_mux_config(dev_priv, mux_regs, mux_lens))
-		sysfs_remove_group(dev_priv->perf.metrics_kobj, &group_render_basic);
-	if (get_compute_basic_mux_config(dev_priv, mux_regs, mux_lens))
-		sysfs_remove_group(dev_priv->perf.metrics_kobj, &group_compute_basic);
-	if (get_compute_extended_mux_config(dev_priv, mux_regs, mux_lens))
-		sysfs_remove_group(dev_priv->perf.metrics_kobj, &group_compute_extended);
-	if (get_memory_reads_mux_config(dev_priv, mux_regs, mux_lens))
-		sysfs_remove_group(dev_priv->perf.metrics_kobj, &group_memory_reads);
-	if (get_memory_writes_mux_config(dev_priv, mux_regs, mux_lens))
-		sysfs_remove_group(dev_priv->perf.metrics_kobj, &group_memory_writes);
-	if (get_sampler_balance_mux_config(dev_priv, mux_regs, mux_lens))
-		sysfs_remove_group(dev_priv->perf.metrics_kobj, &group_sampler_balance);
-=======
 	dev_priv->perf.oa.test_config.attrs[0] = &dev_priv->perf.oa.test_config.sysfs_metric_id.attr;
 
 	dev_priv->perf.oa.test_config.sysfs_metric_id.attr.name = "id";
 	dev_priv->perf.oa.test_config.sysfs_metric_id.attr.mode = 0444;
 	dev_priv->perf.oa.test_config.sysfs_metric_id.show = show_render_basic_id;
->>>>>>> bb176f67
 }