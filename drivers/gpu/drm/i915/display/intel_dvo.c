--- conflicted
+++ resolved
@@ -267,10 +267,6 @@
 	 * with the panel scaling set up to source from the H/VDisplay
 	 * of the original mode.
 	 */
-<<<<<<< HEAD
-	if (fixed_mode)
-		intel_panel_fixed_mode(fixed_mode, adjusted_mode);
-=======
 	if (fixed_mode) {
 		int ret;
 
@@ -278,7 +274,6 @@
 		if (ret)
 			return ret;
 	}
->>>>>>> 56d33754
 
 	if (adjusted_mode->flags & DRM_MODE_FLAG_DBLSCAN)
 		return -EINVAL;
