--- conflicted
+++ resolved
@@ -439,14 +439,8 @@
 	if (!erq->seqno)
 		return;
 
-<<<<<<< HEAD
-	err_printf(m, "%s pid %d, ban score %d, seqno %8x:%08x%s%s, prio %d, emitted %dms, start %08x, head %08x, tail %08x\n",
-		   prefix, erq->pid, erq->ban_score,
-		   erq->context, erq->seqno,
-=======
 	err_printf(m, "%s pid %d, seqno %8x:%08x%s%s, prio %d, emitted %dms, start %08x, head %08x, tail %08x\n",
 		   prefix, erq->pid, erq->context, erq->seqno,
->>>>>>> 0ecfebd2
 		   test_bit(DMA_FENCE_FLAG_SIGNALED_BIT,
 			    &erq->flags) ? "!" : "",
 		   test_bit(DMA_FENCE_FLAG_ENABLE_SIGNAL_BIT,
@@ -522,11 +516,6 @@
 				   ee->vm_info.pp_dir_base);
 		}
 	}
-<<<<<<< HEAD
-	err_printf(m, "  seqno: 0x%08x\n", ee->seqno);
-	err_printf(m, "  last_seqno: 0x%08x\n", ee->last_seqno);
-=======
->>>>>>> 0ecfebd2
 	err_printf(m, "  ring->head: 0x%08x\n", ee->cpu_ring_head);
 	err_printf(m, "  ring->tail: 0x%08x\n", ee->cpu_ring_tail);
 	err_printf(m, "  hangcheck timestamp: %dms (%lu%s)\n",
@@ -680,29 +669,17 @@
 		if (!error->engine[i].context.pid)
 			continue;
 
-<<<<<<< HEAD
-		err_printf(m, "Active process (on ring %s): %s [%d], score %d%s\n",
-			   engine_name(m->i915, i),
-			   error->engine[i].context.comm,
-			   error->engine[i].context.pid,
-			   error->engine[i].context.ban_score,
-			   bannable(&error->engine[i].context));
-=======
 		err_printf(m, "Active process (on ring %s): %s [%d]\n",
 			   engine_name(m->i915, i),
 			   error->engine[i].context.comm,
 			   error->engine[i].context.pid);
->>>>>>> 0ecfebd2
 	}
 	err_printf(m, "Reset count: %u\n", error->reset_count);
 	err_printf(m, "Suspend count: %u\n", error->suspend_count);
 	err_printf(m, "Platform: %s\n", intel_platform_name(error->device_info.platform));
-<<<<<<< HEAD
-=======
 	err_printf(m, "Subplatform: 0x%x\n",
 		   intel_subplatform(&error->runtime_info,
 				     error->device_info.platform));
->>>>>>> 0ecfebd2
 	err_print_pciid(m, m->i915);
 
 	err_printf(m, "IOMMU enabled?: %d\n", error->iommu);
@@ -841,7 +818,6 @@
 static int err_print_to_sgl(struct i915_gpu_state *error)
 {
 	struct drm_i915_error_state_buf m;
-<<<<<<< HEAD
 
 	if (IS_ERR(error))
 		return PTR_ERR(error);
@@ -870,36 +846,6 @@
 		return m.err;
 	}
 
-=======
-
-	if (IS_ERR(error))
-		return PTR_ERR(error);
-
-	if (READ_ONCE(error->sgl))
-		return 0;
-
-	memset(&m, 0, sizeof(m));
-	m.i915 = error->i915;
-
-	__err_print_to_sgl(&m, error);
-
-	if (m.buf) {
-		__sg_set_buf(m.cur++, m.buf, m.bytes, m.iter);
-		m.bytes = 0;
-		m.buf = NULL;
-	}
-	if (m.cur) {
-		GEM_BUG_ON(m.end < m.cur);
-		sg_mark_end(m.cur - 1);
-	}
-	GEM_BUG_ON(m.sgl && !m.cur);
-
-	if (m.err) {
-		err_free_sgl(m.sgl);
-		return m.err;
-	}
-
->>>>>>> 0ecfebd2
 	if (cmpxchg(&error->sgl, NULL, m.sgl))
 		err_free_sgl(m.sgl);
 
@@ -1093,30 +1039,6 @@
 	return dst;
 }
 
-<<<<<<< HEAD
-/* The error capture is special as tries to run underneath the normal
- * locking rules - so we use the raw version of the i915_active_request lookup.
- */
-static inline u32
-__active_get_seqno(struct i915_active_request *active)
-{
-	struct i915_request *request;
-
-	request = __i915_active_request_peek(active);
-	return request ? request->global_seqno : 0;
-}
-
-static inline int
-__active_get_engine_id(struct i915_active_request *active)
-{
-	struct i915_request *request;
-
-	request = __i915_active_request_peek(active);
-	return request ? request->engine->id : -1;
-}
-
-=======
->>>>>>> 0ecfebd2
 static void capture_bo(struct drm_i915_error_buffer *err,
 		       struct i915_vma *vma)
 {
@@ -1174,11 +1096,7 @@
  * It's only a small step better than a random number in its current form.
  */
 static u32 i915_error_generate_code(struct i915_gpu_state *error,
-<<<<<<< HEAD
-				    unsigned long engine_mask)
-=======
 				    intel_engine_mask_t engine_mask)
->>>>>>> 0ecfebd2
 {
 	/*
 	 * IPEHR would be an ideal way to detect errors, as it's the gross
@@ -1214,21 +1132,6 @@
 	error->nfence = i;
 }
 
-<<<<<<< HEAD
-static void gen6_record_semaphore_state(struct intel_engine_cs *engine,
-					struct drm_i915_error_engine *ee)
-{
-	struct drm_i915_private *dev_priv = engine->i915;
-
-	ee->semaphore_mboxes[0] = I915_READ(RING_SYNC_0(engine->mmio_base));
-	ee->semaphore_mboxes[1] = I915_READ(RING_SYNC_1(engine->mmio_base));
-	if (HAS_VEBOX(dev_priv))
-		ee->semaphore_mboxes[2] =
-			I915_READ(RING_SYNC_2(engine->mmio_base));
-}
-
-=======
->>>>>>> 0ecfebd2
 static void error_record_engine_registers(struct i915_gpu_state *error,
 					  struct intel_engine_cs *engine,
 					  struct drm_i915_error_engine *ee)
@@ -1262,11 +1165,7 @@
 
 	intel_engine_get_instdone(engine, &ee->instdone);
 
-<<<<<<< HEAD
-	ee->instpm = I915_READ(RING_INSTPM(engine->mmio_base));
-=======
 	ee->instpm = ENGINE_READ(engine, RING_INSTPM);
->>>>>>> 0ecfebd2
 	ee->acthd = intel_engine_get_active_head(engine);
 	ee->start = ENGINE_READ(engine, RING_START);
 	ee->head = ENGINE_READ(engine, RING_HEAD);
@@ -1316,17 +1215,10 @@
 
 		ee->vm_info.gfx_mode = I915_READ(RING_MODE_GEN7(engine));
 
-<<<<<<< HEAD
-		if (IS_GEN(dev_priv, 6))
-			ee->vm_info.pp_dir_base =
-				I915_READ(RING_PP_DIR_BASE_READ(engine));
-		else if (IS_GEN(dev_priv, 7))
-=======
 		if (IS_GEN(dev_priv, 6)) {
 			ee->vm_info.pp_dir_base =
 				ENGINE_READ(engine, RING_PP_DIR_BASE_READ);
 		} else if (IS_GEN(dev_priv, 7)) {
->>>>>>> 0ecfebd2
 			ee->vm_info.pp_dir_base =
 				ENGINE_READ(engine, RING_PP_DIR_BASE);
 		} else if (INTEL_GEN(dev_priv) >= 8) {
@@ -1349,12 +1241,8 @@
 	struct i915_gem_context *ctx = request->gem_context;
 
 	erq->flags = request->fence.flags;
-<<<<<<< HEAD
-	erq->context = ctx->hw_id;
-=======
 	erq->context = request->fence.context;
 	erq->seqno = request->fence.seqno;
->>>>>>> 0ecfebd2
 	erq->sched_attr = request->sched.attr;
 	erq->jiffies = request->emitted_jiffies;
 	erq->start = i915_ggtt_offset(request->ring->vma);
@@ -1747,11 +1635,7 @@
 		error->gtier[0] = I915_READ(GTIER);
 		error->ngtier = 1;
 	} else if (IS_GEN(dev_priv, 2)) {
-<<<<<<< HEAD
-		error->ier = I915_READ16(IER);
-=======
 		error->ier = I915_READ16(GEN2_IER);
->>>>>>> 0ecfebd2
 	} else if (!IS_VALLEYVIEW(dev_priv)) {
 		error->ier = I915_READ(GEN2_IER);
 	}
@@ -1760,12 +1644,8 @@
 }
 
 static const char *
-<<<<<<< HEAD
-error_msg(struct i915_gpu_state *error, unsigned long engines, const char *msg)
-=======
 error_msg(struct i915_gpu_state *error,
 	  intel_engine_mask_t engines, const char *msg)
->>>>>>> 0ecfebd2
 {
 	int len;
 	int i;
@@ -1775,11 +1655,7 @@
 			engines &= ~BIT(i);
 
 	len = scnprintf(error->error_msg, sizeof(error->error_msg),
-<<<<<<< HEAD
-			"GPU HANG: ecode %d:%lx:0x%08x",
-=======
 			"GPU HANG: ecode %d:%x:0x%08x",
->>>>>>> 0ecfebd2
 			INTEL_GEN(error->i915), engines,
 			i915_error_generate_code(error, engines));
 	if (engines) {
@@ -1918,11 +1794,7 @@
  * to pick up.
  */
 void i915_capture_error_state(struct drm_i915_private *i915,
-<<<<<<< HEAD
-			      unsigned long engine_mask,
-=======
 			      intel_engine_mask_t engine_mask,
->>>>>>> 0ecfebd2
 			      const char *msg)
 {
 	static bool warned;
