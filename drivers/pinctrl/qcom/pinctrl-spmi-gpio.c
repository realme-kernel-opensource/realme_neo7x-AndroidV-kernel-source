--- conflicted
+++ resolved
@@ -1199,15 +1199,12 @@
 	/* pmx55 has 11 GPIOs with holes on 3, 7, 10, 11 */
 	{ .compatible = "qcom,pmx55-gpio", .data = (void *) 11 },
 	{ .compatible = "qcom,pmx65-gpio", .data = (void *) 16 },
-<<<<<<< HEAD
 	{ .compatible = "qcom,pm8550-gpio", .data = (void *) 12 },
 	{ .compatible = "qcom,pm8550b-gpio", .data = (void *) 12 },
 	{ .compatible = "qcom,pm8550ve-gpio", .data = (void *) 8 },
 	{ .compatible = "qcom,pm8550vs-gpio", .data = (void *) 6 },
 	{ .compatible = "qcom,pmk8550-gpio", .data = (void *) 6 },
 	{ .compatible = "qcom,pmr735d-gpio", .data = (void *) 2 },
-=======
->>>>>>> 79cfa1b7
 	{ },
 };
 
