--- conflicted
+++ resolved
@@ -40,8 +40,6 @@
 
 static int _idtcm_adjfine(struct idtcm_channel *channel, long scaled_ppm);
 
-<<<<<<< HEAD
-=======
 static inline int idtcm_read(struct idtcm *idtcm,
 			     u16 module,
 			     u16 regaddr,
@@ -60,7 +58,6 @@
 	return regmap_bulk_write(idtcm->regmap, module + regaddr, buf, count);
 }
 
->>>>>>> 6b7b0c30
 static int contains_full_configuration(struct idtcm *idtcm,
 				       const struct firmware *fw)
 {
@@ -187,113 +184,6 @@
 }
 
 static enum fw_version idtcm_fw_version(const char *version)
-<<<<<<< HEAD
-{
-	enum fw_version ver = V_DEFAULT;
-
-	if (idtcm_strverscmp(version, "4.8.7") >= 0)
-		ver = V487;
-
-	if (idtcm_strverscmp(version, "5.2.0") >= 0)
-		ver = V520;
-
-	return ver;
-}
-
-static int idtcm_xfer_read(struct idtcm *idtcm,
-			   u8 regaddr,
-			   u8 *buf,
-			   u16 count)
-{
-	struct i2c_client *client = idtcm->client;
-	struct i2c_msg msg[2];
-	int cnt;
-
-	msg[0].addr = client->addr;
-	msg[0].flags = 0;
-	msg[0].len = 1;
-	msg[0].buf = &regaddr;
-
-	msg[1].addr = client->addr;
-	msg[1].flags = I2C_M_RD;
-	msg[1].len = count;
-	msg[1].buf = buf;
-
-	cnt = i2c_transfer(client->adapter, msg, 2);
-
-	if (cnt < 0) {
-		dev_err(&client->dev,
-			"i2c_transfer failed at %d in %s, at addr: %04x!",
-			__LINE__, __func__, regaddr);
-		return cnt;
-	} else if (cnt != 2) {
-		dev_err(&client->dev,
-			"i2c_transfer sent only %d of %d messages", cnt, 2);
-		return -EIO;
-	}
-
-	return 0;
-}
-
-static int idtcm_xfer_write(struct idtcm *idtcm,
-			    u8 regaddr,
-			    u8 *buf,
-			    u16 count)
-{
-	struct i2c_client *client = idtcm->client;
-	/* we add 1 byte for device register */
-	u8 msg[IDTCM_MAX_WRITE_COUNT + 1];
-	int cnt;
-
-	if (count > IDTCM_MAX_WRITE_COUNT)
-		return -EINVAL;
-
-	msg[0] = regaddr;
-	memcpy(&msg[1], buf, count);
-
-	cnt = i2c_master_send(client, msg, count + 1);
-
-	if (cnt < 0) {
-		dev_err(&client->dev,
-			"i2c_master_send failed at %d in %s, at addr: %04x!",
-			__LINE__, __func__, regaddr);
-		return cnt;
-	}
-
-	return 0;
-}
-
-static int idtcm_page_offset(struct idtcm *idtcm, u8 val)
-{
-	u8 buf[4];
-	int err;
-
-	if (idtcm->page_offset == val)
-		return 0;
-
-	buf[0] = 0x0;
-	buf[1] = val;
-	buf[2] = 0x10;
-	buf[3] = 0x20;
-
-	err = idtcm_xfer_write(idtcm, PAGE_ADDR, buf, sizeof(buf));
-	if (err) {
-		idtcm->page_offset = 0xff;
-		dev_err(&idtcm->client->dev, "failed to set page offset");
-	} else {
-		idtcm->page_offset = val;
-	}
-
-	return err;
-}
-
-static int _idtcm_rdwr(struct idtcm *idtcm,
-		       u16 regaddr,
-		       u8 *buf,
-		       u16 count,
-		       bool write)
-=======
->>>>>>> 6b7b0c30
 {
 	enum fw_version ver = V_DEFAULT;
 
@@ -490,23 +380,6 @@
 	u8 trigger;
 	int err;
 
-<<<<<<< HEAD
-	err = idtcm_read(idtcm, channel->tod_read_primary,
-			 tod_read_cmd, &trigger, sizeof(trigger));
-	if (err)
-		return err;
-
-	trigger &= ~(TOD_READ_TRIGGER_MASK << TOD_READ_TRIGGER_SHIFT);
-	trigger |= (1 << TOD_READ_TRIGGER_SHIFT);
-	trigger &= ~TOD_READ_TRIGGER_MODE; /* single shot */
-
-	err = idtcm_write(idtcm, channel->tod_read_primary,
-			  tod_read_cmd, &trigger, sizeof(trigger));
-	if (err)
-		return err;
-
-=======
->>>>>>> 6b7b0c30
 	/* wait trigger to be 0 */
 	do {
 		if (timeout-- == 0)
@@ -1373,11 +1246,7 @@
 	if (firmware) /* module parameter */
 		snprintf(fname, sizeof(fname), "%s", firmware);
 
-<<<<<<< HEAD
-	dev_info(&idtcm->client->dev, "firmware '%s'", fname);
-=======
 	dev_info(idtcm->dev, "requesting firmware '%s'", fname);
->>>>>>> 6b7b0c30
 
 	err = request_firmware(&fw, fname, dev);
 	if (err) {
@@ -1549,7 +1418,6 @@
 			  IDTCM_FW_REG(idtcm->fw_ver, V520, DPLL_MODE),
 			  &dpll_mode, sizeof(dpll_mode));
 	return err;
-<<<<<<< HEAD
 }
 
 static int idtcm_get_manual_reference(struct idtcm_channel *channel,
@@ -1604,7 +1472,7 @@
 	err = idtcm_set_pll_mode(channel, PLL_MODE_WRITE_FREQUENCY);
 
 	if (err)
-		dev_err(&idtcm->client->dev, "Failed to set pll mode to write frequency");
+		dev_err(idtcm->dev, "Failed to set pll mode to write frequency");
 	else
 		channel->mode = PTP_PLL_MODE_WRITE_FREQUENCY;
 
@@ -1619,7 +1487,7 @@
 	err = idtcm_set_pll_mode(channel, PLL_MODE_WRITE_PHASE);
 
 	if (err)
-		dev_err(&idtcm->client->dev, "Failed to set pll mode to write phase");
+		dev_err(idtcm->dev, "Failed to set pll mode to write phase");
 	else
 		channel->mode = PTP_PLL_MODE_WRITE_PHASE;
 
@@ -1634,7 +1502,7 @@
 	err = idtcm_set_manual_reference(channel, MANU_REF_WRITE_FREQUENCY);
 
 	if (err)
-		dev_err(&idtcm->client->dev, "Failed to set manual reference to write frequency");
+		dev_err(idtcm->dev, "Failed to set manual reference to write frequency");
 	else
 		channel->mode = PTP_PLL_MODE_WRITE_FREQUENCY;
 
@@ -1649,7 +1517,7 @@
 	err = idtcm_set_manual_reference(channel, MANU_REF_WRITE_PHASE);
 
 	if (err)
-		dev_err(&idtcm->client->dev, "Failed to set manual reference to write phase");
+		dev_err(idtcm->dev, "Failed to set manual reference to write phase");
 	else
 		channel->mode = PTP_PLL_MODE_WRITE_PHASE;
 
@@ -1674,11 +1542,11 @@
 	struct idtcm_channel *channel = container_of(ptp, struct idtcm_channel, caps);
 	struct idtcm *idtcm = channel->idtcm;
 
-	mutex_lock(&idtcm->reg_lock);
+	mutex_lock(idtcm->lock);
 
 	(void)idtcm_stop_phase_pull_in(channel);
 
-	mutex_unlock(&idtcm->reg_lock);
+	mutex_unlock(idtcm->lock);
 
 	/* Return a negative value here to not reschedule */
 	return -1;
@@ -1689,8 +1557,8 @@
 	/* ppb = scaled_ppm * 125 / 2^13 */
 	/* scaled_ppm = ppb * 2^13 / 125 */
 
-	s64 max_scaled_ppm = (PHASE_PULL_IN_MAX_PPB << 13) / 125;
-	s64 scaled_ppm = (phase_pull_in_ppb << 13) / 125;
+	s64 max_scaled_ppm = div_s64((s64)PHASE_PULL_IN_MAX_PPB << 13, 125);
+	s64 scaled_ppm = div_s64((s64)phase_pull_in_ppb << 13, 125);
 
 	current_ppm += scaled_ppm;
 
@@ -1763,7 +1631,7 @@
 		channel->mode = PTP_PLL_MODE_WRITE_FREQUENCY;
 		break;
 	default:
-		dev_warn(&idtcm->client->dev,
+		dev_warn(idtcm->dev,
 			 "Unsupported MANUAL_REFERENCE: 0x%02x", ref);
 	}
 
@@ -1789,7 +1657,7 @@
 		channel->mode = PTP_PLL_MODE_WRITE_FREQUENCY;
 		break;
 	default:
-		dev_err(&idtcm->client->dev,
+		dev_err(idtcm->dev,
 			"Unsupported PLL_MODE: 0x%02x", mode);
 		err = -EINVAL;
 	}
@@ -1808,14 +1676,14 @@
 
 	err = idtcm_get_pll_mode(channel, &mode);
 	if (err) {
-		dev_err(&idtcm->client->dev, "Unable to read pll mode!");
+		dev_err(idtcm->dev, "Unable to read pll mode!");
 		return err;
 	}
 
 	if (mode == PLL_MODE_PLL) {
 		err = idtcm_get_manual_reference(channel, &ref);
 		if (err) {
-			dev_err(&idtcm->client->dev, "Unable to read manual reference!");
+			dev_err(idtcm->dev, "Unable to read manual reference!");
 			return err;
 		}
 		err = initialize_operating_mode_with_manual_reference(channel, ref);
@@ -1842,17 +1710,9 @@
  * 0x7fffffff * 50 =  2147483647 * 50 = 107374182350
  */
 static int _idtcm_adjphase(struct idtcm_channel *channel, s32 delta_ns)
-=======
-}
-
-static int idtcm_get_manual_reference(struct idtcm_channel *channel,
-				      enum manual_reference *ref)
->>>>>>> 6b7b0c30
-{
-	struct idtcm *idtcm = channel->idtcm;
-	u8 dpll_manu_ref_cfg;
-	int err;
-<<<<<<< HEAD
+{
+	struct idtcm *idtcm = channel->idtcm;
+	int err;
 	u8 i;
 	u8 buf[4] = {0};
 	s32 phase_50ps;
@@ -1875,29 +1735,25 @@
 		offset_ps = MAX_ABS_WRITE_PHASE_PICOSECONDS;
 	else if (offset_ps < -MAX_ABS_WRITE_PHASE_PICOSECONDS)
 		offset_ps = -MAX_ABS_WRITE_PHASE_PICOSECONDS;
-=======
->>>>>>> 6b7b0c30
-
-	err = idtcm_read(idtcm, channel->dpll_ctrl_n,
-			 DPLL_CTRL_DPLL_MANU_REF_CFG,
-			 &dpll_manu_ref_cfg, sizeof(dpll_manu_ref_cfg));
-	if (err)
-		return err;
-
-	dpll_manu_ref_cfg &= (MANUAL_REFERENCE_MASK << MANUAL_REFERENCE_SHIFT);
-
-	*ref = dpll_manu_ref_cfg >> MANUAL_REFERENCE_SHIFT;
-
-	return 0;
-}
-
-static int idtcm_set_manual_reference(struct idtcm_channel *channel,
-				      enum manual_reference ref)
-{
-	struct idtcm *idtcm = channel->idtcm;
-	u8 dpll_manu_ref_cfg;
-	int err;
-<<<<<<< HEAD
+
+	phase_50ps = div_s64(offset_ps, 50);
+
+	for (i = 0; i < 4; i++) {
+		buf[i] = phase_50ps & 0xff;
+		phase_50ps >>= 8;
+	}
+
+	err = idtcm_write(idtcm, channel->dpll_phase, DPLL_WR_PHASE,
+			  buf, sizeof(buf));
+
+	return err;
+}
+
+static int _idtcm_adjfine(struct idtcm_channel *channel, long scaled_ppm)
+{
+	struct idtcm *idtcm = channel->idtcm;
+	u8 i;
+	int err;
 	u8 buf[6] = {0};
 	s64 fcw;
 
@@ -1920,387 +1776,6 @@
 	 * FCW = -------------
 	 *         111 * 2^4
 	 */
-=======
->>>>>>> 6b7b0c30
-
-	err = idtcm_read(idtcm, channel->dpll_ctrl_n,
-			 DPLL_CTRL_DPLL_MANU_REF_CFG,
-			 &dpll_manu_ref_cfg, sizeof(dpll_manu_ref_cfg));
-	if (err)
-		return err;
-
-	dpll_manu_ref_cfg &= ~(MANUAL_REFERENCE_MASK << MANUAL_REFERENCE_SHIFT);
-
-	dpll_manu_ref_cfg |= (ref << MANUAL_REFERENCE_SHIFT);
-
-	err = idtcm_write(idtcm, channel->dpll_ctrl_n,
-			  DPLL_CTRL_DPLL_MANU_REF_CFG,
-			  &dpll_manu_ref_cfg, sizeof(dpll_manu_ref_cfg));
-
-	return err;
-}
-
-static int configure_dpll_mode_write_frequency(struct idtcm_channel *channel)
-{
-	struct idtcm *idtcm = channel->idtcm;
-	int err;
-
-	err = idtcm_set_pll_mode(channel, PLL_MODE_WRITE_FREQUENCY);
-
-	if (err)
-		dev_err(idtcm->dev, "Failed to set pll mode to write frequency");
-	else
-		channel->mode = PTP_PLL_MODE_WRITE_FREQUENCY;
-
-	return err;
-}
-
-static int configure_dpll_mode_write_phase(struct idtcm_channel *channel)
-{
-	struct idtcm *idtcm = channel->idtcm;
-	int err;
-
-	err = idtcm_set_pll_mode(channel, PLL_MODE_WRITE_PHASE);
-
-	if (err)
-		dev_err(idtcm->dev, "Failed to set pll mode to write phase");
-	else
-		channel->mode = PTP_PLL_MODE_WRITE_PHASE;
-
-	return err;
-}
-
-static int configure_manual_reference_write_frequency(struct idtcm_channel *channel)
-{
-	struct idtcm *idtcm = channel->idtcm;
-	int err;
-
-	err = idtcm_set_manual_reference(channel, MANU_REF_WRITE_FREQUENCY);
-
-	if (err)
-		dev_err(idtcm->dev, "Failed to set manual reference to write frequency");
-	else
-		channel->mode = PTP_PLL_MODE_WRITE_FREQUENCY;
-
-	return err;
-}
-
-static int configure_manual_reference_write_phase(struct idtcm_channel *channel)
-{
-	struct idtcm *idtcm = channel->idtcm;
-	int err;
-
-	err = idtcm_set_manual_reference(channel, MANU_REF_WRITE_PHASE);
-
-	if (err)
-		dev_err(idtcm->dev, "Failed to set manual reference to write phase");
-	else
-		channel->mode = PTP_PLL_MODE_WRITE_PHASE;
-
-	return err;
-}
-
-static int idtcm_stop_phase_pull_in(struct idtcm_channel *channel)
-{
-	int err;
-
-<<<<<<< HEAD
-	if (channel->phase_pull_in == true)
-		return 0;
-
-	mutex_lock(&idtcm->reg_lock);
-
-	if (abs(delta) < PHASE_PULL_IN_THRESHOLD_NS) {
-		err = channel->do_phase_pull_in(channel, delta, 0);
-		if (err)
-			dev_err(&idtcm->client->dev,
-				"Failed at line %d in %s!", __LINE__, __func__);
-	} else {
-		if (delta >= 0) {
-			ts = ns_to_timespec64(delta);
-			type = SCSR_TOD_WR_TYPE_SEL_DELTA_PLUS;
-		} else {
-			ts = ns_to_timespec64(-delta);
-			type = SCSR_TOD_WR_TYPE_SEL_DELTA_MINUS;
-		}
-		err = _idtcm_settime(channel, &ts, type);
-		if (err)
-			dev_err(&idtcm->client->dev,
-				"Failed at line %d in %s!", __LINE__, __func__);
-	}
-	mutex_unlock(&idtcm->reg_lock);
-=======
-	err = _idtcm_adjfine(channel, channel->current_freq_scaled_ppm);
-	if (err)
-		return err;
-
-	channel->phase_pull_in = false;
->>>>>>> 6b7b0c30
-
-	return 0;
-}
-
-static long idtcm_work_handler(struct ptp_clock_info *ptp)
-{
-	struct idtcm_channel *channel = container_of(ptp, struct idtcm_channel, caps);
-	struct idtcm *idtcm = channel->idtcm;
-
-	mutex_lock(idtcm->lock);
-
-	(void)idtcm_stop_phase_pull_in(channel);
-
-	mutex_unlock(idtcm->lock);
-
-	/* Return a negative value here to not reschedule */
-	return -1;
-}
-
-static s32 phase_pull_in_scaled_ppm(s32 current_ppm, s32 phase_pull_in_ppb)
-{
-	/* ppb = scaled_ppm * 125 / 2^13 */
-	/* scaled_ppm = ppb * 2^13 / 125 */
-
-<<<<<<< HEAD
-	if (channel->phase_pull_in == true)
-		return 0;
-
-	if (scaled_ppm == channel->current_freq_scaled_ppm)
-		return 0;
-
-	mutex_lock(&idtcm->reg_lock);
-
-	err = _idtcm_adjfine(channel, scaled_ppm);
-=======
-	s64 max_scaled_ppm = div_s64((s64)PHASE_PULL_IN_MAX_PPB << 13, 125);
-	s64 scaled_ppm = div_s64((s64)phase_pull_in_ppb << 13, 125);
-
-	current_ppm += scaled_ppm;
->>>>>>> 6b7b0c30
-
-	if (current_ppm > max_scaled_ppm)
-		current_ppm = max_scaled_ppm;
-	else if (current_ppm < -max_scaled_ppm)
-		current_ppm = -max_scaled_ppm;
-
-<<<<<<< HEAD
-	if (!err)
-		channel->current_freq_scaled_ppm = scaled_ppm;
-
-	return err;
-=======
-	return current_ppm;
->>>>>>> 6b7b0c30
-}
-
-static int do_phase_pull_in_sw(struct idtcm_channel *channel,
-			       s32 delta_ns,
-			       u32 max_ffo_ppb)
-{
-	s32 current_ppm = channel->current_freq_scaled_ppm;
-	u32 duration_ms = MSEC_PER_SEC;
-	s32 delta_ppm;
-	s32 ppb;
-	int err;
-
-	/* If the ToD correction is less than PHASE_PULL_IN_MIN_THRESHOLD_NS,
-	 * skip. The error introduced by the ToD adjustment procedure would
-	 * be bigger than the required ToD correction
-	 */
-	if (abs(delta_ns) < PHASE_PULL_IN_MIN_THRESHOLD_NS)
-		return 0;
-
-	if (max_ffo_ppb == 0)
-		max_ffo_ppb = PHASE_PULL_IN_MAX_PPB;
-
-	/* For most cases, keep phase pull-in duration 1 second */
-	ppb = delta_ns;
-	while (abs(ppb) > max_ffo_ppb) {
-		duration_ms *= 2;
-		ppb /= 2;
-	}
-
-	delta_ppm = phase_pull_in_scaled_ppm(current_ppm, ppb);
-
-	err = _idtcm_adjfine(channel, delta_ppm);
-
-	if (err)
-		return err;
-
-	/* schedule the worker to cancel phase pull-in */
-	ptp_schedule_worker(channel->ptp_clock,
-			    msecs_to_jiffies(duration_ms) - 1);
-
-	channel->phase_pull_in = true;
-
-	return 0;
-}
-
-<<<<<<< HEAD
-static int idtcm_enable_tod(struct idtcm_channel *channel)
-=======
-static int initialize_operating_mode_with_manual_reference(struct idtcm_channel *channel,
-							   enum manual_reference ref)
-{
-	struct idtcm *idtcm = channel->idtcm;
-
-	channel->mode = PTP_PLL_MODE_UNSUPPORTED;
-	channel->configure_write_frequency = configure_manual_reference_write_frequency;
-	channel->configure_write_phase = configure_manual_reference_write_phase;
-	channel->do_phase_pull_in = do_phase_pull_in_sw;
-
-	switch (ref) {
-	case MANU_REF_WRITE_PHASE:
-		channel->mode = PTP_PLL_MODE_WRITE_PHASE;
-		break;
-	case MANU_REF_WRITE_FREQUENCY:
-		channel->mode = PTP_PLL_MODE_WRITE_FREQUENCY;
-		break;
-	default:
-		dev_warn(idtcm->dev,
-			 "Unsupported MANUAL_REFERENCE: 0x%02x", ref);
-	}
-
-	return 0;
-}
-
-static int initialize_operating_mode_with_pll_mode(struct idtcm_channel *channel,
-						   enum pll_mode mode)
-{
-	struct idtcm *idtcm = channel->idtcm;
-	int err = 0;
-
-	channel->mode = PTP_PLL_MODE_UNSUPPORTED;
-	channel->configure_write_frequency = configure_dpll_mode_write_frequency;
-	channel->configure_write_phase = configure_dpll_mode_write_phase;
-	channel->do_phase_pull_in = do_phase_pull_in_fw;
-
-	switch (mode) {
-	case  PLL_MODE_WRITE_PHASE:
-		channel->mode = PTP_PLL_MODE_WRITE_PHASE;
-		break;
-	case PLL_MODE_WRITE_FREQUENCY:
-		channel->mode = PTP_PLL_MODE_WRITE_FREQUENCY;
-		break;
-	default:
-		dev_err(idtcm->dev,
-			"Unsupported PLL_MODE: 0x%02x", mode);
-		err = -EINVAL;
-	}
-
-	return err;
-}
-
-static int initialize_dco_operating_mode(struct idtcm_channel *channel)
-{
-	enum manual_reference ref = MANU_REF_XO_DPLL;
-	enum pll_mode mode = PLL_MODE_DISABLED;
-	struct idtcm *idtcm = channel->idtcm;
-	int err;
-
-	channel->mode = PTP_PLL_MODE_UNSUPPORTED;
-
-	err = idtcm_get_pll_mode(channel, &mode);
-	if (err) {
-		dev_err(idtcm->dev, "Unable to read pll mode!");
-		return err;
-	}
-
-	if (mode == PLL_MODE_PLL) {
-		err = idtcm_get_manual_reference(channel, &ref);
-		if (err) {
-			dev_err(idtcm->dev, "Unable to read manual reference!");
-			return err;
-		}
-		err = initialize_operating_mode_with_manual_reference(channel, ref);
-	} else {
-		err = initialize_operating_mode_with_pll_mode(channel, mode);
-	}
-
-	if (channel->mode == PTP_PLL_MODE_WRITE_PHASE)
-		channel->configure_write_frequency(channel);
-
-	return err;
-}
-
-/* PTP Hardware Clock interface */
-
-/**
- * Maximum absolute value for write phase offset in picoseconds
- *
- * @channel:  channel
- * @delta_ns: delta in nanoseconds
- *
- * Destination signed register is 32-bit register in resolution of 50ps
- *
- * 0x7fffffff * 50 =  2147483647 * 50 = 107374182350
- */
-static int _idtcm_adjphase(struct idtcm_channel *channel, s32 delta_ns)
-{
-	struct idtcm *idtcm = channel->idtcm;
-	int err;
-	u8 i;
-	u8 buf[4] = {0};
-	s32 phase_50ps;
-	s64 offset_ps;
-
-	if (channel->mode != PTP_PLL_MODE_WRITE_PHASE) {
-		err = channel->configure_write_phase(channel);
-		if (err)
-			return err;
-	}
-
-	offset_ps = (s64)delta_ns * 1000;
-
-	/*
-	 * Check for 32-bit signed max * 50:
-	 *
-	 * 0x7fffffff * 50 =  2147483647 * 50 = 107374182350
-	 */
-	if (offset_ps > MAX_ABS_WRITE_PHASE_PICOSECONDS)
-		offset_ps = MAX_ABS_WRITE_PHASE_PICOSECONDS;
-	else if (offset_ps < -MAX_ABS_WRITE_PHASE_PICOSECONDS)
-		offset_ps = -MAX_ABS_WRITE_PHASE_PICOSECONDS;
-
-	phase_50ps = div_s64(offset_ps, 50);
-
-	for (i = 0; i < 4; i++) {
-		buf[i] = phase_50ps & 0xff;
-		phase_50ps >>= 8;
-	}
-
-	err = idtcm_write(idtcm, channel->dpll_phase, DPLL_WR_PHASE,
-			  buf, sizeof(buf));
-
-	return err;
-}
-
-static int _idtcm_adjfine(struct idtcm_channel *channel, long scaled_ppm)
-{
-	struct idtcm *idtcm = channel->idtcm;
-	u8 i;
-	int err;
-	u8 buf[6] = {0};
-	s64 fcw;
-
-	if (channel->mode  != PTP_PLL_MODE_WRITE_FREQUENCY) {
-		err = channel->configure_write_frequency(channel);
-		if (err)
-			return err;
-	}
-
-	/*
-	 * Frequency Control Word unit is: 1.11 * 10^-10 ppm
-	 *
-	 * adjfreq:
-	 *       ppb * 10^9
-	 * FCW = ----------
-	 *          111
-	 *
-	 * adjfine:
-	 *       ppm_16 * 5^12
-	 * FCW = -------------
-	 *         111 * 2^4
-	 */
 
 	/* 2 ^ -53 = 1.1102230246251565404236316680908e-16 */
 	fcw = scaled_ppm * 244140625ULL;
@@ -2355,24 +1830,9 @@
 
 static int idtcm_settime(struct ptp_clock_info *ptp,
 			 const struct timespec64 *ts)
->>>>>>> 6b7b0c30
 {
 	struct idtcm_channel *channel = container_of(ptp, struct idtcm_channel, caps);
 	struct idtcm *idtcm = channel->idtcm;
-<<<<<<< HEAD
-	struct timespec64 ts = {0, 0};
-	u16 tod_cfg = IDTCM_FW_REG(idtcm->fw_ver, V520, TOD_CFG);
-	u8 cfg;
-	int err;
-
-	/* STEELAI-366 - Temporary workaround for ts2phc compatibility */
-	if (0) {
-		err = idtcm_output_mask_enable(channel, false);
-		if (err)
-			return err;
-	}
-
-=======
 	int err;
 
 	mutex_lock(idtcm->lock);
@@ -2532,7 +1992,6 @@
 			return err;
 	}
 
->>>>>>> 6b7b0c30
 	/*
 	 * Start the TOD clock ticking.
 	 */
@@ -2693,15 +2152,10 @@
  */
 static u32 idtcm_get_dco_delay(struct idtcm_channel *channel)
 {
-<<<<<<< HEAD
-	enum fw_version fw_ver = idtcm->fw_ver;
-	struct idtcm_channel *channel;
-=======
 	struct idtcm *idtcm = channel->idtcm;
 	u8 mbuf[8] = {0};
 	u8 nbuf[2] = {0};
 	u32 fodFreq;
->>>>>>> 6b7b0c30
 	int err;
 	u64 m;
 	u16 n;
@@ -2711,16 +2165,8 @@
 	if (err)
 		return 0;
 
-<<<<<<< HEAD
-	channel->idtcm = idtcm;
-	channel->current_freq_scaled_ppm = 0;
-
-	/* Set pll addresses */
-	err = configure_channel_pll(channel);
-=======
 	err = idtcm_read(idtcm, channel->dpll_ctrl_n,
 			 DPLL_CTRL_DPLL_FOD_FREQ + 6, nbuf, 2);
->>>>>>> 6b7b0c30
 	if (err)
 		return 0;
 
@@ -2771,8 +2217,6 @@
 		return -EINVAL;
 	}
 
-<<<<<<< HEAD
-=======
 	return 0;
 }
 
@@ -2799,7 +2243,6 @@
 	if (err)
 		return err;
 
->>>>>>> 6b7b0c30
 	if (idtcm->fw_ver < V487)
 		channel->caps = idtcm_caps_deprecated;
 	else
