--- conflicted
+++ resolved
@@ -123,13 +123,10 @@
  * @out:	pointer to the outbound smem item
  * @smem_items:	ids of the two smem items
  * @valid_entries: already scanned inbound entries
-<<<<<<< HEAD
- * @irq_devname: poniter to the smp2p irq devname
-=======
  * @ssr_ack_enabled: SMP2P_FEATURE_SSR_ACK feature is supported and was enabled
  * @ssr_ack: current cached state of the local ack bit
  * @negotiation_done: whether negotiating finished
->>>>>>> ea7c365a
+ * @irq_devname: poniter to the smp2p irq devname
  * @local_pid:	processor id of the inbound edge
  * @remote_pid:	processor id of the outbound edge
  * @ipc_regmap:	regmap for the outbound ipc
