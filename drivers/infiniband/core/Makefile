infiniband-$(CONFIG_INFINIBAND_ADDR_TRANS)	:= rdma_cm.o
user_access-$(CONFIG_INFINIBAND_ADDR_TRANS)	:= rdma_ucm.o

obj-$(CONFIG_INFINIBAND) +=		ib_core.o ib_cm.o iw_cm.o \
					$(infiniband-y)
obj-$(CONFIG_INFINIBAND_USER_MAD) +=	ib_umad.o
obj-$(CONFIG_INFINIBAND_USER_ACCESS) +=	ib_uverbs.o ib_ucm.o \
					$(user_access-y)

ib_core-y :=			packer.o ud_header.o verbs.o cq.o rw.o sysfs.o \
				device.o fmr_pool.o cache.o netlink.o \
				roce_gid_mgmt.o mr_pool.o addr.o sa_query.o \
				multicast.o mad.o smi.o agent.o mad_rmpp.o \
<<<<<<< HEAD
				security.o
=======
				security.o nldev.o

>>>>>>> bb176f67
ib_core-$(CONFIG_INFINIBAND_USER_MEM) += umem.o
ib_core-$(CONFIG_INFINIBAND_ON_DEMAND_PAGING) += umem_odp.o umem_rbtree.o
ib_core-$(CONFIG_CGROUP_RDMA) += cgroup.o

ib_cm-y :=			cm.o

iw_cm-y :=			iwcm.o iwpm_util.o iwpm_msg.o

rdma_cm-y :=			cma.o

rdma_cm-$(CONFIG_INFINIBAND_ADDR_TRANS_CONFIGFS) += cma_configfs.o

rdma_ucm-y :=			ucma.o

ib_umad-y :=			user_mad.o

ib_ucm-y :=			ucm.o

ib_uverbs-y :=			uverbs_main.o uverbs_cmd.o uverbs_marshall.o \
				rdma_core.o uverbs_std_types.o uverbs_ioctl.o \
				uverbs_ioctl_merge.o<|MERGE_RESOLUTION|>--- conflicted
+++ resolved
@@ -11,12 +11,8 @@
 				device.o fmr_pool.o cache.o netlink.o \
 				roce_gid_mgmt.o mr_pool.o addr.o sa_query.o \
 				multicast.o mad.o smi.o agent.o mad_rmpp.o \
-<<<<<<< HEAD
-				security.o
-=======
 				security.o nldev.o
 
->>>>>>> bb176f67
 ib_core-$(CONFIG_INFINIBAND_USER_MEM) += umem.o
 ib_core-$(CONFIG_INFINIBAND_ON_DEMAND_PAGING) += umem_odp.o umem_rbtree.o
 ib_core-$(CONFIG_CGROUP_RDMA) += cgroup.o
