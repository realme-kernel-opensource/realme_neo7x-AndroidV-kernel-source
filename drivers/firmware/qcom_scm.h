/* SPDX-License-Identifier: GPL-2.0-only */
/* Copyright (c) 2010-2015,2019,2021 The Linux Foundation. All rights reserved.
 * Copyright (c) 2022 Qualcomm Innovation Center, Inc. All rights reserved.
 */
#ifndef __QCOM_SCM_INT_H
#define __QCOM_SCM_INT_H

enum qcom_scm_convention {
	SMC_CONVENTION_UNKNOWN,
	SMC_CONVENTION_LEGACY,
	SMC_CONVENTION_ARM_32,
	SMC_CONVENTION_ARM_64,
};

extern enum qcom_scm_convention qcom_scm_convention;

#define MAX_QCOM_SCM_ARGS 10
#define MAX_QCOM_SCM_RETS 3

enum qcom_scm_arg_types {
	QCOM_SCM_VAL,
	QCOM_SCM_RO,
	QCOM_SCM_RW,
	QCOM_SCM_BUFVAL,
};

#define QCOM_SCM_ARGS_IMPL(num, a, b, c, d, e, f, g, h, i, j, ...) (\
			   (((a) & 0x3) << 4) | \
			   (((b) & 0x3) << 6) | \
			   (((c) & 0x3) << 8) | \
			   (((d) & 0x3) << 10) | \
			   (((e) & 0x3) << 12) | \
			   (((f) & 0x3) << 14) | \
			   (((g) & 0x3) << 16) | \
			   (((h) & 0x3) << 18) | \
			   (((i) & 0x3) << 20) | \
			   (((j) & 0x3) << 22) | \
			   ((num) & 0xf))

#define QCOM_SCM_ARGS(...) QCOM_SCM_ARGS_IMPL(__VA_ARGS__, 0, 0, 0, 0, 0, 0, 0, 0, 0, 0)


/**
 * struct qcom_scm_desc
 * @arginfo:	Metadata describing the arguments in args[]
 * @args:	The array of arguments for the secure syscall
 */
struct qcom_scm_desc {
	u32 svc;
	u32 cmd;
	u32 arginfo;
	u64 args[MAX_QCOM_SCM_ARGS];
	u32 owner;
};

/**
 * struct qcom_scm_res
 * @result:	The values returned by the secure syscall
 */
struct qcom_scm_res {
	u64 result[MAX_QCOM_SCM_RETS];
};

enum qcom_scm_call_type {
	QCOM_SCM_CALL_NORMAL,
	QCOM_SCM_CALL_ATOMIC,
	QCOM_SCM_CALL_NORETRY,
};

struct qcom_scm;
extern struct completion *qcom_scm_lookup_wq(struct qcom_scm *scm, u32 wq_ctx);
extern void scm_waitq_flag_handler(struct completion *wq, u32 flags);
extern int scm_get_wq_ctx(u32 *wq_ctx, u32 *flags, u32 *more_pending);

#define SCM_SMC_FNID(s, c)	((((s) & 0xFF) << 8) | ((c) & 0xFF))
extern int __scm_smc_call(struct device *dev, const struct qcom_scm_desc *desc,
			  enum qcom_scm_convention qcom_convention,
			  struct qcom_scm_res *res,
			  enum qcom_scm_call_type call_type);
#define scm_smc_call(dev, desc, res, atomic) \
	__scm_smc_call((dev), (desc), qcom_scm_convention, (res), (atomic))

#define SCM_LEGACY_FNID(s, c)	(((s) << 10) | ((c) & 0x3ff))
extern int scm_legacy_call_atomic(struct device *dev,
				  const struct qcom_scm_desc *desc,
				  struct qcom_scm_res *res);
extern int scm_legacy_call(struct device *dev, const struct qcom_scm_desc *desc,
			   struct qcom_scm_res *res);

#define QCOM_SCM_SVC_BOOT		0x01
#define QCOM_SCM_BOOT_SET_ADDR		0x01
#define QCOM_SCM_BOOT_TERMINATE_PC	0x02
#define QCOM_SCM_BOOT_SET_DLOAD_MODE	0x10
#define QCOM_SCM_BOOT_SEC_WDOG_DIS		0x07
#define QCOM_SCM_BOOT_SEC_WDOG_TRIGGER		0x08
#define QCOM_SCM_BOOT_WDOG_DEBUG_PART		0x09
#define QCOM_SCM_BOOT_SET_REMOTE_STATE	0x0a
#define QCOM_SCM_BOOT_SPIN_CPU			0x0d
#define QCOM_SCM_BOOT_SWITCH_MODE		0x0f
#define QCOM_SCM_BOOT_SET_DLOAD_MODE	0x10
#define QCOM_SCM_BOOT_CONFIG_CPU_ERRATA		0x12
#define QCOM_SCM_FLUSH_FLAG_MASK	0x3

#define QCOM_SCM_SVC_PIL		0x02
#define QCOM_SCM_PIL_PAS_INIT_IMAGE	0x01
#define QCOM_SCM_PIL_PAS_MEM_SETUP	0x02
#define QCOM_SCM_PIL_PAS_AUTH_AND_RESET	0x05
#define QCOM_SCM_PIL_PAS_SHUTDOWN	0x06
#define QCOM_SCM_PIL_PAS_IS_SUPPORTED	0x07
#define QCOM_SCM_PIL_PAS_MSS_RESET	0x0a
#define QCOM_SCM_SVC_UTIL			0x03
#define QCOM_SCM_UTIL_GET_SEC_DUMP_STATE	0x10
#define QCOM_SCM_UTIL_DUMP_TABLE_ASSIGN		0x13

#define QCOM_SCM_SVC_TZ				0x04
#define QOCM_SCM_TZ_BLSP_MODIFY_OWNER		0x03

#define QCOM_SCM_SVC_IO			0x05
#define QCOM_SCM_IO_READ		0x01
#define QCOM_SCM_IO_WRITE		0x02
#define QCOM_SCM_IO_RESET			0x03

#define QCOM_SCM_SVC_INFO		0x06
#define QCOM_SCM_INFO_IS_CALL_AVAIL	0x01
#define QCOM_SCM_INFO_GET_FEAT_VERSION_CMD	0x03

#define QCOM_SCM_SVC_PWR			0x09
#define QCOM_SCM_PWR_IO_DISABLE_PMIC_ARBITER	0x01
#define QCOM_SCM_PWR_IO_DEASSERT_PS_HOLD	0x02
#define QCOM_SCM_PWR_MMU_SYNC			0x08

#define QCOM_SCM_SVC_MP				0x0c
#define QCOM_SCM_MP_RESTORE_SEC_CFG		0x02
#define QCOM_SCM_MP_IOMMU_SECURE_PTBL_SIZE	0x03
#define QCOM_SCM_MP_IOMMU_SECURE_PTBL_INIT	0x04
#define QCOM_SCM_MP_VIDEO_VAR			0x08
#define QCOM_SCM_MP_MEM_PROTECT_REGION_ID		0x10
#define QCOM_SCM_MP_MEM_PROTECT_LOCK_ID2_FLAT		0x11
#define QCOM_SCM_MP_IOMMU_SECURE_MAP2_FLAT		0x12
#define QCOM_SCM_MP_IOMMU_SECURE_UNMAP2_FLAT		0x13
#define QCOM_SCM_MP_ASSIGN			0x16
#define QCOM_SCM_MP_CMD_SD_CTRL				0x18
#define QCOM_SCM_MP_CP_SMMU_APERTURE_ID			0x1b
#define QCOM_SCM_MEMP_SHM_BRIDGE_ENABLE			0x1c
#define QCOM_SCM_MEMP_SHM_BRIDGE_DELETE			0x1d
#define QCOM_SCM_MEMP_SHM_BRDIGE_CREATE			0x1e
#define QCOM_SCM_MP_SMMU_PREPARE_ATOS_ID		0x21
#define QCOM_SCM_MP_MPU_LOCK_NS_REGION			0x25
#define QCOM_SCM_IOMMU_TLBINVAL_FLAG    0x00000001
#define QCOM_SCM_CP_APERTURE_REG	0x0
#define QCOM_SCM_CP_LPAC_APERTURE_REG	0x1

#define QCOM_SCM_SVC_DCVS			0x0D
#define QCOM_SCM_DCVS_RESET			0x07
#define QCOM_SCM_DCVS_UPDATE			0x08
#define QCOM_SCM_DCVS_INIT			0x09
#define QCOM_SCM_DCVS_UPDATE_V2			0x0a
#define QCOM_SCM_DCVS_INIT_V2			0x0b
#define QCOM_SCM_DCVS_INIT_CA_V2		0x0c
#define QCOM_SCM_DCVS_UPDATE_CA_V2		0x0d

#define QCOM_SCM_SVC_OCMEM		0x0f
#define QCOM_SCM_OCMEM_LOCK_CMD		0x01
#define QCOM_SCM_OCMEM_UNLOCK_CMD	0x02

#define QCOM_SCM_SVC_ES				0x10 /* Enterprise Security */
#define QCOM_SCM_ES_INVALIDATE_ICE_KEY		0x03
#define QCOM_SCM_ES_CONFIG_SET_ICE_KEY		0x04
#define QCOM_SCM_ES_CONFIG_SET_ICE_KEY_V2	0x05
#define QCOM_SCM_ES_CLEAR_ICE_KEY		0x06
#define QCOM_SCM_ES_DERIVE_RAW_SECRET	0x07

#define QCOM_SCM_SVC_HDCP		0x11
#define QCOM_SCM_HDCP_INVOKE		0x01

#define QCOM_SCM_SVC_LMH			0x13
#define QCOM_SCM_LMH_LIMIT_PROFILE_CHANGE	0x01
#define QCOM_SCM_LMH_DEBUG_SET			0x08
#define QCOM_SCM_LMH_DEBUG_READ_BUF_SIZE	0x09
#define QCOM_SCM_LMH_LIMIT_DCVSH		0x10
#define QCOM_SCM_LMH_DEBUG_READ			0x0A
#define QCOM_SCM_LMH_DEBUG_GET_TYPE		0x0B
#define QCOM_SCM_LMH_DEBUG_FETCH_DATA		0x0D

#define QCOM_SCM_SVC_SMMU_PROGRAM		0x15
#define QCOM_SCM_SMMU_CHANGE_PGTBL_FORMAT	0x01
#define QCOM_SCM_SMMU_SECURE_LUT		0x03
#define QCOM_SCM_SMMU_CONFIG_ERRATA1		0x03
#define QCOM_SCM_SMMU_CONFIG_ERRATA1_CLIENT_ALL	0x02

<<<<<<< HEAD
#define QCOM_SCM_SVC_QDSS			0x16
#define QCOM_SCM_QDSS_INVOKE			0x01

#define QCOM_SCM_SVC_CAMERA			0x18
#define QCOM_SCM_CAMERA_PROTECT_ALL		0x06
#define QCOM_SCM_CAMERA_PROTECT_PHY_LANES	0x07

#define QCOM_SCM_SVC_WAITQ			0x24
#define QCOM_SCM_WAITQ_ACK			0x01
#define QCOM_SCM_WAITQ_RESUME			0x02
#define QCOM_SCM_WAITQ_GET_WQ_CTX		0x03

#define QCOM_SCM_SVC_TSENS			0x1E
#define QCOM_SCM_TSENS_INIT_ID			0x5

/* OEM Services and Function IDs */
#define QCOM_SCM_SVC_OEM_POWER			0x09
#define QCOM_SCM_OEM_POWER_REBOOT		0x22

/* TOS Services and Function IDs */
#define QCOM_SCM_SVC_QSEELOG			0x01
#define QCOM_SCM_QSEELOG_REGISTER		0x06
#define QCOM_SCM_QUERY_ENCR_LOG_FEAT_ID		0x0b
#define QCOM_SCM_REQUEST_ENCR_LOG_ID		0x0c

#define QCOM_SCM_SVC_KEYSTORE			0x05
#define QCOM_SCM_ICE_RESTORE_KEY_ID		0x06

#define QCOM_SCM_SVC_SMCINVOKE			0x06
#define QCOM_SCM_SMCINVOKE_INVOKE_LEGACY	0x00
#define QCOM_SCM_SMCINVOKE_INVOKE		0x02
#define QCOM_SCM_SMCINVOKE_CB_RSP		0x01

/* Feature IDs for QCOM_SCM_INFO_GET_FEAT_VERSION */
#define QCOM_SCM_TZ_DBG_ETM_FEAT_ID		0x08
#define QCOM_SCM_FEAT_LOG_ID			0x0a
#define QCOM_SCM_MP_CP_FEAT_ID			0x0c

extern void __qcom_scm_init(void);

=======
>>>>>>> e9630af1
/* common error codes */
#define QCOM_SCM_V2_EBUSY	-12
#define QCOM_SCM_ENOMEM		-5
#define QCOM_SCM_EOPNOTSUPP	-4
#define QCOM_SCM_EINVAL_ADDR	-3
#define QCOM_SCM_EINVAL_ARG	-2
#define QCOM_SCM_ERROR		-1
#define QCOM_SCM_INTERRUPTED	1
#define QCOM_SCM_WAITQ_SLEEP	2
#define QCOM_SCM_WAITQ_WAKE	3

static inline int qcom_scm_remap_error(int err)
{
	switch (err) {
	case QCOM_SCM_ERROR:
		return -EIO;
	case QCOM_SCM_EINVAL_ADDR:
	case QCOM_SCM_EINVAL_ARG:
		return -EINVAL;
	case QCOM_SCM_EOPNOTSUPP:
		return -EOPNOTSUPP;
	case QCOM_SCM_ENOMEM:
		return -ENOMEM;
	case QCOM_SCM_V2_EBUSY:
		return -EBUSY;
	}
	return -EINVAL;
}

#endif<|MERGE_RESOLUTION|>--- conflicted
+++ resolved
@@ -188,7 +188,6 @@
 #define QCOM_SCM_SMMU_CONFIG_ERRATA1		0x03
 #define QCOM_SCM_SMMU_CONFIG_ERRATA1_CLIENT_ALL	0x02
 
-<<<<<<< HEAD
 #define QCOM_SCM_SVC_QDSS			0x16
 #define QCOM_SCM_QDSS_INVOKE			0x01
 
@@ -227,10 +226,6 @@
 #define QCOM_SCM_FEAT_LOG_ID			0x0a
 #define QCOM_SCM_MP_CP_FEAT_ID			0x0c
 
-extern void __qcom_scm_init(void);
-
-=======
->>>>>>> e9630af1
 /* common error codes */
 #define QCOM_SCM_V2_EBUSY	-12
 #define QCOM_SCM_ENOMEM		-5
