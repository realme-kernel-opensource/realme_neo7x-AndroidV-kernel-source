/*
	Copyright (C) 2004 - 2009 Ivo van Doorn <IvDoorn@gmail.com>
	<http://rt2x00.serialmonkey.com>

	This program is free software; you can redistribute it and/or modify
	it under the terms of the GNU General Public License as published by
	the Free Software Foundation; either version 2 of the License, or
	(at your option) any later version.

	This program is distributed in the hope that it will be useful,
	but WITHOUT ANY WARRANTY; without even the implied warranty of
	MERCHANTABILITY or FITNESS FOR A PARTICULAR PURPOSE. See the
	GNU General Public License for more details.

	You should have received a copy of the GNU General Public License
	along with this program; if not, write to the
	Free Software Foundation, Inc.,
	59 Temple Place - Suite 330, Boston, MA 02111-1307, USA.
 */

/*
	Module: rt2x00
	Abstract: rt2x00 generic register information.
 */

#ifndef RT2X00REG_H
#define RT2X00REG_H

/*
 * RX crypto status
 */
enum rx_crypto {
	RX_CRYPTO_SUCCESS = 0,
	RX_CRYPTO_FAIL_ICV = 1,
	RX_CRYPTO_FAIL_MIC = 2,
	RX_CRYPTO_FAIL_KEY = 3,
};

/*
 * Antenna values
 */
enum antenna {
	ANTENNA_SW_DIVERSITY = 0,
	ANTENNA_A = 1,
	ANTENNA_B = 2,
	ANTENNA_HW_DIVERSITY = 3,
};

/*
 * Led mode values.
 */
enum led_mode {
	LED_MODE_DEFAULT = 0,
	LED_MODE_TXRX_ACTIVITY = 1,
	LED_MODE_SIGNAL_STRENGTH = 2,
	LED_MODE_ASUS = 3,
	LED_MODE_ALPHA = 4,
};

/*
 * TSF sync values
 */
enum tsf_sync {
	TSF_SYNC_NONE = 0,
	TSF_SYNC_INFRA = 1,
	TSF_SYNC_ADHOC = 2,
	TSF_SYNC_AP_NONE = 3,
};

/*
 * Device states
 */
enum dev_state {
	STATE_DEEP_SLEEP = 0,
	STATE_SLEEP = 1,
	STATE_STANDBY = 2,
	STATE_AWAKE = 3,

/*
 * Additional device states, these values are
 * not strict since they are not directly passed
 * into the device.
 */
	STATE_RADIO_ON,
	STATE_RADIO_OFF,
<<<<<<< HEAD
	STATE_RADIO_RX_ON,
	STATE_RADIO_RX_OFF,
=======
>>>>>>> 3d986b25
	STATE_RADIO_IRQ_ON,
	STATE_RADIO_IRQ_OFF,
	STATE_RADIO_IRQ_ON_ISR,
	STATE_RADIO_IRQ_OFF_ISR,
};

/*
 * IFS backoff values
 */
enum ifs {
	IFS_BACKOFF = 0,
	IFS_SIFS = 1,
	IFS_NEW_BACKOFF = 2,
	IFS_NONE = 3,
};

/*
 * IFS backoff values for HT devices
 */
enum txop {
	TXOP_HTTXOP = 0,
	TXOP_PIFS = 1,
	TXOP_SIFS = 2,
	TXOP_BACKOFF = 3,
};

/*
 * Cipher types for hardware encryption
 */
enum cipher {
	CIPHER_NONE = 0,
	CIPHER_WEP64 = 1,
	CIPHER_WEP128 = 2,
	CIPHER_TKIP = 3,
	CIPHER_AES = 4,
/*
 * The following fields were added by rt61pci and rt73usb.
 */
	CIPHER_CKIP64 = 5,
	CIPHER_CKIP128 = 6,
	CIPHER_TKIP_NO_MIC = 7, /* Don't send to device */

/*
 * Max cipher type.
 * Note that CIPHER_NONE isn't counted, and CKIP64 and CKIP128
 * are excluded due to limitations in mac80211.
 */
	CIPHER_MAX = 4,
};

/*
 * Rate modulations
 */
enum rate_modulation {
	RATE_MODE_CCK = 0,
	RATE_MODE_OFDM = 1,
	RATE_MODE_HT_MIX = 2,
	RATE_MODE_HT_GREENFIELD = 3,
};

/*
 * Firmware validation error codes
 */
enum firmware_errors {
	FW_OK,
	FW_BAD_CRC,
	FW_BAD_LENGTH,
	FW_BAD_VERSION,
};

/*
 * Register handlers.
 * We store the position of a register field inside a field structure,
 * This will simplify the process of setting and reading a certain field
 * inside the register while making sure the process remains byte order safe.
 */
struct rt2x00_field8 {
	u8 bit_offset;
	u8 bit_mask;
};

struct rt2x00_field16 {
	u16 bit_offset;
	u16 bit_mask;
};

struct rt2x00_field32 {
	u32 bit_offset;
	u32 bit_mask;
};

/*
 * Power of two check, this will check
 * if the mask that has been given contains and contiguous set of bits.
 * Note that we cannot use the is_power_of_2() function since this
 * check must be done at compile-time.
 */
#define is_power_of_two(x)	( !((x) & ((x)-1)) )
#define low_bit_mask(x)		( ((x)-1) & ~(x) )
#define is_valid_mask(x)	is_power_of_two(1LU + (x) + low_bit_mask(x))

/*
 * Macros to find first set bit in a variable.
 * These macros behave the same as the __ffs() functions but
 * the most important difference that this is done during
 * compile-time rather then run-time.
 */
#define compile_ffs2(__x) \
	__builtin_choose_expr(((__x) & 0x1), 0, 1)

#define compile_ffs4(__x) \
	__builtin_choose_expr(((__x) & 0x3), \
			      (compile_ffs2((__x))), \
			      (compile_ffs2((__x) >> 2) + 2))

#define compile_ffs8(__x) \
	__builtin_choose_expr(((__x) & 0xf), \
			      (compile_ffs4((__x))), \
			      (compile_ffs4((__x) >> 4) + 4))

#define compile_ffs16(__x) \
	__builtin_choose_expr(((__x) & 0xff), \
			      (compile_ffs8((__x))), \
			      (compile_ffs8((__x) >> 8) + 8))

#define compile_ffs32(__x) \
	__builtin_choose_expr(((__x) & 0xffff), \
			      (compile_ffs16((__x))), \
			      (compile_ffs16((__x) >> 16) + 16))

/*
 * This macro will check the requirements for the FIELD{8,16,32} macros
 * The mask should be a constant non-zero contiguous set of bits which
 * does not exceed the given typelimit.
 */
#define FIELD_CHECK(__mask, __type)			\
	BUILD_BUG_ON(!(__mask) ||			\
		     !is_valid_mask(__mask) ||		\
		     (__mask) != (__type)(__mask))	\

#define FIELD8(__mask)				\
({						\
	FIELD_CHECK(__mask, u8);		\
	(struct rt2x00_field8) {		\
		compile_ffs8(__mask), (__mask)	\
	};					\
})

#define FIELD16(__mask)				\
({						\
	FIELD_CHECK(__mask, u16);		\
	(struct rt2x00_field16) {		\
		compile_ffs16(__mask), (__mask)	\
	};					\
})

#define FIELD32(__mask)				\
({						\
	FIELD_CHECK(__mask, u32);		\
	(struct rt2x00_field32) {		\
		compile_ffs32(__mask), (__mask)	\
	};					\
})

#define SET_FIELD(__reg, __type, __field, __value)\
({						\
	typecheck(__type, __field);		\
	*(__reg) &= ~((__field).bit_mask);	\
	*(__reg) |= ((__value) <<		\
	    ((__field).bit_offset)) &		\
	    ((__field).bit_mask);		\
})

#define GET_FIELD(__reg, __type, __field)	\
({						\
	typecheck(__type, __field);		\
	((__reg) & ((__field).bit_mask)) >>	\
	    ((__field).bit_offset);		\
})

#define rt2x00_set_field32(__reg, __field, __value) \
	SET_FIELD(__reg, struct rt2x00_field32, __field, __value)
#define rt2x00_get_field32(__reg, __field) \
	GET_FIELD(__reg, struct rt2x00_field32, __field)

#define rt2x00_set_field16(__reg, __field, __value) \
	SET_FIELD(__reg, struct rt2x00_field16, __field, __value)
#define rt2x00_get_field16(__reg, __field) \
	GET_FIELD(__reg, struct rt2x00_field16, __field)

#define rt2x00_set_field8(__reg, __field, __value) \
	SET_FIELD(__reg, struct rt2x00_field8, __field, __value)
#define rt2x00_get_field8(__reg, __field) \
	GET_FIELD(__reg, struct rt2x00_field8, __field)

#endif /* RT2X00REG_H */<|MERGE_RESOLUTION|>--- conflicted
+++ resolved
@@ -83,11 +83,6 @@
  */
 	STATE_RADIO_ON,
 	STATE_RADIO_OFF,
-<<<<<<< HEAD
-	STATE_RADIO_RX_ON,
-	STATE_RADIO_RX_OFF,
-=======
->>>>>>> 3d986b25
 	STATE_RADIO_IRQ_ON,
 	STATE_RADIO_IRQ_OFF,
 	STATE_RADIO_IRQ_ON_ISR,
