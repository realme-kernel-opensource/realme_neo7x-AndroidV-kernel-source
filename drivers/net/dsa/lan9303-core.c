--- conflicted
+++ resolved
@@ -296,27 +296,8 @@
 
 static int lan9303_indirect_phy_wait_for_completion(struct lan9303 *chip)
 {
-<<<<<<< HEAD
-	int ret, i;
-	u32 reg;
-
-	for (i = 0; i < 25; i++) {
-		ret = lan9303_read(chip->regmap, LAN9303_PMI_ACCESS, &reg);
-		if (ret) {
-			dev_err(chip->dev,
-				"Failed to read pmi access status: %d\n", ret);
-			return ret;
-		}
-		if (!(reg & LAN9303_PMI_ACCESS_MII_BUSY))
-			return 0;
-		usleep_range(1000, 2000);
-	}
-
-	return -EIO;
-=======
 	return lan9303_read_wait(chip, LAN9303_PMI_ACCESS,
 				 LAN9303_PMI_ACCESS_MII_BUSY);
->>>>>>> 661e50bc
 }
 
 static int lan9303_indirect_phy_read(struct lan9303 *chip, int addr, int regnum)
@@ -393,27 +374,8 @@
 
 static int lan9303_switch_wait_for_completion(struct lan9303 *chip)
 {
-<<<<<<< HEAD
-	int ret, i;
-	u32 reg;
-
-	for (i = 0; i < 25; i++) {
-		ret = lan9303_read(chip->regmap, LAN9303_SWITCH_CSR_CMD, &reg);
-		if (ret) {
-			dev_err(chip->dev,
-				"Failed to read csr command status: %d\n", ret);
-			return ret;
-		}
-		if (!(reg & LAN9303_SWITCH_CSR_CMD_BUSY))
-			return 0;
-		usleep_range(1000, 2000);
-	}
-
-	return -EIO;
-=======
 	return lan9303_read_wait(chip, LAN9303_SWITCH_CSR_CMD,
 				 LAN9303_SWITCH_CSR_CMD_BUSY);
->>>>>>> 661e50bc
 }
 
 static int lan9303_write_switch_reg(struct lan9303 *chip, u16 regnum, u32 val)
@@ -576,22 +538,6 @@
 	return NULL;
 }
 
-<<<<<<< HEAD
-/* Wait a while until mask & reg == value. Otherwise return timeout. */
-static int lan9303_csr_reg_wait(struct lan9303 *chip, int regno,
-				int mask, char value)
-{
-	int i;
-
-	for (i = 0; i < 0x1000; i++) {
-		u32 reg;
-
-		lan9303_read_switch_reg(chip, regno, &reg);
-		if ((reg & mask) == value)
-			return 0;
-		usleep_range(1000, 2000);
-	}
-=======
 static int lan9303_csr_reg_wait(struct lan9303 *chip, int regno, u32 mask)
 {
 	int i;
@@ -605,7 +551,6 @@
 		usleep_range(1000, 2000);
 	}
 
->>>>>>> 661e50bc
 	return -ETIMEDOUT;
 }
 
@@ -615,12 +560,7 @@
 	lan9303_write_switch_reg(chip, LAN9303_SWE_ALR_WR_DAT_1, dat1);
 	lan9303_write_switch_reg(chip, LAN9303_SWE_ALR_CMD,
 				 LAN9303_ALR_CMD_MAKE_ENTRY);
-<<<<<<< HEAD
-	lan9303_csr_reg_wait(chip, LAN9303_SWE_ALR_CMD_STS, ALR_STS_MAKE_PEND,
-			     0);
-=======
 	lan9303_csr_reg_wait(chip, LAN9303_SWE_ALR_CMD_STS, ALR_STS_MAKE_PEND);
->>>>>>> 661e50bc
 	lan9303_write_switch_reg(chip, LAN9303_SWE_ALR_CMD, 0);
 
 	return 0;
@@ -633,10 +573,7 @@
 {
 	int i;
 
-<<<<<<< HEAD
-=======
 	mutex_lock(&chip->alr_mutex);
->>>>>>> 661e50bc
 	lan9303_write_switch_reg(chip, LAN9303_SWE_ALR_CMD,
 				 LAN9303_ALR_CMD_GET_FIRST);
 	lan9303_write_switch_reg(chip, LAN9303_SWE_ALR_CMD, 0);
@@ -660,10 +597,7 @@
 					 LAN9303_ALR_CMD_GET_NEXT);
 		lan9303_write_switch_reg(chip, LAN9303_SWE_ALR_CMD, 0);
 	}
-<<<<<<< HEAD
-=======
 	mutex_unlock(&chip->alr_mutex);
->>>>>>> 661e50bc
 }
 
 static void alr_reg_to_mac(u32 dat0, u32 dat1, u8 mac[6])
@@ -752,13 +686,6 @@
 {
 	struct lan9303_alr_cache_entry *entr;
 
-<<<<<<< HEAD
-	entr = lan9303_alr_cache_find_mac(chip, mac);
-	if (!entr) { /*New entry */
-		entr = lan9303_alr_cache_find_free(chip);
-		if (!entr)
-			return -ENOSPC;
-=======
 	mutex_lock(&chip->alr_mutex);
 	entr = lan9303_alr_cache_find_mac(chip, mac);
 	if (!entr) { /*New entry */
@@ -767,16 +694,12 @@
 			mutex_unlock(&chip->alr_mutex);
 			return -ENOSPC;
 		}
->>>>>>> 661e50bc
 		ether_addr_copy(entr->mac_addr, mac);
 	}
 	entr->port_map |= BIT(port);
 	entr->stp_override = stp_override;
 	lan9303_alr_set_entry(chip, mac, entr->port_map, stp_override);
-<<<<<<< HEAD
-=======
 	mutex_unlock(&chip->alr_mutex);
->>>>>>> 661e50bc
 
 	return 0;
 }
@@ -786,27 +709,18 @@
 {
 	struct lan9303_alr_cache_entry *entr;
 
-<<<<<<< HEAD
-	entr = lan9303_alr_cache_find_mac(chip, mac);
-	if (!entr)
-		return 0;  /* no static entry found */
-=======
 	mutex_lock(&chip->alr_mutex);
 	entr = lan9303_alr_cache_find_mac(chip, mac);
 	if (!entr)
 		goto out;  /* no static entry found */
->>>>>>> 661e50bc
 
 	entr->port_map &= ~BIT(port);
 	if (entr->port_map == 0) /* zero means its free again */
 		eth_zero_addr(entr->mac_addr);
 	lan9303_alr_set_entry(chip, mac, entr->port_map, entr->stp_override);
 
-<<<<<<< HEAD
-=======
 out:
 	mutex_unlock(&chip->alr_mutex);
->>>>>>> 661e50bc
 	return 0;
 }
 
@@ -903,11 +817,7 @@
 	lan9303_alr_add_port(chip, eth_stp_addr, 0, true);
 }
 
-<<<<<<< HEAD
-static int lan9303_handle_reset(struct lan9303 *chip)
-=======
 static void lan9303_handle_reset(struct lan9303 *chip)
->>>>>>> 661e50bc
 {
 	if (!chip->reset_gpio)
 		return;
@@ -1156,11 +1066,7 @@
 
 	res =  lan9303_phy_write(ds, port, MII_BMCR, ctl);
 
-<<<<<<< HEAD
-	if (port == chip->phy_addr_sel_strap) {
-=======
 	if (port == chip->phy_addr_base) {
->>>>>>> 661e50bc
 		/* Virtual Phy: Remove Turbo 200Mbit mode */
 		lan9303_read(chip->regmap, LAN9303_VIRT_SPECIAL_CTRL, &ctl);
 
@@ -1184,12 +1090,7 @@
 	struct lan9303 *chip = ds->priv;
 
 	lan9303_disable_processing_port(chip, port);
-<<<<<<< HEAD
-	lan9303_phy_write(ds, chip->phy_addr_sel_strap + port,
-			  MII_BMCR, BMCR_PDOWN);
-=======
 	lan9303_phy_write(ds, chip->phy_addr_base + port, MII_BMCR, BMCR_PDOWN);
->>>>>>> 661e50bc
 }
 
 static int lan9303_port_bridge_join(struct dsa_switch *ds, int port,
@@ -1312,12 +1213,7 @@
 }
 
 static int lan9303_port_mdb_prepare(struct dsa_switch *ds, int port,
-<<<<<<< HEAD
-				    const struct switchdev_obj_port_mdb *mdb,
-				    struct switchdev_trans *trans)
-=======
 				    const struct switchdev_obj_port_mdb *mdb)
->>>>>>> 661e50bc
 {
 	struct lan9303 *chip = ds->priv;
 
@@ -1334,12 +1230,7 @@
 }
 
 static void lan9303_port_mdb_add(struct dsa_switch *ds, int port,
-<<<<<<< HEAD
-				 const struct switchdev_obj_port_mdb *mdb,
-				 struct switchdev_trans *trans)
-=======
 				 const struct switchdev_obj_port_mdb *mdb)
->>>>>>> 661e50bc
 {
 	struct lan9303 *chip = ds->priv;
 
@@ -1409,7 +1300,7 @@
 	if (IS_ERR(chip->reset_gpio))
 		return PTR_ERR(chip->reset_gpio);
 
-	if (IS_ERR(chip->reset_gpio)) {
+	if (!chip->reset_gpio) {
 		dev_dbg(chip->dev, "No reset GPIO defined\n");
 		return 0;
 	}
