// SPDX-License-Identifier: GPL-2.0
/* Realtek SMI subdriver for the Realtek RTL8366RB ethernet switch
 *
 * This is a sparsely documented chip, the only viable documentation seems
 * to be a patched up code drop from the vendor that appear in various
 * GPL source trees.
 *
 * Copyright (C) 2017 Linus Walleij <linus.walleij@linaro.org>
 * Copyright (C) 2009-2010 Gabor Juhos <juhosg@openwrt.org>
 * Copyright (C) 2010 Antti Seppälä <a.seppala@gmail.com>
 * Copyright (C) 2010 Roman Yeryomin <roman@advem.lv>
 * Copyright (C) 2011 Colin Leitner <colin.leitner@googlemail.com>
 */

#include <linux/bitops.h>
#include <linux/etherdevice.h>
#include <linux/if_bridge.h>
#include <linux/interrupt.h>
#include <linux/irqdomain.h>
#include <linux/irqchip/chained_irq.h>
#include <linux/of_irq.h>
#include <linux/regmap.h>

#include "realtek-smi-core.h"

#define RTL8366RB_PORT_NUM_CPU		5
#define RTL8366RB_NUM_PORTS		6
#define RTL8366RB_PHY_NO_MAX		4
#define RTL8366RB_PHY_ADDR_MAX		31

/* Switch Global Configuration register */
#define RTL8366RB_SGCR				0x0000
#define RTL8366RB_SGCR_EN_BC_STORM_CTRL		BIT(0)
#define RTL8366RB_SGCR_MAX_LENGTH(a)		((a) << 4)
#define RTL8366RB_SGCR_MAX_LENGTH_MASK		RTL8366RB_SGCR_MAX_LENGTH(0x3)
#define RTL8366RB_SGCR_MAX_LENGTH_1522		RTL8366RB_SGCR_MAX_LENGTH(0x0)
#define RTL8366RB_SGCR_MAX_LENGTH_1536		RTL8366RB_SGCR_MAX_LENGTH(0x1)
#define RTL8366RB_SGCR_MAX_LENGTH_1552		RTL8366RB_SGCR_MAX_LENGTH(0x2)
#define RTL8366RB_SGCR_MAX_LENGTH_16000		RTL8366RB_SGCR_MAX_LENGTH(0x3)
#define RTL8366RB_SGCR_EN_VLAN			BIT(13)
#define RTL8366RB_SGCR_EN_VLAN_4KTB		BIT(14)

/* Port Enable Control register */
#define RTL8366RB_PECR				0x0001

/* Switch per-port learning disablement register */
#define RTL8366RB_PORT_LEARNDIS_CTRL		0x0002

/* Security control, actually aging register */
#define RTL8366RB_SECURITY_CTRL			0x0003

#define RTL8366RB_SSCR2				0x0004
#define RTL8366RB_SSCR2_DROP_UNKNOWN_DA		BIT(0)

/* Port Mode Control registers */
#define RTL8366RB_PMC0				0x0005
#define RTL8366RB_PMC0_SPI			BIT(0)
#define RTL8366RB_PMC0_EN_AUTOLOAD		BIT(1)
#define RTL8366RB_PMC0_PROBE			BIT(2)
#define RTL8366RB_PMC0_DIS_BISR			BIT(3)
#define RTL8366RB_PMC0_ADCTEST			BIT(4)
#define RTL8366RB_PMC0_SRAM_DIAG		BIT(5)
#define RTL8366RB_PMC0_EN_SCAN			BIT(6)
#define RTL8366RB_PMC0_P4_IOMODE_SHIFT		7
#define RTL8366RB_PMC0_P4_IOMODE_MASK		GENMASK(9, 7)
#define RTL8366RB_PMC0_P5_IOMODE_SHIFT		10
#define RTL8366RB_PMC0_P5_IOMODE_MASK		GENMASK(12, 10)
#define RTL8366RB_PMC0_SDSMODE_SHIFT		13
#define RTL8366RB_PMC0_SDSMODE_MASK		GENMASK(15, 13)
#define RTL8366RB_PMC1				0x0006

/* Port Mirror Control Register */
#define RTL8366RB_PMCR				0x0007
#define RTL8366RB_PMCR_SOURCE_PORT(a)		(a)
#define RTL8366RB_PMCR_SOURCE_PORT_MASK		0x000f
#define RTL8366RB_PMCR_MONITOR_PORT(a)		((a) << 4)
#define RTL8366RB_PMCR_MONITOR_PORT_MASK	0x00f0
#define RTL8366RB_PMCR_MIRROR_RX		BIT(8)
#define RTL8366RB_PMCR_MIRROR_TX		BIT(9)
#define RTL8366RB_PMCR_MIRROR_SPC		BIT(10)
#define RTL8366RB_PMCR_MIRROR_ISO		BIT(11)

/* bits 0..7 = port 0, bits 8..15 = port 1 */
#define RTL8366RB_PAACR0		0x0010
/* bits 0..7 = port 2, bits 8..15 = port 3 */
#define RTL8366RB_PAACR1		0x0011
/* bits 0..7 = port 4, bits 8..15 = port 5 */
#define RTL8366RB_PAACR2		0x0012
#define RTL8366RB_PAACR_SPEED_10M	0
#define RTL8366RB_PAACR_SPEED_100M	1
#define RTL8366RB_PAACR_SPEED_1000M	2
#define RTL8366RB_PAACR_FULL_DUPLEX	BIT(2)
#define RTL8366RB_PAACR_LINK_UP		BIT(4)
#define RTL8366RB_PAACR_TX_PAUSE	BIT(5)
#define RTL8366RB_PAACR_RX_PAUSE	BIT(6)
#define RTL8366RB_PAACR_AN		BIT(7)

#define RTL8366RB_PAACR_CPU_PORT	(RTL8366RB_PAACR_SPEED_1000M | \
					 RTL8366RB_PAACR_FULL_DUPLEX | \
					 RTL8366RB_PAACR_LINK_UP | \
					 RTL8366RB_PAACR_TX_PAUSE | \
					 RTL8366RB_PAACR_RX_PAUSE)

/* bits 0..7 = port 0, bits 8..15 = port 1 */
#define RTL8366RB_PSTAT0		0x0014
/* bits 0..7 = port 2, bits 8..15 = port 3 */
#define RTL8366RB_PSTAT1		0x0015
/* bits 0..7 = port 4, bits 8..15 = port 5 */
#define RTL8366RB_PSTAT2		0x0016

#define RTL8366RB_POWER_SAVING_REG	0x0021

/* Spanning tree status (STP) control, two bits per port per FID */
#define RTL8366RB_STP_STATE_BASE	0x0050 /* 0x0050..0x0057 */
#define RTL8366RB_STP_STATE_DISABLED	0x0
#define RTL8366RB_STP_STATE_BLOCKING	0x1
#define RTL8366RB_STP_STATE_LEARNING	0x2
#define RTL8366RB_STP_STATE_FORWARDING	0x3
#define RTL8366RB_STP_MASK		GENMASK(1, 0)
#define RTL8366RB_STP_STATE(port, state) \
	((state) << ((port) * 2))
#define RTL8366RB_STP_STATE_MASK(port) \
	RTL8366RB_STP_STATE((port), RTL8366RB_STP_MASK)

/* CPU port control reg */
#define RTL8368RB_CPU_CTRL_REG		0x0061
#define RTL8368RB_CPU_PORTS_MSK		0x00FF
/* Disables inserting custom tag length/type 0x8899 */
#define RTL8368RB_CPU_NO_TAG		BIT(15)

#define RTL8366RB_SMAR0			0x0070 /* bits 0..15 */
#define RTL8366RB_SMAR1			0x0071 /* bits 16..31 */
#define RTL8366RB_SMAR2			0x0072 /* bits 32..47 */

#define RTL8366RB_RESET_CTRL_REG		0x0100
#define RTL8366RB_CHIP_CTRL_RESET_HW		BIT(0)
#define RTL8366RB_CHIP_CTRL_RESET_SW		BIT(1)

#define RTL8366RB_CHIP_ID_REG			0x0509
#define RTL8366RB_CHIP_ID_8366			0x5937
#define RTL8366RB_CHIP_VERSION_CTRL_REG		0x050A
#define RTL8366RB_CHIP_VERSION_MASK		0xf

/* PHY registers control */
#define RTL8366RB_PHY_ACCESS_CTRL_REG		0x8000
#define RTL8366RB_PHY_CTRL_READ			BIT(0)
#define RTL8366RB_PHY_CTRL_WRITE		0
#define RTL8366RB_PHY_ACCESS_BUSY_REG		0x8001
#define RTL8366RB_PHY_INT_BUSY			BIT(0)
#define RTL8366RB_PHY_EXT_BUSY			BIT(4)
#define RTL8366RB_PHY_ACCESS_DATA_REG		0x8002
#define RTL8366RB_PHY_EXT_CTRL_REG		0x8010
#define RTL8366RB_PHY_EXT_WRDATA_REG		0x8011
#define RTL8366RB_PHY_EXT_RDDATA_REG		0x8012

#define RTL8366RB_PHY_REG_MASK			0x1f
#define RTL8366RB_PHY_PAGE_OFFSET		5
#define RTL8366RB_PHY_PAGE_MASK			(0xf << 5)
#define RTL8366RB_PHY_NO_OFFSET			9
#define RTL8366RB_PHY_NO_MASK			(0x1f << 9)

/* VLAN Ingress Control Register 1, one bit per port.
 * bit 0 .. 5 will make the switch drop ingress frames without
 * VID such as untagged or priority-tagged frames for respective
 * port.
 * bit 6 .. 11 will make the switch drop ingress frames carrying
 * a C-tag with VID != 0 for respective port.
 */
#define RTL8366RB_VLAN_INGRESS_CTRL1_REG	0x037E
#define RTL8366RB_VLAN_INGRESS_CTRL1_DROP(port)	(BIT((port)) | BIT((port) + 6))

/* VLAN Ingress Control Register 2, one bit per port.
 * bit0 .. bit5 will make the switch drop all ingress frames with
 * a VLAN classification that does not include the port is in its
 * member set.
 */
#define RTL8366RB_VLAN_INGRESS_CTRL2_REG	0x037f

/* LED control registers */
#define RTL8366RB_LED_BLINKRATE_REG		0x0430
#define RTL8366RB_LED_BLINKRATE_MASK		0x0007
#define RTL8366RB_LED_BLINKRATE_28MS		0x0000
#define RTL8366RB_LED_BLINKRATE_56MS		0x0001
#define RTL8366RB_LED_BLINKRATE_84MS		0x0002
#define RTL8366RB_LED_BLINKRATE_111MS		0x0003
#define RTL8366RB_LED_BLINKRATE_222MS		0x0004
#define RTL8366RB_LED_BLINKRATE_446MS		0x0005

#define RTL8366RB_LED_CTRL_REG			0x0431
#define RTL8366RB_LED_OFF			0x0
#define RTL8366RB_LED_DUP_COL			0x1
#define RTL8366RB_LED_LINK_ACT			0x2
#define RTL8366RB_LED_SPD1000			0x3
#define RTL8366RB_LED_SPD100			0x4
#define RTL8366RB_LED_SPD10			0x5
#define RTL8366RB_LED_SPD1000_ACT		0x6
#define RTL8366RB_LED_SPD100_ACT		0x7
#define RTL8366RB_LED_SPD10_ACT			0x8
#define RTL8366RB_LED_SPD100_10_ACT		0x9
#define RTL8366RB_LED_FIBER			0xa
#define RTL8366RB_LED_AN_FAULT			0xb
#define RTL8366RB_LED_LINK_RX			0xc
#define RTL8366RB_LED_LINK_TX			0xd
#define RTL8366RB_LED_MASTER			0xe
#define RTL8366RB_LED_FORCE			0xf
#define RTL8366RB_LED_0_1_CTRL_REG		0x0432
#define RTL8366RB_LED_1_OFFSET			6
#define RTL8366RB_LED_2_3_CTRL_REG		0x0433
#define RTL8366RB_LED_3_OFFSET			6

#define RTL8366RB_MIB_COUNT			33
#define RTL8366RB_GLOBAL_MIB_COUNT		1
#define RTL8366RB_MIB_COUNTER_PORT_OFFSET	0x0050
#define RTL8366RB_MIB_COUNTER_BASE		0x1000
#define RTL8366RB_MIB_CTRL_REG			0x13F0
#define RTL8366RB_MIB_CTRL_USER_MASK		0x0FFC
#define RTL8366RB_MIB_CTRL_BUSY_MASK		BIT(0)
#define RTL8366RB_MIB_CTRL_RESET_MASK		BIT(1)
#define RTL8366RB_MIB_CTRL_PORT_RESET(_p)	BIT(2 + (_p))
#define RTL8366RB_MIB_CTRL_GLOBAL_RESET		BIT(11)

#define RTL8366RB_PORT_VLAN_CTRL_BASE		0x0063
#define RTL8366RB_PORT_VLAN_CTRL_REG(_p)  \
		(RTL8366RB_PORT_VLAN_CTRL_BASE + (_p) / 4)
#define RTL8366RB_PORT_VLAN_CTRL_MASK		0xf
#define RTL8366RB_PORT_VLAN_CTRL_SHIFT(_p)	(4 * ((_p) % 4))

#define RTL8366RB_VLAN_TABLE_READ_BASE		0x018C
#define RTL8366RB_VLAN_TABLE_WRITE_BASE		0x0185

#define RTL8366RB_TABLE_ACCESS_CTRL_REG		0x0180
#define RTL8366RB_TABLE_VLAN_READ_CTRL		0x0E01
#define RTL8366RB_TABLE_VLAN_WRITE_CTRL		0x0F01

#define RTL8366RB_VLAN_MC_BASE(_x)		(0x0020 + (_x) * 3)

#define RTL8366RB_PORT_LINK_STATUS_BASE		0x0014
#define RTL8366RB_PORT_STATUS_SPEED_MASK	0x0003
#define RTL8366RB_PORT_STATUS_DUPLEX_MASK	0x0004
#define RTL8366RB_PORT_STATUS_LINK_MASK		0x0010
#define RTL8366RB_PORT_STATUS_TXPAUSE_MASK	0x0020
#define RTL8366RB_PORT_STATUS_RXPAUSE_MASK	0x0040
#define RTL8366RB_PORT_STATUS_AN_MASK		0x0080

#define RTL8366RB_NUM_VLANS		16
#define RTL8366RB_NUM_LEDGROUPS		4
#define RTL8366RB_NUM_VIDS		4096
#define RTL8366RB_PRIORITYMAX		7
#define RTL8366RB_NUM_FIDS		8
#define RTL8366RB_FIDMAX		7

#define RTL8366RB_PORT_1		BIT(0) /* In userspace port 0 */
#define RTL8366RB_PORT_2		BIT(1) /* In userspace port 1 */
#define RTL8366RB_PORT_3		BIT(2) /* In userspace port 2 */
#define RTL8366RB_PORT_4		BIT(3) /* In userspace port 3 */
#define RTL8366RB_PORT_5		BIT(4) /* In userspace port 4 */

#define RTL8366RB_PORT_CPU		BIT(5) /* CPU port */

#define RTL8366RB_PORT_ALL		(RTL8366RB_PORT_1 |	\
					 RTL8366RB_PORT_2 |	\
					 RTL8366RB_PORT_3 |	\
					 RTL8366RB_PORT_4 |	\
					 RTL8366RB_PORT_5 |	\
					 RTL8366RB_PORT_CPU)

#define RTL8366RB_PORT_ALL_BUT_CPU	(RTL8366RB_PORT_1 |	\
					 RTL8366RB_PORT_2 |	\
					 RTL8366RB_PORT_3 |	\
					 RTL8366RB_PORT_4 |	\
					 RTL8366RB_PORT_5)

#define RTL8366RB_PORT_ALL_EXTERNAL	(RTL8366RB_PORT_1 |	\
					 RTL8366RB_PORT_2 |	\
					 RTL8366RB_PORT_3 |	\
					 RTL8366RB_PORT_4)

#define RTL8366RB_PORT_ALL_INTERNAL	 RTL8366RB_PORT_CPU

/* First configuration word per member config, VID and prio */
#define RTL8366RB_VLAN_VID_MASK		0xfff
#define RTL8366RB_VLAN_PRIORITY_SHIFT	12
#define RTL8366RB_VLAN_PRIORITY_MASK	0x7
/* Second configuration word per member config, member and untagged */
#define RTL8366RB_VLAN_UNTAG_SHIFT	8
#define RTL8366RB_VLAN_UNTAG_MASK	0xff
#define RTL8366RB_VLAN_MEMBER_MASK	0xff
/* Third config word per member config, STAG currently unused */
#define RTL8366RB_VLAN_STAG_MBR_MASK	0xff
#define RTL8366RB_VLAN_STAG_MBR_SHIFT	8
#define RTL8366RB_VLAN_STAG_IDX_MASK	0x7
#define RTL8366RB_VLAN_STAG_IDX_SHIFT	5
#define RTL8366RB_VLAN_FID_MASK		0x7

/* Port ingress bandwidth control */
#define RTL8366RB_IB_BASE		0x0200
#define RTL8366RB_IB_REG(pnum)		(RTL8366RB_IB_BASE + (pnum))
#define RTL8366RB_IB_BDTH_MASK		0x3fff
#define RTL8366RB_IB_PREIFG		BIT(14)

/* Port egress bandwidth control */
#define RTL8366RB_EB_BASE		0x02d1
#define RTL8366RB_EB_REG(pnum)		(RTL8366RB_EB_BASE + (pnum))
#define RTL8366RB_EB_BDTH_MASK		0x3fff
#define RTL8366RB_EB_PREIFG_REG		0x02f8
#define RTL8366RB_EB_PREIFG		BIT(9)

#define RTL8366RB_BDTH_SW_MAX		1048512 /* 1048576? */
#define RTL8366RB_BDTH_UNIT		64
#define RTL8366RB_BDTH_REG_DEFAULT	16383

/* QOS */
#define RTL8366RB_QOS			BIT(15)
/* Include/Exclude Preamble and IFG (20 bytes). 0:Exclude, 1:Include. */
#define RTL8366RB_QOS_DEFAULT_PREIFG	1

/* Interrupt handling */
#define RTL8366RB_INTERRUPT_CONTROL_REG	0x0440
#define RTL8366RB_INTERRUPT_POLARITY	BIT(0)
#define RTL8366RB_P4_RGMII_LED		BIT(2)
#define RTL8366RB_INTERRUPT_MASK_REG	0x0441
#define RTL8366RB_INTERRUPT_LINK_CHGALL	GENMASK(11, 0)
#define RTL8366RB_INTERRUPT_ACLEXCEED	BIT(8)
#define RTL8366RB_INTERRUPT_STORMEXCEED	BIT(9)
#define RTL8366RB_INTERRUPT_P4_FIBER	BIT(12)
#define RTL8366RB_INTERRUPT_P4_UTP	BIT(13)
#define RTL8366RB_INTERRUPT_VALID	(RTL8366RB_INTERRUPT_LINK_CHGALL | \
					 RTL8366RB_INTERRUPT_ACLEXCEED | \
					 RTL8366RB_INTERRUPT_STORMEXCEED | \
					 RTL8366RB_INTERRUPT_P4_FIBER | \
					 RTL8366RB_INTERRUPT_P4_UTP)
#define RTL8366RB_INTERRUPT_STATUS_REG	0x0442
#define RTL8366RB_NUM_INTERRUPT		14 /* 0..13 */

/* Port isolation registers */
#define RTL8366RB_PORT_ISO_BASE		0x0F08
#define RTL8366RB_PORT_ISO(pnum)	(RTL8366RB_PORT_ISO_BASE + (pnum))
#define RTL8366RB_PORT_ISO_EN		BIT(0)
#define RTL8366RB_PORT_ISO_PORTS_MASK	GENMASK(7, 1)
#define RTL8366RB_PORT_ISO_PORTS(pmask)	((pmask) << 1)

/* bits 0..5 enable force when cleared */
#define RTL8366RB_MAC_FORCE_CTRL_REG	0x0F11

#define RTL8366RB_OAM_PARSER_REG	0x0F14
#define RTL8366RB_OAM_MULTIPLEXER_REG	0x0F15

#define RTL8366RB_GREEN_FEATURE_REG	0x0F51
#define RTL8366RB_GREEN_FEATURE_MSK	0x0007
#define RTL8366RB_GREEN_FEATURE_TX	BIT(0)
#define RTL8366RB_GREEN_FEATURE_RX	BIT(2)

/**
 * struct rtl8366rb - RTL8366RB-specific data
 * @max_mtu: per-port max MTU setting
 * @pvid_enabled: if PVID is set for respective port
 */
struct rtl8366rb {
	unsigned int max_mtu[RTL8366RB_NUM_PORTS];
	bool pvid_enabled[RTL8366RB_NUM_PORTS];
};

static struct rtl8366_mib_counter rtl8366rb_mib_counters[] = {
	{ 0,  0, 4, "IfInOctets"				},
	{ 0,  4, 4, "EtherStatsOctets"				},
	{ 0,  8, 2, "EtherStatsUnderSizePkts"			},
	{ 0, 10, 2, "EtherFragments"				},
	{ 0, 12, 2, "EtherStatsPkts64Octets"			},
	{ 0, 14, 2, "EtherStatsPkts65to127Octets"		},
	{ 0, 16, 2, "EtherStatsPkts128to255Octets"		},
	{ 0, 18, 2, "EtherStatsPkts256to511Octets"		},
	{ 0, 20, 2, "EtherStatsPkts512to1023Octets"		},
	{ 0, 22, 2, "EtherStatsPkts1024to1518Octets"		},
	{ 0, 24, 2, "EtherOversizeStats"			},
	{ 0, 26, 2, "EtherStatsJabbers"				},
	{ 0, 28, 2, "IfInUcastPkts"				},
	{ 0, 30, 2, "EtherStatsMulticastPkts"			},
	{ 0, 32, 2, "EtherStatsBroadcastPkts"			},
	{ 0, 34, 2, "EtherStatsDropEvents"			},
	{ 0, 36, 2, "Dot3StatsFCSErrors"			},
	{ 0, 38, 2, "Dot3StatsSymbolErrors"			},
	{ 0, 40, 2, "Dot3InPauseFrames"				},
	{ 0, 42, 2, "Dot3ControlInUnknownOpcodes"		},
	{ 0, 44, 4, "IfOutOctets"				},
	{ 0, 48, 2, "Dot3StatsSingleCollisionFrames"		},
	{ 0, 50, 2, "Dot3StatMultipleCollisionFrames"		},
	{ 0, 52, 2, "Dot3sDeferredTransmissions"		},
	{ 0, 54, 2, "Dot3StatsLateCollisions"			},
	{ 0, 56, 2, "EtherStatsCollisions"			},
	{ 0, 58, 2, "Dot3StatsExcessiveCollisions"		},
	{ 0, 60, 2, "Dot3OutPauseFrames"			},
	{ 0, 62, 2, "Dot1dBasePortDelayExceededDiscards"	},
	{ 0, 64, 2, "Dot1dTpPortInDiscards"			},
	{ 0, 66, 2, "IfOutUcastPkts"				},
	{ 0, 68, 2, "IfOutMulticastPkts"			},
	{ 0, 70, 2, "IfOutBroadcastPkts"			},
};

static int rtl8366rb_get_mib_counter(struct realtek_smi *smi,
				     int port,
				     struct rtl8366_mib_counter *mib,
				     u64 *mibvalue)
{
	u32 addr, val;
	int ret;
	int i;

	addr = RTL8366RB_MIB_COUNTER_BASE +
		RTL8366RB_MIB_COUNTER_PORT_OFFSET * (port) +
		mib->offset;

	/* Writing access counter address first
	 * then ASIC will prepare 64bits counter wait for being retrived
	 */
	ret = regmap_write(smi->map, addr, 0); /* Write whatever */
	if (ret)
		return ret;

	/* Read MIB control register */
	ret = regmap_read(smi->map, RTL8366RB_MIB_CTRL_REG, &val);
	if (ret)
		return -EIO;

	if (val & RTL8366RB_MIB_CTRL_BUSY_MASK)
		return -EBUSY;

	if (val & RTL8366RB_MIB_CTRL_RESET_MASK)
		return -EIO;

	/* Read each individual MIB 16 bits at the time */
	*mibvalue = 0;
	for (i = mib->length; i > 0; i--) {
		ret = regmap_read(smi->map, addr + (i - 1), &val);
		if (ret)
			return ret;
		*mibvalue = (*mibvalue << 16) | (val & 0xFFFF);
	}
	return 0;
}

static u32 rtl8366rb_get_irqmask(struct irq_data *d)
{
	int line = irqd_to_hwirq(d);
	u32 val;

	/* For line interrupts we combine link down in bits
	 * 6..11 with link up in bits 0..5 into one interrupt.
	 */
	if (line < 12)
		val = BIT(line) | BIT(line + 6);
	else
		val = BIT(line);
	return val;
}

static void rtl8366rb_mask_irq(struct irq_data *d)
{
	struct realtek_smi *smi = irq_data_get_irq_chip_data(d);
	int ret;

	ret = regmap_update_bits(smi->map, RTL8366RB_INTERRUPT_MASK_REG,
				 rtl8366rb_get_irqmask(d), 0);
	if (ret)
		dev_err(smi->dev, "could not mask IRQ\n");
}

static void rtl8366rb_unmask_irq(struct irq_data *d)
{
	struct realtek_smi *smi = irq_data_get_irq_chip_data(d);
	int ret;

	ret = regmap_update_bits(smi->map, RTL8366RB_INTERRUPT_MASK_REG,
				 rtl8366rb_get_irqmask(d),
				 rtl8366rb_get_irqmask(d));
	if (ret)
		dev_err(smi->dev, "could not unmask IRQ\n");
}

static irqreturn_t rtl8366rb_irq(int irq, void *data)
{
	struct realtek_smi *smi = data;
	u32 stat;
	int ret;

	/* This clears the IRQ status register */
	ret = regmap_read(smi->map, RTL8366RB_INTERRUPT_STATUS_REG,
			  &stat);
	if (ret) {
		dev_err(smi->dev, "can't read interrupt status\n");
		return IRQ_NONE;
	}
	stat &= RTL8366RB_INTERRUPT_VALID;
	if (!stat)
		return IRQ_NONE;
	while (stat) {
		int line = __ffs(stat);
		int child_irq;

		stat &= ~BIT(line);
		/* For line interrupts we combine link down in bits
		 * 6..11 with link up in bits 0..5 into one interrupt.
		 */
		if (line < 12 && line > 5)
			line -= 5;
		child_irq = irq_find_mapping(smi->irqdomain, line);
		handle_nested_irq(child_irq);
	}
	return IRQ_HANDLED;
}

static struct irq_chip rtl8366rb_irq_chip = {
	.name = "RTL8366RB",
	.irq_mask = rtl8366rb_mask_irq,
	.irq_unmask = rtl8366rb_unmask_irq,
};

static int rtl8366rb_irq_map(struct irq_domain *domain, unsigned int irq,
			     irq_hw_number_t hwirq)
{
	irq_set_chip_data(irq, domain->host_data);
	irq_set_chip_and_handler(irq, &rtl8366rb_irq_chip, handle_simple_irq);
	irq_set_nested_thread(irq, 1);
	irq_set_noprobe(irq);

	return 0;
}

static void rtl8366rb_irq_unmap(struct irq_domain *d, unsigned int irq)
{
	irq_set_nested_thread(irq, 0);
	irq_set_chip_and_handler(irq, NULL, NULL);
	irq_set_chip_data(irq, NULL);
}

static const struct irq_domain_ops rtl8366rb_irqdomain_ops = {
	.map = rtl8366rb_irq_map,
	.unmap = rtl8366rb_irq_unmap,
	.xlate  = irq_domain_xlate_onecell,
};

static int rtl8366rb_setup_cascaded_irq(struct realtek_smi *smi)
{
	struct device_node *intc;
	unsigned long irq_trig;
	int irq;
	int ret;
	u32 val;
	int i;

	intc = of_get_child_by_name(smi->dev->of_node, "interrupt-controller");
	if (!intc) {
		dev_err(smi->dev, "missing child interrupt-controller node\n");
		return -EINVAL;
	}
	/* RB8366RB IRQs cascade off this one */
	irq = of_irq_get(intc, 0);
	if (irq <= 0) {
		dev_err(smi->dev, "failed to get parent IRQ\n");
		ret = irq ? irq : -EINVAL;
		goto out_put_node;
	}

	/* This clears the IRQ status register */
	ret = regmap_read(smi->map, RTL8366RB_INTERRUPT_STATUS_REG,
			  &val);
	if (ret) {
		dev_err(smi->dev, "can't read interrupt status\n");
		goto out_put_node;
	}

	/* Fetch IRQ edge information from the descriptor */
	irq_trig = irqd_get_trigger_type(irq_get_irq_data(irq));
	switch (irq_trig) {
	case IRQF_TRIGGER_RISING:
	case IRQF_TRIGGER_HIGH:
		dev_info(smi->dev, "active high/rising IRQ\n");
		val = 0;
		break;
	case IRQF_TRIGGER_FALLING:
	case IRQF_TRIGGER_LOW:
		dev_info(smi->dev, "active low/falling IRQ\n");
		val = RTL8366RB_INTERRUPT_POLARITY;
		break;
	}
	ret = regmap_update_bits(smi->map, RTL8366RB_INTERRUPT_CONTROL_REG,
				 RTL8366RB_INTERRUPT_POLARITY,
				 val);
	if (ret) {
		dev_err(smi->dev, "could not configure IRQ polarity\n");
		goto out_put_node;
	}

	ret = devm_request_threaded_irq(smi->dev, irq, NULL,
					rtl8366rb_irq, IRQF_ONESHOT,
					"RTL8366RB", smi);
	if (ret) {
		dev_err(smi->dev, "unable to request irq: %d\n", ret);
		goto out_put_node;
	}
	smi->irqdomain = irq_domain_add_linear(intc,
					       RTL8366RB_NUM_INTERRUPT,
					       &rtl8366rb_irqdomain_ops,
					       smi);
	if (!smi->irqdomain) {
		dev_err(smi->dev, "failed to create IRQ domain\n");
		ret = -EINVAL;
		goto out_put_node;
	}
	for (i = 0; i < smi->num_ports; i++)
		irq_set_parent(irq_create_mapping(smi->irqdomain, i), irq);

out_put_node:
	of_node_put(intc);
	return ret;
}

static int rtl8366rb_set_addr(struct realtek_smi *smi)
{
	u8 addr[ETH_ALEN];
	u16 val;
	int ret;

	eth_random_addr(addr);

	dev_info(smi->dev, "set MAC: %02X:%02X:%02X:%02X:%02X:%02X\n",
		 addr[0], addr[1], addr[2], addr[3], addr[4], addr[5]);
	val = addr[0] << 8 | addr[1];
	ret = regmap_write(smi->map, RTL8366RB_SMAR0, val);
	if (ret)
		return ret;
	val = addr[2] << 8 | addr[3];
	ret = regmap_write(smi->map, RTL8366RB_SMAR1, val);
	if (ret)
		return ret;
	val = addr[4] << 8 | addr[5];
	ret = regmap_write(smi->map, RTL8366RB_SMAR2, val);
	if (ret)
		return ret;

	return 0;
}

/* Found in a vendor driver */

/* Struct for handling the jam tables' entries */
struct rtl8366rb_jam_tbl_entry {
	u16 reg;
	u16 val;
};

/* For the "version 0" early silicon, appear in most source releases */
static const struct rtl8366rb_jam_tbl_entry rtl8366rb_init_jam_ver_0[] = {
	{0x000B, 0x0001}, {0x03A6, 0x0100}, {0x03A7, 0x0001}, {0x02D1, 0x3FFF},
	{0x02D2, 0x3FFF}, {0x02D3, 0x3FFF}, {0x02D4, 0x3FFF}, {0x02D5, 0x3FFF},
	{0x02D6, 0x3FFF}, {0x02D7, 0x3FFF}, {0x02D8, 0x3FFF}, {0x022B, 0x0688},
	{0x022C, 0x0FAC}, {0x03D0, 0x4688}, {0x03D1, 0x01F5}, {0x0000, 0x0830},
	{0x02F9, 0x0200}, {0x02F7, 0x7FFF}, {0x02F8, 0x03FF}, {0x0080, 0x03E8},
	{0x0081, 0x00CE}, {0x0082, 0x00DA}, {0x0083, 0x0230}, {0xBE0F, 0x2000},
	{0x0231, 0x422A}, {0x0232, 0x422A}, {0x0233, 0x422A}, {0x0234, 0x422A},
	{0x0235, 0x422A}, {0x0236, 0x422A}, {0x0237, 0x422A}, {0x0238, 0x422A},
	{0x0239, 0x422A}, {0x023A, 0x422A}, {0x023B, 0x422A}, {0x023C, 0x422A},
	{0x023D, 0x422A}, {0x023E, 0x422A}, {0x023F, 0x422A}, {0x0240, 0x422A},
	{0x0241, 0x422A}, {0x0242, 0x422A}, {0x0243, 0x422A}, {0x0244, 0x422A},
	{0x0245, 0x422A}, {0x0246, 0x422A}, {0x0247, 0x422A}, {0x0248, 0x422A},
	{0x0249, 0x0146}, {0x024A, 0x0146}, {0x024B, 0x0146}, {0xBE03, 0xC961},
	{0x024D, 0x0146}, {0x024E, 0x0146}, {0x024F, 0x0146}, {0x0250, 0x0146},
	{0xBE64, 0x0226}, {0x0252, 0x0146}, {0x0253, 0x0146}, {0x024C, 0x0146},
	{0x0251, 0x0146}, {0x0254, 0x0146}, {0xBE62, 0x3FD0}, {0x0084, 0x0320},
	{0x0255, 0x0146}, {0x0256, 0x0146}, {0x0257, 0x0146}, {0x0258, 0x0146},
	{0x0259, 0x0146}, {0x025A, 0x0146}, {0x025B, 0x0146}, {0x025C, 0x0146},
	{0x025D, 0x0146}, {0x025E, 0x0146}, {0x025F, 0x0146}, {0x0260, 0x0146},
	{0x0261, 0xA23F}, {0x0262, 0x0294}, {0x0263, 0xA23F}, {0x0264, 0x0294},
	{0x0265, 0xA23F}, {0x0266, 0x0294}, {0x0267, 0xA23F}, {0x0268, 0x0294},
	{0x0269, 0xA23F}, {0x026A, 0x0294}, {0x026B, 0xA23F}, {0x026C, 0x0294},
	{0x026D, 0xA23F}, {0x026E, 0x0294}, {0x026F, 0xA23F}, {0x0270, 0x0294},
	{0x02F5, 0x0048}, {0xBE09, 0x0E00}, {0xBE1E, 0x0FA0}, {0xBE14, 0x8448},
	{0xBE15, 0x1007}, {0xBE4A, 0xA284}, {0xC454, 0x3F0B}, {0xC474, 0x3F0B},
	{0xBE48, 0x3672}, {0xBE4B, 0x17A7}, {0xBE4C, 0x0B15}, {0xBE52, 0x0EDD},
	{0xBE49, 0x8C00}, {0xBE5B, 0x785C}, {0xBE5C, 0x785C}, {0xBE5D, 0x785C},
	{0xBE61, 0x368A}, {0xBE63, 0x9B84}, {0xC456, 0xCC13}, {0xC476, 0xCC13},
	{0xBE65, 0x307D}, {0xBE6D, 0x0005}, {0xBE6E, 0xE120}, {0xBE2E, 0x7BAF},
};

/* This v1 init sequence is from Belkin F5D8235 U-Boot release */
static const struct rtl8366rb_jam_tbl_entry rtl8366rb_init_jam_ver_1[] = {
	{0x0000, 0x0830}, {0x0001, 0x8000}, {0x0400, 0x8130}, {0xBE78, 0x3C3C},
	{0x0431, 0x5432}, {0xBE37, 0x0CE4}, {0x02FA, 0xFFDF}, {0x02FB, 0xFFE0},
	{0xC44C, 0x1585}, {0xC44C, 0x1185}, {0xC44C, 0x1585}, {0xC46C, 0x1585},
	{0xC46C, 0x1185}, {0xC46C, 0x1585}, {0xC451, 0x2135}, {0xC471, 0x2135},
	{0xBE10, 0x8140}, {0xBE15, 0x0007}, {0xBE6E, 0xE120}, {0xBE69, 0xD20F},
	{0xBE6B, 0x0320}, {0xBE24, 0xB000}, {0xBE23, 0xFF51}, {0xBE22, 0xDF20},
	{0xBE21, 0x0140}, {0xBE20, 0x00BB}, {0xBE24, 0xB800}, {0xBE24, 0x0000},
	{0xBE24, 0x7000}, {0xBE23, 0xFF51}, {0xBE22, 0xDF60}, {0xBE21, 0x0140},
	{0xBE20, 0x0077}, {0xBE24, 0x7800}, {0xBE24, 0x0000}, {0xBE2E, 0x7B7A},
	{0xBE36, 0x0CE4}, {0x02F5, 0x0048}, {0xBE77, 0x2940}, {0x000A, 0x83E0},
	{0xBE79, 0x3C3C}, {0xBE00, 0x1340},
};

/* This v2 init sequence is from Belkin F5D8235 U-Boot release */
static const struct rtl8366rb_jam_tbl_entry rtl8366rb_init_jam_ver_2[] = {
	{0x0450, 0x0000}, {0x0400, 0x8130}, {0x000A, 0x83ED}, {0x0431, 0x5432},
	{0xC44F, 0x6250}, {0xC46F, 0x6250}, {0xC456, 0x0C14}, {0xC476, 0x0C14},
	{0xC44C, 0x1C85}, {0xC44C, 0x1885}, {0xC44C, 0x1C85}, {0xC46C, 0x1C85},
	{0xC46C, 0x1885}, {0xC46C, 0x1C85}, {0xC44C, 0x0885}, {0xC44C, 0x0881},
	{0xC44C, 0x0885}, {0xC46C, 0x0885}, {0xC46C, 0x0881}, {0xC46C, 0x0885},
	{0xBE2E, 0x7BA7}, {0xBE36, 0x1000}, {0xBE37, 0x1000}, {0x8000, 0x0001},
	{0xBE69, 0xD50F}, {0x8000, 0x0000}, {0xBE69, 0xD50F}, {0xBE6E, 0x0320},
	{0xBE77, 0x2940}, {0xBE78, 0x3C3C}, {0xBE79, 0x3C3C}, {0xBE6E, 0xE120},
	{0x8000, 0x0001}, {0xBE15, 0x1007}, {0x8000, 0x0000}, {0xBE15, 0x1007},
	{0xBE14, 0x0448}, {0xBE1E, 0x00A0}, {0xBE10, 0x8160}, {0xBE10, 0x8140},
	{0xBE00, 0x1340}, {0x0F51, 0x0010},
};

/* Appears in a DDWRT code dump */
static const struct rtl8366rb_jam_tbl_entry rtl8366rb_init_jam_ver_3[] = {
	{0x0000, 0x0830}, {0x0400, 0x8130}, {0x000A, 0x83ED}, {0x0431, 0x5432},
	{0x0F51, 0x0017}, {0x02F5, 0x0048}, {0x02FA, 0xFFDF}, {0x02FB, 0xFFE0},
	{0xC456, 0x0C14}, {0xC476, 0x0C14}, {0xC454, 0x3F8B}, {0xC474, 0x3F8B},
	{0xC450, 0x2071}, {0xC470, 0x2071}, {0xC451, 0x226B}, {0xC471, 0x226B},
	{0xC452, 0xA293}, {0xC472, 0xA293}, {0xC44C, 0x1585}, {0xC44C, 0x1185},
	{0xC44C, 0x1585}, {0xC46C, 0x1585}, {0xC46C, 0x1185}, {0xC46C, 0x1585},
	{0xC44C, 0x0185}, {0xC44C, 0x0181}, {0xC44C, 0x0185}, {0xC46C, 0x0185},
	{0xC46C, 0x0181}, {0xC46C, 0x0185}, {0xBE24, 0xB000}, {0xBE23, 0xFF51},
	{0xBE22, 0xDF20}, {0xBE21, 0x0140}, {0xBE20, 0x00BB}, {0xBE24, 0xB800},
	{0xBE24, 0x0000}, {0xBE24, 0x7000}, {0xBE23, 0xFF51}, {0xBE22, 0xDF60},
	{0xBE21, 0x0140}, {0xBE20, 0x0077}, {0xBE24, 0x7800}, {0xBE24, 0x0000},
	{0xBE2E, 0x7BA7}, {0xBE36, 0x1000}, {0xBE37, 0x1000}, {0x8000, 0x0001},
	{0xBE69, 0xD50F}, {0x8000, 0x0000}, {0xBE69, 0xD50F}, {0xBE6B, 0x0320},
	{0xBE77, 0x2800}, {0xBE78, 0x3C3C}, {0xBE79, 0x3C3C}, {0xBE6E, 0xE120},
	{0x8000, 0x0001}, {0xBE10, 0x8140}, {0x8000, 0x0000}, {0xBE10, 0x8140},
	{0xBE15, 0x1007}, {0xBE14, 0x0448}, {0xBE1E, 0x00A0}, {0xBE10, 0x8160},
	{0xBE10, 0x8140}, {0xBE00, 0x1340}, {0x0450, 0x0000}, {0x0401, 0x0000},
};

/* Belkin F5D8235 v1, "belkin,f5d8235-v1" */
static const struct rtl8366rb_jam_tbl_entry rtl8366rb_init_jam_f5d8235[] = {
	{0x0242, 0x02BF}, {0x0245, 0x02BF}, {0x0248, 0x02BF}, {0x024B, 0x02BF},
	{0x024E, 0x02BF}, {0x0251, 0x02BF}, {0x0254, 0x0A3F}, {0x0256, 0x0A3F},
	{0x0258, 0x0A3F}, {0x025A, 0x0A3F}, {0x025C, 0x0A3F}, {0x025E, 0x0A3F},
	{0x0263, 0x007C}, {0x0100, 0x0004}, {0xBE5B, 0x3500}, {0x800E, 0x200F},
	{0xBE1D, 0x0F00}, {0x8001, 0x5011}, {0x800A, 0xA2F4}, {0x800B, 0x17A3},
	{0xBE4B, 0x17A3}, {0xBE41, 0x5011}, {0xBE17, 0x2100}, {0x8000, 0x8304},
	{0xBE40, 0x8304}, {0xBE4A, 0xA2F4}, {0x800C, 0xA8D5}, {0x8014, 0x5500},
	{0x8015, 0x0004}, {0xBE4C, 0xA8D5}, {0xBE59, 0x0008}, {0xBE09, 0x0E00},
	{0xBE36, 0x1036}, {0xBE37, 0x1036}, {0x800D, 0x00FF}, {0xBE4D, 0x00FF},
};

/* DGN3500, "netgear,dgn3500", "netgear,dgn3500b" */
static const struct rtl8366rb_jam_tbl_entry rtl8366rb_init_jam_dgn3500[] = {
	{0x0000, 0x0830}, {0x0400, 0x8130}, {0x000A, 0x83ED}, {0x0F51, 0x0017},
	{0x02F5, 0x0048}, {0x02FA, 0xFFDF}, {0x02FB, 0xFFE0}, {0x0450, 0x0000},
	{0x0401, 0x0000}, {0x0431, 0x0960},
};

/* This jam table activates "green ethernet", which means low power mode
 * and is claimed to detect the cable length and not use more power than
 * necessary, and the ports should enter power saving mode 10 seconds after
 * a cable is disconnected. Seems to always be the same.
 */
static const struct rtl8366rb_jam_tbl_entry rtl8366rb_green_jam[] = {
	{0xBE78, 0x323C}, {0xBE77, 0x5000}, {0xBE2E, 0x7BA7},
	{0xBE59, 0x3459}, {0xBE5A, 0x745A}, {0xBE5B, 0x785C},
	{0xBE5C, 0x785C}, {0xBE6E, 0xE120}, {0xBE79, 0x323C},
};

/* Function that jams the tables in the proper registers */
static int rtl8366rb_jam_table(const struct rtl8366rb_jam_tbl_entry *jam_table,
			       int jam_size, struct realtek_smi *smi,
			       bool write_dbg)
{
	u32 val;
	int ret;
	int i;

	for (i = 0; i < jam_size; i++) {
		if ((jam_table[i].reg & 0xBE00) == 0xBE00) {
			ret = regmap_read(smi->map,
					  RTL8366RB_PHY_ACCESS_BUSY_REG,
					  &val);
			if (ret)
				return ret;
			if (!(val & RTL8366RB_PHY_INT_BUSY)) {
				ret = regmap_write(smi->map,
						RTL8366RB_PHY_ACCESS_CTRL_REG,
						RTL8366RB_PHY_CTRL_WRITE);
				if (ret)
					return ret;
			}
		}
		if (write_dbg)
			dev_dbg(smi->dev, "jam %04x into register %04x\n",
				jam_table[i].val,
				jam_table[i].reg);
		ret = regmap_write(smi->map,
				   jam_table[i].reg,
				   jam_table[i].val);
		if (ret)
			return ret;
	}
	return 0;
}

static int rtl8366rb_setup(struct dsa_switch *ds)
{
	struct realtek_smi *smi = ds->priv;
	const struct rtl8366rb_jam_tbl_entry *jam_table;
	struct rtl8366rb *rb;
	u32 chip_ver = 0;
	u32 chip_id = 0;
	int jam_size;
	u32 val;
	int ret;
	int i;

	rb = smi->chip_data;

	ret = regmap_read(smi->map, RTL8366RB_CHIP_ID_REG, &chip_id);
	if (ret) {
		dev_err(smi->dev, "unable to read chip id\n");
		return ret;
	}

	switch (chip_id) {
	case RTL8366RB_CHIP_ID_8366:
		break;
	default:
		dev_err(smi->dev, "unknown chip id (%04x)\n", chip_id);
		return -ENODEV;
	}

	ret = regmap_read(smi->map, RTL8366RB_CHIP_VERSION_CTRL_REG,
			  &chip_ver);
	if (ret) {
		dev_err(smi->dev, "unable to read chip version\n");
		return ret;
	}

	dev_info(smi->dev, "RTL%04x ver %u chip found\n",
		 chip_id, chip_ver & RTL8366RB_CHIP_VERSION_MASK);

	/* Do the init dance using the right jam table */
	switch (chip_ver) {
	case 0:
		jam_table = rtl8366rb_init_jam_ver_0;
		jam_size = ARRAY_SIZE(rtl8366rb_init_jam_ver_0);
		break;
	case 1:
		jam_table = rtl8366rb_init_jam_ver_1;
		jam_size = ARRAY_SIZE(rtl8366rb_init_jam_ver_1);
		break;
	case 2:
		jam_table = rtl8366rb_init_jam_ver_2;
		jam_size = ARRAY_SIZE(rtl8366rb_init_jam_ver_2);
		break;
	default:
		jam_table = rtl8366rb_init_jam_ver_3;
		jam_size = ARRAY_SIZE(rtl8366rb_init_jam_ver_3);
		break;
	}

	/* Special jam tables for special routers
	 * TODO: are these necessary? Maintainers, please test
	 * without them, using just the off-the-shelf tables.
	 */
	if (of_machine_is_compatible("belkin,f5d8235-v1")) {
		jam_table = rtl8366rb_init_jam_f5d8235;
		jam_size = ARRAY_SIZE(rtl8366rb_init_jam_f5d8235);
	}
	if (of_machine_is_compatible("netgear,dgn3500") ||
	    of_machine_is_compatible("netgear,dgn3500b")) {
		jam_table = rtl8366rb_init_jam_dgn3500;
		jam_size = ARRAY_SIZE(rtl8366rb_init_jam_dgn3500);
	}

	ret = rtl8366rb_jam_table(jam_table, jam_size, smi, true);
	if (ret)
		return ret;

	/* Isolate all user ports so they can only send packets to itself and the CPU port */
	for (i = 0; i < RTL8366RB_PORT_NUM_CPU; i++) {
		ret = regmap_write(smi->map, RTL8366RB_PORT_ISO(i),
				   RTL8366RB_PORT_ISO_PORTS(BIT(RTL8366RB_PORT_NUM_CPU)) |
				   RTL8366RB_PORT_ISO_EN);
		if (ret)
			return ret;
	}
	/* CPU port can send packets to all ports */
	ret = regmap_write(smi->map, RTL8366RB_PORT_ISO(RTL8366RB_PORT_NUM_CPU),
			   RTL8366RB_PORT_ISO_PORTS(dsa_user_ports(ds)) |
			   RTL8366RB_PORT_ISO_EN);
	if (ret)
		return ret;

	/* Set up the "green ethernet" feature */
	ret = rtl8366rb_jam_table(rtl8366rb_green_jam,
				  ARRAY_SIZE(rtl8366rb_green_jam), smi, false);
	if (ret)
		return ret;

	ret = regmap_write(smi->map,
			   RTL8366RB_GREEN_FEATURE_REG,
			   (chip_ver == 1) ? 0x0007 : 0x0003);
	if (ret)
		return ret;

	/* Vendor driver sets 0x240 in registers 0xc and 0xd (undocumented) */
	ret = regmap_write(smi->map, 0x0c, 0x240);
	if (ret)
		return ret;
	ret = regmap_write(smi->map, 0x0d, 0x240);
	if (ret)
		return ret;

	/* Set some random MAC address */
	ret = rtl8366rb_set_addr(smi);
	if (ret)
		return ret;

	/* Enable CPU port with custom DSA tag 8899.
	 *
	 * If you set RTL8368RB_CPU_NO_TAG (bit 15) in this registers
	 * the custom tag is turned off.
	 */
	ret = regmap_update_bits(smi->map, RTL8368RB_CPU_CTRL_REG,
				 0xFFFF,
				 BIT(smi->cpu_port));
	if (ret)
		return ret;

	/* Make sure we default-enable the fixed CPU port */
	ret = regmap_update_bits(smi->map, RTL8366RB_PECR,
				 BIT(smi->cpu_port),
				 0);
	if (ret)
		return ret;

	/* Set maximum packet length to 1536 bytes */
	ret = regmap_update_bits(smi->map, RTL8366RB_SGCR,
				 RTL8366RB_SGCR_MAX_LENGTH_MASK,
				 RTL8366RB_SGCR_MAX_LENGTH_1536);
	if (ret)
		return ret;
	for (i = 0; i < RTL8366RB_NUM_PORTS; i++)
		/* layer 2 size, see rtl8366rb_change_mtu() */
		rb->max_mtu[i] = 1532;

	/* Disable learning for all ports */
	ret = regmap_write(smi->map, RTL8366RB_PORT_LEARNDIS_CTRL,
			   RTL8366RB_PORT_ALL);
	if (ret)
		return ret;

	/* Enable auto ageing for all ports */
	ret = regmap_write(smi->map, RTL8366RB_SECURITY_CTRL, 0);
	if (ret)
		return ret;

	/* Port 4 setup: this enables Port 4, usually the WAN port,
	 * common PHY IO mode is apparently mode 0, and this is not what
	 * the port is initialized to. There is no explanation of the
	 * IO modes in the Realtek source code, if your WAN port is
	 * connected to something exotic such as fiber, then this might
	 * be worth experimenting with.
	 */
	ret = regmap_update_bits(smi->map, RTL8366RB_PMC0,
				 RTL8366RB_PMC0_P4_IOMODE_MASK,
				 0 << RTL8366RB_PMC0_P4_IOMODE_SHIFT);
	if (ret)
		return ret;

	/* Accept all packets by default, we enable filtering on-demand */
	ret = regmap_write(smi->map, RTL8366RB_VLAN_INGRESS_CTRL1_REG,
			   0);
	if (ret)
		return ret;
	ret = regmap_write(smi->map, RTL8366RB_VLAN_INGRESS_CTRL2_REG,
			   0);
	if (ret)
		return ret;

	/* Don't drop packets whose DA has not been learned */
	ret = regmap_update_bits(smi->map, RTL8366RB_SSCR2,
				 RTL8366RB_SSCR2_DROP_UNKNOWN_DA, 0);
	if (ret)
		return ret;

	/* Set blinking, TODO: make this configurable */
	ret = regmap_update_bits(smi->map, RTL8366RB_LED_BLINKRATE_REG,
				 RTL8366RB_LED_BLINKRATE_MASK,
				 RTL8366RB_LED_BLINKRATE_56MS);
	if (ret)
		return ret;

	/* Set up LED activity:
	 * Each port has 4 LEDs, we configure all ports to the same
	 * behaviour (no individual config) but we can set up each
	 * LED separately.
	 */
	if (smi->leds_disabled) {
		/* Turn everything off */
		regmap_update_bits(smi->map,
				   RTL8366RB_LED_0_1_CTRL_REG,
				   0x0FFF, 0);
		regmap_update_bits(smi->map,
				   RTL8366RB_LED_2_3_CTRL_REG,
				   0x0FFF, 0);
		regmap_update_bits(smi->map,
				   RTL8366RB_INTERRUPT_CONTROL_REG,
				   RTL8366RB_P4_RGMII_LED,
				   0);
		val = RTL8366RB_LED_OFF;
	} else {
		/* TODO: make this configurable per LED */
		val = RTL8366RB_LED_FORCE;
	}
	for (i = 0; i < 4; i++) {
		ret = regmap_update_bits(smi->map,
					 RTL8366RB_LED_CTRL_REG,
					 0xf << (i * 4),
					 val << (i * 4));
		if (ret)
			return ret;
	}

	ret = rtl8366_reset_vlan(smi);
	if (ret)
		return ret;

	ret = rtl8366rb_setup_cascaded_irq(smi);
	if (ret)
		dev_info(smi->dev, "no interrupt support\n");

	ret = realtek_smi_setup_mdio(smi);
	if (ret) {
		dev_info(smi->dev, "could not set up MDIO bus\n");
		return -ENODEV;
	}

	return 0;
}

static enum dsa_tag_protocol rtl8366_get_tag_protocol(struct dsa_switch *ds,
						      int port,
						      enum dsa_tag_protocol mp)
{
	/* This switch uses the 4 byte protocol A Realtek DSA tag */
	return DSA_TAG_PROTO_RTL4_A;
}

static void
rtl8366rb_mac_link_up(struct dsa_switch *ds, int port, unsigned int mode,
		      phy_interface_t interface, struct phy_device *phydev,
		      int speed, int duplex, bool tx_pause, bool rx_pause)
{
	struct realtek_smi *smi = ds->priv;
	int ret;

	if (port != smi->cpu_port)
		return;

	dev_dbg(smi->dev, "MAC link up on CPU port (%d)\n", port);

	/* Force the fixed CPU port into 1Gbit mode, no autonegotiation */
	ret = regmap_update_bits(smi->map, RTL8366RB_MAC_FORCE_CTRL_REG,
				 BIT(port), BIT(port));
	if (ret) {
		dev_err(smi->dev, "failed to force 1Gbit on CPU port\n");
		return;
	}

	ret = regmap_update_bits(smi->map, RTL8366RB_PAACR2,
				 0xFF00U,
				 RTL8366RB_PAACR_CPU_PORT << 8);
	if (ret) {
		dev_err(smi->dev, "failed to set PAACR on CPU port\n");
		return;
	}

	/* Enable the CPU port */
	ret = regmap_update_bits(smi->map, RTL8366RB_PECR, BIT(port),
				 0);
	if (ret) {
		dev_err(smi->dev, "failed to enable the CPU port\n");
		return;
	}
}

static void
rtl8366rb_mac_link_down(struct dsa_switch *ds, int port, unsigned int mode,
			phy_interface_t interface)
{
	struct realtek_smi *smi = ds->priv;
	int ret;

	if (port != smi->cpu_port)
		return;

	dev_dbg(smi->dev, "MAC link down on CPU port (%d)\n", port);

	/* Disable the CPU port */
	ret = regmap_update_bits(smi->map, RTL8366RB_PECR, BIT(port),
				 BIT(port));
	if (ret) {
		dev_err(smi->dev, "failed to disable the CPU port\n");
		return;
	}
}

static void rb8366rb_set_port_led(struct realtek_smi *smi,
				  int port, bool enable)
{
	u16 val = enable ? 0x3f : 0;
	int ret;

	if (smi->leds_disabled)
		return;

	switch (port) {
	case 0:
		ret = regmap_update_bits(smi->map,
					 RTL8366RB_LED_0_1_CTRL_REG,
					 0x3F, val);
		break;
	case 1:
		ret = regmap_update_bits(smi->map,
					 RTL8366RB_LED_0_1_CTRL_REG,
					 0x3F << RTL8366RB_LED_1_OFFSET,
					 val << RTL8366RB_LED_1_OFFSET);
		break;
	case 2:
		ret = regmap_update_bits(smi->map,
					 RTL8366RB_LED_2_3_CTRL_REG,
					 0x3F, val);
		break;
	case 3:
		ret = regmap_update_bits(smi->map,
					 RTL8366RB_LED_2_3_CTRL_REG,
					 0x3F << RTL8366RB_LED_3_OFFSET,
					 val << RTL8366RB_LED_3_OFFSET);
		break;
	case 4:
		ret = regmap_update_bits(smi->map,
					 RTL8366RB_INTERRUPT_CONTROL_REG,
					 RTL8366RB_P4_RGMII_LED,
					 enable ? RTL8366RB_P4_RGMII_LED : 0);
		break;
	default:
		dev_err(smi->dev, "no LED for port %d\n", port);
		return;
	}
	if (ret)
		dev_err(smi->dev, "error updating LED on port %d\n", port);
}

static int
rtl8366rb_port_enable(struct dsa_switch *ds, int port,
		      struct phy_device *phy)
{
	struct realtek_smi *smi = ds->priv;
	int ret;

	dev_dbg(smi->dev, "enable port %d\n", port);
	ret = regmap_update_bits(smi->map, RTL8366RB_PECR, BIT(port),
				 0);
	if (ret)
		return ret;

	rb8366rb_set_port_led(smi, port, true);
	return 0;
}

static void
rtl8366rb_port_disable(struct dsa_switch *ds, int port)
{
	struct realtek_smi *smi = ds->priv;
	int ret;

	dev_dbg(smi->dev, "disable port %d\n", port);
	ret = regmap_update_bits(smi->map, RTL8366RB_PECR, BIT(port),
				 BIT(port));
	if (ret)
		return;

	rb8366rb_set_port_led(smi, port, false);
}

static int
rtl8366rb_port_bridge_join(struct dsa_switch *ds, int port,
			   struct net_device *bridge)
{
	struct realtek_smi *smi = ds->priv;
	unsigned int port_bitmap = 0;
	int ret, i;

	/* Loop over all other ports than the current one */
	for (i = 0; i < RTL8366RB_PORT_NUM_CPU; i++) {
		/* Current port handled last */
		if (i == port)
			continue;
		/* Not on this bridge */
		if (dsa_to_port(ds, i)->bridge_dev != bridge)
			continue;
		/* Join this port to each other port on the bridge */
		ret = regmap_update_bits(smi->map, RTL8366RB_PORT_ISO(i),
					 RTL8366RB_PORT_ISO_PORTS(BIT(port)),
					 RTL8366RB_PORT_ISO_PORTS(BIT(port)));
		if (ret)
			dev_err(smi->dev, "failed to join port %d\n", port);

		port_bitmap |= BIT(i);
	}

	/* Set the bits for the ports we can access */
	return regmap_update_bits(smi->map, RTL8366RB_PORT_ISO(port),
				  RTL8366RB_PORT_ISO_PORTS(port_bitmap),
				  RTL8366RB_PORT_ISO_PORTS(port_bitmap));
}

static void
rtl8366rb_port_bridge_leave(struct dsa_switch *ds, int port,
			    struct net_device *bridge)
{
	struct realtek_smi *smi = ds->priv;
	unsigned int port_bitmap = 0;
	int ret, i;

	/* Loop over all other ports than this one */
	for (i = 0; i < RTL8366RB_PORT_NUM_CPU; i++) {
		/* Current port handled last */
		if (i == port)
			continue;
		/* Not on this bridge */
		if (dsa_to_port(ds, i)->bridge_dev != bridge)
			continue;
		/* Remove this port from any other port on the bridge */
		ret = regmap_update_bits(smi->map, RTL8366RB_PORT_ISO(i),
					 RTL8366RB_PORT_ISO_PORTS(BIT(port)), 0);
		if (ret)
			dev_err(smi->dev, "failed to leave port %d\n", port);

		port_bitmap |= BIT(i);
	}

	/* Clear the bits for the ports we can not access, leave ourselves */
	regmap_update_bits(smi->map, RTL8366RB_PORT_ISO(port),
			   RTL8366RB_PORT_ISO_PORTS(port_bitmap), 0);
}

/**
 * rtl8366rb_drop_untagged() - make the switch drop untagged and C-tagged frames
 * @smi: SMI state container
 * @port: the port to drop untagged and C-tagged frames on
 * @drop: whether to drop or pass untagged and C-tagged frames
 */
static int rtl8366rb_drop_untagged(struct realtek_smi *smi, int port, bool drop)
{
	return regmap_update_bits(smi->map, RTL8366RB_VLAN_INGRESS_CTRL1_REG,
				  RTL8366RB_VLAN_INGRESS_CTRL1_DROP(port),
				  drop ? RTL8366RB_VLAN_INGRESS_CTRL1_DROP(port) : 0);
}

static int rtl8366rb_vlan_filtering(struct dsa_switch *ds, int port,
				    bool vlan_filtering,
				    struct netlink_ext_ack *extack)
{
	struct realtek_smi *smi = ds->priv;
	struct rtl8366rb *rb;
	int ret;

	rb = smi->chip_data;

	dev_dbg(smi->dev, "port %d: %s VLAN filtering\n", port,
		vlan_filtering ? "enable" : "disable");

	/* If the port is not in the member set, the frame will be dropped */
	ret = regmap_update_bits(smi->map, RTL8366RB_VLAN_INGRESS_CTRL2_REG,
				 BIT(port), vlan_filtering ? BIT(port) : 0);
	if (ret)
		return ret;

	/* If VLAN filtering is enabled and PVID is also enabled, we must
	 * not drop any untagged or C-tagged frames. If we turn off VLAN
	 * filtering on a port, we need to accept any frames.
	 */
	if (vlan_filtering)
		ret = rtl8366rb_drop_untagged(smi, port, !rb->pvid_enabled[port]);
	else
		ret = rtl8366rb_drop_untagged(smi, port, false);

	return ret;
}

<<<<<<< HEAD
=======
static int
rtl8366rb_port_pre_bridge_flags(struct dsa_switch *ds, int port,
				struct switchdev_brport_flags flags,
				struct netlink_ext_ack *extack)
{
	/* We support enabling/disabling learning */
	if (flags.mask & ~(BR_LEARNING))
		return -EINVAL;

	return 0;
}

static int
rtl8366rb_port_bridge_flags(struct dsa_switch *ds, int port,
			    struct switchdev_brport_flags flags,
			    struct netlink_ext_ack *extack)
{
	struct realtek_smi *smi = ds->priv;
	int ret;

	if (flags.mask & BR_LEARNING) {
		ret = regmap_update_bits(smi->map, RTL8366RB_PORT_LEARNDIS_CTRL,
					 BIT(port),
					 (flags.val & BR_LEARNING) ? 0 : BIT(port));
		if (ret)
			return ret;
	}

	return 0;
}

static void
rtl8366rb_port_stp_state_set(struct dsa_switch *ds, int port, u8 state)
{
	struct realtek_smi *smi = ds->priv;
	u32 val;
	int i;

	switch (state) {
	case BR_STATE_DISABLED:
		val = RTL8366RB_STP_STATE_DISABLED;
		break;
	case BR_STATE_BLOCKING:
	case BR_STATE_LISTENING:
		val = RTL8366RB_STP_STATE_BLOCKING;
		break;
	case BR_STATE_LEARNING:
		val = RTL8366RB_STP_STATE_LEARNING;
		break;
	case BR_STATE_FORWARDING:
		val = RTL8366RB_STP_STATE_FORWARDING;
		break;
	default:
		dev_err(smi->dev, "unknown bridge state requested\n");
		return;
	};

	/* Set the same status for the port on all the FIDs */
	for (i = 0; i < RTL8366RB_NUM_FIDS; i++) {
		regmap_update_bits(smi->map, RTL8366RB_STP_STATE_BASE + i,
				   RTL8366RB_STP_STATE_MASK(port),
				   RTL8366RB_STP_STATE(port, val));
	}
}

static void
rtl8366rb_port_fast_age(struct dsa_switch *ds, int port)
{
	struct realtek_smi *smi = ds->priv;

	/* This will age out any learned L2 entries */
	regmap_update_bits(smi->map, RTL8366RB_SECURITY_CTRL,
			   BIT(port), BIT(port));
	/* Restore the normal state of things */
	regmap_update_bits(smi->map, RTL8366RB_SECURITY_CTRL,
			   BIT(port), 0);
}

>>>>>>> faeb8e7a
static int rtl8366rb_change_mtu(struct dsa_switch *ds, int port, int new_mtu)
{
	struct realtek_smi *smi = ds->priv;
	struct rtl8366rb *rb;
	unsigned int max_mtu;
	u32 len;
	int i;

	/* Cache the per-port MTU setting */
	rb = smi->chip_data;
	rb->max_mtu[port] = new_mtu;

	/* Roof out the MTU for the entire switch to the greatest
	 * common denominator: the biggest set for any one port will
	 * be the biggest MTU for the switch.
	 *
	 * The first setting, 1522 bytes, is max IP packet 1500 bytes,
	 * plus ethernet header, 1518 bytes, plus CPU tag, 4 bytes.
	 * This function should consider the parameter an SDU, so the
	 * MTU passed for this setting is 1518 bytes. The same logic
	 * of subtracting the DSA tag of 4 bytes apply to the other
	 * settings.
	 */
	max_mtu = 1518;
	for (i = 0; i < RTL8366RB_NUM_PORTS; i++) {
		if (rb->max_mtu[i] > max_mtu)
			max_mtu = rb->max_mtu[i];
	}
	if (max_mtu <= 1518)
		len = RTL8366RB_SGCR_MAX_LENGTH_1522;
	else if (max_mtu > 1518 && max_mtu <= 1532)
		len = RTL8366RB_SGCR_MAX_LENGTH_1536;
	else if (max_mtu > 1532 && max_mtu <= 1548)
		len = RTL8366RB_SGCR_MAX_LENGTH_1552;
	else
		len = RTL8366RB_SGCR_MAX_LENGTH_16000;

	return regmap_update_bits(smi->map, RTL8366RB_SGCR,
				  RTL8366RB_SGCR_MAX_LENGTH_MASK,
				  len);
}

static int rtl8366rb_max_mtu(struct dsa_switch *ds, int port)
{
	/* The max MTU is 16000 bytes, so we subtract the CPU tag
	 * and the max presented to the system is 15996 bytes.
	 */
	return 15996;
}

static int rtl8366rb_get_vlan_4k(struct realtek_smi *smi, u32 vid,
				 struct rtl8366_vlan_4k *vlan4k)
{
	u32 data[3];
	int ret;
	int i;

	memset(vlan4k, '\0', sizeof(struct rtl8366_vlan_4k));

	if (vid >= RTL8366RB_NUM_VIDS)
		return -EINVAL;

	/* write VID */
	ret = regmap_write(smi->map, RTL8366RB_VLAN_TABLE_WRITE_BASE,
			   vid & RTL8366RB_VLAN_VID_MASK);
	if (ret)
		return ret;

	/* write table access control word */
	ret = regmap_write(smi->map, RTL8366RB_TABLE_ACCESS_CTRL_REG,
			   RTL8366RB_TABLE_VLAN_READ_CTRL);
	if (ret)
		return ret;

	for (i = 0; i < 3; i++) {
		ret = regmap_read(smi->map,
				  RTL8366RB_VLAN_TABLE_READ_BASE + i,
				  &data[i]);
		if (ret)
			return ret;
	}

	vlan4k->vid = vid;
	vlan4k->untag = (data[1] >> RTL8366RB_VLAN_UNTAG_SHIFT) &
			RTL8366RB_VLAN_UNTAG_MASK;
	vlan4k->member = data[1] & RTL8366RB_VLAN_MEMBER_MASK;
	vlan4k->fid = data[2] & RTL8366RB_VLAN_FID_MASK;

	return 0;
}

static int rtl8366rb_set_vlan_4k(struct realtek_smi *smi,
				 const struct rtl8366_vlan_4k *vlan4k)
{
	u32 data[3];
	int ret;
	int i;

	if (vlan4k->vid >= RTL8366RB_NUM_VIDS ||
	    vlan4k->member > RTL8366RB_VLAN_MEMBER_MASK ||
	    vlan4k->untag > RTL8366RB_VLAN_UNTAG_MASK ||
	    vlan4k->fid > RTL8366RB_FIDMAX)
		return -EINVAL;

	data[0] = vlan4k->vid & RTL8366RB_VLAN_VID_MASK;
	data[1] = (vlan4k->member & RTL8366RB_VLAN_MEMBER_MASK) |
		  ((vlan4k->untag & RTL8366RB_VLAN_UNTAG_MASK) <<
			RTL8366RB_VLAN_UNTAG_SHIFT);
	data[2] = vlan4k->fid & RTL8366RB_VLAN_FID_MASK;

	for (i = 0; i < 3; i++) {
		ret = regmap_write(smi->map,
				   RTL8366RB_VLAN_TABLE_WRITE_BASE + i,
				   data[i]);
		if (ret)
			return ret;
	}

	/* write table access control word */
	ret = regmap_write(smi->map, RTL8366RB_TABLE_ACCESS_CTRL_REG,
			   RTL8366RB_TABLE_VLAN_WRITE_CTRL);

	return ret;
}

static int rtl8366rb_get_vlan_mc(struct realtek_smi *smi, u32 index,
				 struct rtl8366_vlan_mc *vlanmc)
{
	u32 data[3];
	int ret;
	int i;

	memset(vlanmc, '\0', sizeof(struct rtl8366_vlan_mc));

	if (index >= RTL8366RB_NUM_VLANS)
		return -EINVAL;

	for (i = 0; i < 3; i++) {
		ret = regmap_read(smi->map,
				  RTL8366RB_VLAN_MC_BASE(index) + i,
				  &data[i]);
		if (ret)
			return ret;
	}

	vlanmc->vid = data[0] & RTL8366RB_VLAN_VID_MASK;
	vlanmc->priority = (data[0] >> RTL8366RB_VLAN_PRIORITY_SHIFT) &
		RTL8366RB_VLAN_PRIORITY_MASK;
	vlanmc->untag = (data[1] >> RTL8366RB_VLAN_UNTAG_SHIFT) &
		RTL8366RB_VLAN_UNTAG_MASK;
	vlanmc->member = data[1] & RTL8366RB_VLAN_MEMBER_MASK;
	vlanmc->fid = data[2] & RTL8366RB_VLAN_FID_MASK;

	return 0;
}

static int rtl8366rb_set_vlan_mc(struct realtek_smi *smi, u32 index,
				 const struct rtl8366_vlan_mc *vlanmc)
{
	u32 data[3];
	int ret;
	int i;

	if (index >= RTL8366RB_NUM_VLANS ||
	    vlanmc->vid >= RTL8366RB_NUM_VIDS ||
	    vlanmc->priority > RTL8366RB_PRIORITYMAX ||
	    vlanmc->member > RTL8366RB_VLAN_MEMBER_MASK ||
	    vlanmc->untag > RTL8366RB_VLAN_UNTAG_MASK ||
	    vlanmc->fid > RTL8366RB_FIDMAX)
		return -EINVAL;

	data[0] = (vlanmc->vid & RTL8366RB_VLAN_VID_MASK) |
		  ((vlanmc->priority & RTL8366RB_VLAN_PRIORITY_MASK) <<
			RTL8366RB_VLAN_PRIORITY_SHIFT);
	data[1] = (vlanmc->member & RTL8366RB_VLAN_MEMBER_MASK) |
		  ((vlanmc->untag & RTL8366RB_VLAN_UNTAG_MASK) <<
			RTL8366RB_VLAN_UNTAG_SHIFT);
	data[2] = vlanmc->fid & RTL8366RB_VLAN_FID_MASK;

	for (i = 0; i < 3; i++) {
		ret = regmap_write(smi->map,
				   RTL8366RB_VLAN_MC_BASE(index) + i,
				   data[i]);
		if (ret)
			return ret;
	}

	return 0;
}

static int rtl8366rb_get_mc_index(struct realtek_smi *smi, int port, int *val)
{
	u32 data;
	int ret;

	if (port >= smi->num_ports)
		return -EINVAL;

	ret = regmap_read(smi->map, RTL8366RB_PORT_VLAN_CTRL_REG(port),
			  &data);
	if (ret)
		return ret;

	*val = (data >> RTL8366RB_PORT_VLAN_CTRL_SHIFT(port)) &
		RTL8366RB_PORT_VLAN_CTRL_MASK;

	return 0;
}

static int rtl8366rb_set_mc_index(struct realtek_smi *smi, int port, int index)
{
	struct rtl8366rb *rb;
	bool pvid_enabled;
	int ret;

	rb = smi->chip_data;
	pvid_enabled = !!index;

	if (port >= smi->num_ports || index >= RTL8366RB_NUM_VLANS)
		return -EINVAL;

	ret = regmap_update_bits(smi->map, RTL8366RB_PORT_VLAN_CTRL_REG(port),
				RTL8366RB_PORT_VLAN_CTRL_MASK <<
					RTL8366RB_PORT_VLAN_CTRL_SHIFT(port),
				(index & RTL8366RB_PORT_VLAN_CTRL_MASK) <<
					RTL8366RB_PORT_VLAN_CTRL_SHIFT(port));
	if (ret)
		return ret;

	rb->pvid_enabled[port] = pvid_enabled;

	/* If VLAN filtering is enabled and PVID is also enabled, we must
	 * not drop any untagged or C-tagged frames. Make sure to update the
	 * filtering setting.
	 */
	if (dsa_port_is_vlan_filtering(dsa_to_port(smi->ds, port)))
		ret = rtl8366rb_drop_untagged(smi, port, !pvid_enabled);

	return ret;
}

static bool rtl8366rb_is_vlan_valid(struct realtek_smi *smi, unsigned int vlan)
{
	unsigned int max = RTL8366RB_NUM_VLANS - 1;

	if (smi->vlan4k_enabled)
		max = RTL8366RB_NUM_VIDS - 1;

	if (vlan > max)
		return false;

	return true;
}

static int rtl8366rb_enable_vlan(struct realtek_smi *smi, bool enable)
{
	dev_dbg(smi->dev, "%s VLAN\n", enable ? "enable" : "disable");
	return regmap_update_bits(smi->map,
				  RTL8366RB_SGCR, RTL8366RB_SGCR_EN_VLAN,
				  enable ? RTL8366RB_SGCR_EN_VLAN : 0);
}

static int rtl8366rb_enable_vlan4k(struct realtek_smi *smi, bool enable)
{
	dev_dbg(smi->dev, "%s VLAN 4k\n", enable ? "enable" : "disable");
	return regmap_update_bits(smi->map, RTL8366RB_SGCR,
				  RTL8366RB_SGCR_EN_VLAN_4KTB,
				  enable ? RTL8366RB_SGCR_EN_VLAN_4KTB : 0);
}

static int rtl8366rb_phy_read(struct realtek_smi *smi, int phy, int regnum)
{
	u32 val;
	u32 reg;
	int ret;

	if (phy > RTL8366RB_PHY_NO_MAX)
		return -EINVAL;

	ret = regmap_write(smi->map, RTL8366RB_PHY_ACCESS_CTRL_REG,
			   RTL8366RB_PHY_CTRL_READ);
	if (ret)
		return ret;

	reg = 0x8000 | (1 << (phy + RTL8366RB_PHY_NO_OFFSET)) | regnum;

	ret = regmap_write(smi->map, reg, 0);
	if (ret) {
		dev_err(smi->dev,
			"failed to write PHY%d reg %04x @ %04x, ret %d\n",
			phy, regnum, reg, ret);
		return ret;
	}

	ret = regmap_read(smi->map, RTL8366RB_PHY_ACCESS_DATA_REG, &val);
	if (ret)
		return ret;

	dev_dbg(smi->dev, "read PHY%d register 0x%04x @ %08x, val <- %04x\n",
		phy, regnum, reg, val);

	return val;
}

static int rtl8366rb_phy_write(struct realtek_smi *smi, int phy, int regnum,
			       u16 val)
{
	u32 reg;
	int ret;

	if (phy > RTL8366RB_PHY_NO_MAX)
		return -EINVAL;

	ret = regmap_write(smi->map, RTL8366RB_PHY_ACCESS_CTRL_REG,
			   RTL8366RB_PHY_CTRL_WRITE);
	if (ret)
		return ret;

	reg = 0x8000 | (1 << (phy + RTL8366RB_PHY_NO_OFFSET)) | regnum;

	dev_dbg(smi->dev, "write PHY%d register 0x%04x @ %04x, val -> %04x\n",
		phy, regnum, reg, val);

	ret = regmap_write(smi->map, reg, val);
	if (ret)
		return ret;

	return 0;
}

static int rtl8366rb_reset_chip(struct realtek_smi *smi)
{
	int timeout = 10;
	u32 val;
	int ret;

	realtek_smi_write_reg_noack(smi, RTL8366RB_RESET_CTRL_REG,
				    RTL8366RB_CHIP_CTRL_RESET_HW);
	do {
		usleep_range(20000, 25000);
		ret = regmap_read(smi->map, RTL8366RB_RESET_CTRL_REG, &val);
		if (ret)
			return ret;

		if (!(val & RTL8366RB_CHIP_CTRL_RESET_HW))
			break;
	} while (--timeout);

	if (!timeout) {
		dev_err(smi->dev, "timeout waiting for the switch to reset\n");
		return -EIO;
	}

	return 0;
}

static int rtl8366rb_detect(struct realtek_smi *smi)
{
	struct device *dev = smi->dev;
	int ret;
	u32 val;

	/* Detect device */
	ret = regmap_read(smi->map, 0x5c, &val);
	if (ret) {
		dev_err(dev, "can't get chip ID (%d)\n", ret);
		return ret;
	}

	switch (val) {
	case 0x6027:
		dev_info(dev, "found an RTL8366S switch\n");
		dev_err(dev, "this switch is not yet supported, submit patches!\n");
		return -ENODEV;
	case 0x5937:
		dev_info(dev, "found an RTL8366RB switch\n");
		smi->cpu_port = RTL8366RB_PORT_NUM_CPU;
		smi->num_ports = RTL8366RB_NUM_PORTS;
		smi->num_vlan_mc = RTL8366RB_NUM_VLANS;
		smi->mib_counters = rtl8366rb_mib_counters;
		smi->num_mib_counters = ARRAY_SIZE(rtl8366rb_mib_counters);
		break;
	default:
		dev_info(dev, "found an Unknown Realtek switch (id=0x%04x)\n",
			 val);
		break;
	}

	ret = rtl8366rb_reset_chip(smi);
	if (ret)
		return ret;

	return 0;
}

static const struct dsa_switch_ops rtl8366rb_switch_ops = {
	.get_tag_protocol = rtl8366_get_tag_protocol,
	.setup = rtl8366rb_setup,
	.phylink_mac_link_up = rtl8366rb_mac_link_up,
	.phylink_mac_link_down = rtl8366rb_mac_link_down,
	.get_strings = rtl8366_get_strings,
	.get_ethtool_stats = rtl8366_get_ethtool_stats,
	.get_sset_count = rtl8366_get_sset_count,
	.port_bridge_join = rtl8366rb_port_bridge_join,
	.port_bridge_leave = rtl8366rb_port_bridge_leave,
	.port_vlan_filtering = rtl8366rb_vlan_filtering,
	.port_vlan_add = rtl8366_vlan_add,
	.port_vlan_del = rtl8366_vlan_del,
	.port_enable = rtl8366rb_port_enable,
	.port_disable = rtl8366rb_port_disable,
	.port_pre_bridge_flags = rtl8366rb_port_pre_bridge_flags,
	.port_bridge_flags = rtl8366rb_port_bridge_flags,
	.port_stp_state_set = rtl8366rb_port_stp_state_set,
	.port_fast_age = rtl8366rb_port_fast_age,
	.port_change_mtu = rtl8366rb_change_mtu,
	.port_max_mtu = rtl8366rb_max_mtu,
};

static const struct realtek_smi_ops rtl8366rb_smi_ops = {
	.detect		= rtl8366rb_detect,
	.get_vlan_mc	= rtl8366rb_get_vlan_mc,
	.set_vlan_mc	= rtl8366rb_set_vlan_mc,
	.get_vlan_4k	= rtl8366rb_get_vlan_4k,
	.set_vlan_4k	= rtl8366rb_set_vlan_4k,
	.get_mc_index	= rtl8366rb_get_mc_index,
	.set_mc_index	= rtl8366rb_set_mc_index,
	.get_mib_counter = rtl8366rb_get_mib_counter,
	.is_vlan_valid	= rtl8366rb_is_vlan_valid,
	.enable_vlan	= rtl8366rb_enable_vlan,
	.enable_vlan4k	= rtl8366rb_enable_vlan4k,
	.phy_read	= rtl8366rb_phy_read,
	.phy_write	= rtl8366rb_phy_write,
};

const struct realtek_smi_variant rtl8366rb_variant = {
	.ds_ops = &rtl8366rb_switch_ops,
	.ops = &rtl8366rb_smi_ops,
	.clk_delay = 10,
	.cmd_read = 0xa9,
	.cmd_write = 0xa8,
	.chip_data_sz = sizeof(struct rtl8366rb),
};
EXPORT_SYMBOL_GPL(rtl8366rb_variant);<|MERGE_RESOLUTION|>--- conflicted
+++ resolved
@@ -1290,8 +1290,6 @@
 	return ret;
 }
 
-<<<<<<< HEAD
-=======
 static int
 rtl8366rb_port_pre_bridge_flags(struct dsa_switch *ds, int port,
 				struct switchdev_brport_flags flags,
@@ -1370,7 +1368,6 @@
 			   BIT(port), 0);
 }
 
->>>>>>> faeb8e7a
 static int rtl8366rb_change_mtu(struct dsa_switch *ds, int port, int new_mtu)
 {
 	struct realtek_smi *smi = ds->priv;
