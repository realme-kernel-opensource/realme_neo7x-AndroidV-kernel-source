--- conflicted
+++ resolved
@@ -430,13 +430,9 @@
 	 * If h/w throttled frequency is higher than what cpufreq has requested
 	 * for, then stop polling and switch back to interrupt mechanism.
 	 */
-<<<<<<< HEAD
-	if (throttled_freq >= qcom_cpufreq_hw_get(cpu)) {
+	if (throttled_freq >= qcom_cpufreq_get_freq(cpu)) {
 		throttled_freq = policy->cpuinfo.max_freq;
 
-=======
-	if (throttled_freq >= qcom_cpufreq_get_freq(cpu))
->>>>>>> 9a6451e5
 		enable_irq(data->throttle_irq);
 		trace_dcvsh_throttle(cpu, 0);
 	} else {
