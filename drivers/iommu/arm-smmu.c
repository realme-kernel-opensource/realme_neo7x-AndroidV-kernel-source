--- conflicted
+++ resolved
@@ -225,12 +225,8 @@
 }
 #endif /* CONFIG_ARM_SMMU_LEGACY_DT_BINDINGS */
 
-<<<<<<< HEAD
 static int __arm_smmu_alloc_cb(struct arm_smmu_device *smmu, int start,
 			       struct device *dev)
-=======
-static int __arm_smmu_alloc_bitmap(unsigned long *map, int start, int end)
->>>>>>> 4fc2ea6a
 {
 	struct iommu_fwspec *fwspec = dev_iommu_fwspec_get(dev);
 	unsigned long *map = smmu->context_map;
@@ -970,32 +966,7 @@
  */
 static void arm_smmu_test_smr_masks(struct arm_smmu_device *smmu)
 {
-	u32 s2cr;
 	u32 smr;
-<<<<<<< HEAD
-	int idx;
-
-	if (!smmu->smrs)
-		return;
-
-	for (idx = 0; idx < smmu->num_mapping_groups; idx++) {
-		if (smmu->features & ARM_SMMU_FEAT_EXIDS) {
-			s2cr = arm_smmu_gr0_read(smmu, ARM_SMMU_GR0_S2CR(idx));
-			if (!FIELD_GET(S2CR_EXIDVALID, s2cr))
-				break;
-		} else {
-			smr = arm_smmu_gr0_read(smmu, ARM_SMMU_GR0_SMR(idx));
-			if (!FIELD_GET(SMR_VALID, smr))
-				break;
-		}
-	}
-
-	if (idx == smmu->num_mapping_groups) {
-		dev_err(smmu->dev, "Unable to compute streamid_mask\n");
-		return;
-	}
-
-=======
 	int i;
 
 	if (!smmu->smrs)
@@ -1013,23 +984,11 @@
 			goto smr_ok;
 	return;
 smr_ok:
->>>>>>> 4fc2ea6a
 	/*
 	 * SMR.ID bits may not be preserved if the corresponding MASK
 	 * bits are set, so check each one separately. We can reject
 	 * masters later if they try to claim IDs outside these masks.
 	 */
-<<<<<<< HEAD
-	smr = FIELD_PREP(SMR_ID, smmu->streamid_mask);
-	arm_smmu_gr0_write(smmu, ARM_SMMU_GR0_SMR(idx), smr);
-	smr = arm_smmu_gr0_read(smmu, ARM_SMMU_GR0_SMR(idx));
-	smmu->streamid_mask = FIELD_GET(SMR_ID, smr);
-
-	smr = FIELD_PREP(SMR_MASK, smmu->streamid_mask);
-	arm_smmu_gr0_write(smmu, ARM_SMMU_GR0_SMR(idx), smr);
-	smr = arm_smmu_gr0_read(smmu, ARM_SMMU_GR0_SMR(idx));
-	smmu->smr_mask_mask = FIELD_GET(SMR_MASK, smr);
-=======
 	smr = FIELD_PREP(ARM_SMMU_SMR_ID, smmu->streamid_mask);
 	arm_smmu_gr0_write(smmu, ARM_SMMU_GR0_SMR(i), smr);
 	smr = arm_smmu_gr0_read(smmu, ARM_SMMU_GR0_SMR(i));
@@ -1039,7 +998,6 @@
 	arm_smmu_gr0_write(smmu, ARM_SMMU_GR0_SMR(i), smr);
 	smr = arm_smmu_gr0_read(smmu, ARM_SMMU_GR0_SMR(i));
 	smmu->smr_mask_mask = FIELD_GET(ARM_SMMU_SMR_MASK, smr);
->>>>>>> 4fc2ea6a
 }
 
 static int arm_smmu_find_sme(struct arm_smmu_device *smmu, u16 id, u16 mask)
@@ -2123,7 +2081,6 @@
 		if (err)
 			goto err_reset_pci_ops;
 	}
-<<<<<<< HEAD
 #endif
 	return 0;
 
@@ -2131,15 +2088,6 @@
 #ifdef CONFIG_PCI
 	bus_set_iommu(&pci_bus_type, NULL);
 #endif
-=======
-#endif
-	return 0;
-
-err_reset_pci_ops: __maybe_unused;
-#ifdef CONFIG_PCI
-	bus_set_iommu(&pci_bus_type, NULL);
-#endif
->>>>>>> 4fc2ea6a
 err_reset_amba_ops: __maybe_unused;
 #ifdef CONFIG_ARM_AMBA
 	bus_set_iommu(&amba_bustype, NULL);
@@ -2390,8 +2338,5 @@
 
 MODULE_DESCRIPTION("IOMMU API for ARM architected SMMU implementations");
 MODULE_AUTHOR("Will Deacon <will@kernel.org>");
-<<<<<<< HEAD
-=======
 MODULE_ALIAS("platform:arm-smmu");
->>>>>>> 4fc2ea6a
 MODULE_LICENSE("GPL v2");