--- conflicted
+++ resolved
@@ -744,10 +744,7 @@
 	return pfn;
 }
 
-<<<<<<< HEAD
-=======
 #ifdef CONFIG_COMPACTION
->>>>>>> 925907e3
 unsigned long isolate_and_split_free_page(struct page *page,
 						struct list_head *list)
 {
@@ -770,10 +767,7 @@
 	return isolated;
 }
 EXPORT_SYMBOL_GPL(isolate_and_split_free_page);
-<<<<<<< HEAD
-=======
 #endif
->>>>>>> 925907e3
 
 /* Similar to reclaim, but different enough that they don't share logic */
 static bool too_many_isolated(pg_data_t *pgdat)
